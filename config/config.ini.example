# DO NOT USE NOTEPAD TO EDIT CONFIG FILES! USE NOTEPAD++ INSTEAD!
# Uncomment a line when you want to change its default value (Remove # at the beginning)
# Please ensure to leave a space after the colon if a value is needed ("example-setting" "example-setting-with: value")
# At least one account with "username", "password" as well as "location" and "gmaps-key" are required
# When your configuration is done, rename this file by removing the ".example" extension
# A different config-files can be included directly in processes by "--config-file" or "-cf" and path


# Required settings
###################

#gmaps-key:                     # Your Google Maps API key
#auth-service:                  # ptc (default) or google
#username:                      # Usernames, one per account. (default=[])
#password:                      # Passwords, either single one for all accounts or one per account. (default=[])


# Common settings
#################

#host:                          # Address to listen on (default='127.0.0.1')
#port:                          # Port to listen on (default=5000)
#hash-key:                      # Key for hash server (default=None)
#accountcsv:                    # Load accounts instead from a CSV file containing "auth-service,username,password" lines.
#speed-scan                     # Use speed-scan as the search scheduler.
#location:                      # Location, can be an address or coordinates.
#step-limit:                    # Steps (default=10)
#scan-delay:                    # Time delay between requests in scan threads. (default=12)
#no-gyms                        # Disables gym scanning (default=False)
#no-pokemon                     # Disables pokemon scanning. (default=False)
#no-pokestops                   # Disables pokestop scanning. (default=False)
#print-status                   # Enable ENTER to switch between log view and a status view.
                                # Optionally add ": status" to start in status view and ": logs" to start in log view. (default=False)
#status-page-password:          # Enables and protects the /status page to view status of all workers. (default=None)
#captcha-solving                # Enables captcha solving. (default=False)


# Database settings
###################

#db-type: sqlite                # sqlite (default) or mysql
#db:                            # Database filename for SQLite. (default='pogom.db')
#db-host:                       # Required for mysql ()
#db-name:                       # Required for mysql
#db-user:                       # Required for mysql
#db-pass:                       # Required for mysql
#db-port:                       # Required for mysql (default=3306)
#db-max_connections:            # Max connections (per thread) for the database. (default=5)
#db-threads:                    # Number of db threads; increase if the db queue falls behind. (default=1)


# Scan method (speed-scan preferable, (default is hex-scan)
#############

#beehive                        # Use beehive configuration for multiple accounts, one account per hex.
                                # Make sure to keep -st under 5, and -w under the total amount of accounts available.
#spawnpoint-scanning            # Use spawnpoint scanning (instead of hex grid).
                                # Scans in a circle based on step_limit when on DB.
                                # A spawnpoint-file can be added optinal as value for "spawnpoint-scanning".
#dump-spawnpoints               # Dump the spawnpoints from the db to json (only for use with -ss).


# Geofence settings
###################

#geofence-file:	                # Geofence file to define outer borders of the scan area.
#forbidden-file:                # File to define forbidden areas inside scan area. Regarded this as inverted geofence. Can be combined with geofence-file.
#no-matplotlib:                 # Prevents the usage of matplotlib when running on incompatible hardware. (default=False)


# Search settings
#################

#china                          # Coordinates transformer for China.
#no-jitter                      # Don't apply random -9m to +9m jitter to location.
#altitude:                      # Default altitude in meters. Retrieve this value regarding your scan location from the web. (default=507)
#altitude-variance:             # Variance for --altitude in meters (default=1)
#use-altitude-cache             # Query the Elevation API for each step, rather than only once, and store results in the database.
                                # Make sure your Google Elevation API is enabled
#workers-per-hive:              # Only referenced when using --beehive. Sets number of workers per hive. (default=1)
#workers:                       # Number of search worker threads to start. (default=#accounts)
#spawn-delay:                   # Number of seconds after spawn time to wait before scanning to be sure the Pokemon is there. (default=10)
#kph:                           # Set a maximum speed in km/hour for scanner movement. (default=35)
#bad-scan-retry:                # Number of bad scans before giving up on a step. (default=2, 0 to disable)
#skip-empty                     # Enables skipping of empty cells in normal scans - requires previously populated database. (not to be used with -ss)
#min-seconds-left:              # Time that must be left on a spawn before considering it too late and skipping it. (default=0)
#gym-info                       # Enables detailed gym info collection. (default=False)
#complete-tutorial              # Complete ToS and tutorial steps on accounts if they haven't already.
#on-demand_timeout:             # Pause searching while web UI is inactive for this timeout (in seconds). (default=0)


# Account rotation
##################

#login-delay:                   # Time delay between each login attempt. (default=6)
#login-retries:                 # Number of times to retry the login before refreshing a thread. (default=3)
#account-search-interval:       # Seconds for accounts to search before switching to a new account. (default=0)
#account-rest-interval:        # Seconds for accounts to rest when they fail or are switched out. (default=7200)
#max-failures:                  # Maximum number of failures to parse locations before an account will go into a sleep for
                                # account-rest-interval seconds. (default 5, 0 to disable)
#max-empty:                     # Maximum number of empty scans before an account will go into a sleep for
                                # account-rest-interval seconds. Reasonable to use with proxies. (default=0)


# Pokemon IV (Only use one of the filters below)
############

#encounter                      # Set to true to start encounters to pull more info, like IVs or movesets. (default=False)
#encounter-delay:               # Delay in seconds before starting an encounter. Must not be zero. (default=1)
#high-lvl-accounts:             # File containing a list high level accounts, in the format "auth_service,username,password"
#enc-whitelist-file:            # File containing a list of Pokemon IDs to encounter for IV/CPs. Requires L30 or higher accounts in --high-lvl-accounts.
<<<<<<< HEAD


# Webserver settings
####################

#no-server                      # No-Server Mode. Starts the searcher but not the Webserver.
#only-server                    # Server-Only Mode. Starts only the Webserver without the searcher.
#locale:                        # Pokemon translation
=======
#hlvl-kph:                      # Set a maximum speed in km/hour for high level account scanning. (default=25)


# Webserver settings
####################

#no-server                      # No-Server Mode. Starts the searcher but not the Webserver.
#only-server                    # Server-Only Mode. Starts only the Webserver without the searcher.
#locale:                        # Pokemon translation
>>>>>>> 0c73571d
#search-control                 # Enables search control.
#no-fixed-location              # Disables the fixed map location and shows the search bar for use in shared maps.
#cors                           # Enable CORS on web server.
#ssl-certificate:               # Path to ssl certificate
#ssl-privatekey:                # Path to ssl private key
#encrypt-lib:                   # Path to encrypt lib to be used instead of the shipped ones.
#display-in-console             # Display Found Pokemon in Console.
#disable-blacklist              # Disable the global anti-scraper IP blacklist.


# Proxy settings
################

#proxy:                         # Proxy URL e.g. socks5://127.0.0.1:9050 or a list of proxies
                                # e.g. [socks5://127.0.0.1:9050,socks5://127.0.0.1:9050]
#proxy-skip-check               # Disable checking of proxies before start.
#proxy-timeout:                 # Timeout before proceeding with next proxy while checking if the proxy works. (default=5)
#proxy-display:                 # Used with -ps, full = display complete proxy address. Index = displays just the index for that proxy. (default='index')
#proxy-file:                    # Load proxy list from text file (one proxy per line), overrides #proxy.
#proxy-refresh:                 # Period of proxy file reloading, in seconds. Works only with proxy-file. (default=0, 0 to disable)
#proxy-rotation:                # Enable proxy rotation with account changing for search threads (none/round/random). (default='none')


# Webhook settings
##################

#webhook:                       # Webhook URL e.g. http://127.0.0.1:12345 or a list for multiple webhooks
                                # [http://127.0.0.1:1345,http://127.0.0.1:12346] (default=None)
#wh-threads:                    # Number of webhook threads; increase if the webhook queue falls behind. (default=1)
#webhook-updates-only           # Only send updates to webhooks (excludes gyms & non-lured pokéstops). (default=False)
#webhook-scheduler-updates      # Send webhook updates with scheduler status (use with -wh). (default=True)
#wh-retries:                    # Number of times to retry sending webhook data on failure (default=5)
#wh-timeout:                    # Timeout (in seconds) for webhook requests (default=2).
#wh-concurrency:                # Async requests pool size. (default=25)
#wh-backoff-factor:             # Factor (in seconds) by which the delay until next retry will increase. (default=0.25).
#wh-lfu-size:                   # Webhook LFU cache max size (default=1000).


# Status and logs
#################

#stats-log-timer                # In log view, list per hr stats every X seconds
#status-name:                   # Enables writing status updates to the database - if you use multiple processes, each needs a unique value. (default=None)


# Captcha Solving
#################

#captcha-key:                   # 2Captcha API key.
#captcha-dsk:                   # PokemonGo captcha data-sitekey. Don't change this if not explicitly needed due to recent changes.
                                # (default="6LeeTScTAAAAADqvhqVMhPpr_vB9D364Ia-1dSgK")
#manual-captcha-domain:         # Enables the option to manual solve Captcha.
                                # Enter domain where captcha tokens will be sent. (default="http://127.0.0.1:5000")
#manual-captcha-refresh:        # Time available before captcha page refreshes. (default=30)
#manual-captcha-timeout:        # Maximum time captchas will wait for manual captcha solving.
                                # On timeout, if enabled, 2Captcha will be used to solve captcha. (default=0)


# Misc
######

#verbose                        # Show debug messages from PokemonGo-Map and pgoapi.
                                # Optionally specify file to log to by adding ": PATH/FILENAME.log". (default=False)
#very-verbose                   # Like verbose, but show debug messages from all modules as well.
                                # Optionally specify file to log to like above mentioned. (default=False)
#no-version-check               # Disable API version check. (default=False)
#version-check-interval:        # Interval to check API version in seconds (Default: in range [60, 300]).
#mock:                          # Mock mode - point to a fpgo endpoint instead of using the real PogoApi,
                                # ec: http://127.0.0.1:9090 (default='')<|MERGE_RESOLUTION|>--- conflicted
+++ resolved
@@ -109,16 +109,6 @@
 #encounter-delay:               # Delay in seconds before starting an encounter. Must not be zero. (default=1)
 #high-lvl-accounts:             # File containing a list high level accounts, in the format "auth_service,username,password"
 #enc-whitelist-file:            # File containing a list of Pokemon IDs to encounter for IV/CPs. Requires L30 or higher accounts in --high-lvl-accounts.
-<<<<<<< HEAD
-
-
-# Webserver settings
-####################
-
-#no-server                      # No-Server Mode. Starts the searcher but not the Webserver.
-#only-server                    # Server-Only Mode. Starts only the Webserver without the searcher.
-#locale:                        # Pokemon translation
-=======
 #hlvl-kph:                      # Set a maximum speed in km/hour for high level account scanning. (default=25)
 
 
@@ -128,7 +118,6 @@
 #no-server                      # No-Server Mode. Starts the searcher but not the Webserver.
 #only-server                    # Server-Only Mode. Starts only the Webserver without the searcher.
 #locale:                        # Pokemon translation
->>>>>>> 0c73571d
 #search-control                 # Enables search control.
 #no-fixed-location              # Disables the fixed map location and shows the search bar for use in shared maps.
 #cors                           # Enable CORS on web server.
