#!/usr/bin/python
# -*- coding: utf-8 -*-

import logging
import itertools
import calendar
import sys
import traceback
import gc
import time
import geopy
import math
from peewee import InsertQuery, \
    Check, CompositeKey, ForeignKeyField, \
    SmallIntegerField, IntegerField, CharField, DoubleField, BooleanField, \
    DateTimeField, fn, DeleteQuery, FloatField, SQL, TextField, JOIN, \
    OperationalError
from playhouse.flask_utils import FlaskDB
from playhouse.pool import PooledMySQLDatabase
from playhouse.shortcuts import RetryOperationalError, case
from playhouse.migrate import migrate, MySQLMigrator, SqliteMigrator
from playhouse.sqlite_ext import SqliteExtDatabase
from datetime import datetime, timedelta
from base64 import b64encode
from cachetools import TTLCache
from cachetools import cached
from timeit import default_timer

from . import config
from .utils import get_pokemon_name, get_pokemon_rarity, get_pokemon_types, \
    get_args, cellid, in_radius, date_secs, clock_between, secs_between, \
    get_move_name, get_move_damage, get_move_energy, get_move_type, \
    clear_dict_response
from .transform import transform_from_wgs_to_gcj, get_new_coords
from .customLog import printPokemon
from .account import (tutorial_pokestop_spin, get_player_level, check_login,
                      setup_api)

log = logging.getLogger(__name__)

args = get_args()
flaskDb = FlaskDB()
cache = TTLCache(maxsize=100, ttl=60 * 5)

db_schema_version = 18


class MyRetryDB(RetryOperationalError, PooledMySQLDatabase):
    pass


def init_database(app):
    if args.db_type == 'mysql':
        log.info('Connecting to MySQL database on %s:%i...',
                 args.db_host, args.db_port)
        connections = args.db_max_connections
        if hasattr(args, 'accounts'):
            connections *= len(args.accounts)
        db = MyRetryDB(
            args.db_name,
            user=args.db_user,
            password=args.db_pass,
            host=args.db_host,
            port=args.db_port,
            max_connections=connections,
            stale_timeout=300)
    else:
        log.info('Connecting to local SQLite database')
        db = SqliteExtDatabase(args.db,
                               pragmas=(
                                   ('journal_mode', 'WAL'),
                                   ('mmap_size', 1024 * 1024 * 32),
                                   ('cache_size', 10000),
                                   ('journal_size_limit', 1024 * 1024 * 4),))

    app.config['DATABASE'] = db
    flaskDb.init_app(app)

    return db


class BaseModel(flaskDb.Model):

    @classmethod
    def get_all(cls):
        results = [m for m in cls.select().dicts()]
        if args.china:
            for result in results:
                result['latitude'], result['longitude'] = \
                    transform_from_wgs_to_gcj(
                        result['latitude'], result['longitude'])
        return results


class Pokemon(BaseModel):
    # We are base64 encoding the ids delivered by the api
    # because they are too big for sqlite to handle.
    encounter_id = CharField(primary_key=True, max_length=50)
    spawnpoint_id = CharField(index=True)
    pokemon_id = SmallIntegerField(index=True)
    latitude = DoubleField()
    longitude = DoubleField()
    disappear_time = DateTimeField(index=True)
    individual_attack = SmallIntegerField(null=True)
    individual_defense = SmallIntegerField(null=True)
    individual_stamina = SmallIntegerField(null=True)
    move_1 = SmallIntegerField(null=True)
    move_2 = SmallIntegerField(null=True)
    cp = SmallIntegerField(null=True)
    weight = FloatField(null=True)
    height = FloatField(null=True)
    gender = SmallIntegerField(null=True)
    form = SmallIntegerField(null=True)
    last_modified = DateTimeField(
        null=True, index=True, default=datetime.utcnow)

    class Meta:
        indexes = ((('latitude', 'longitude'), False),)

    @staticmethod
    def get_active(swLat, swLng, neLat, neLng, timestamp=0, oSwLat=None,
                   oSwLng=None, oNeLat=None, oNeLng=None):
        now_date = datetime.utcnow()
        query = Pokemon.select()
        if not (swLat and swLng and neLat and neLng):
            query = (query
                     .where(Pokemon.disappear_time > now_date)
                     .dicts())
        elif timestamp > 0:
            # If timestamp is known only load modified Pokemon.
            query = (query
                     .where(((Pokemon.last_modified >
                              datetime.utcfromtimestamp(timestamp / 1000)) &
                             (Pokemon.disappear_time > now_date)) &
                            ((Pokemon.latitude >= swLat) &
                             (Pokemon.longitude >= swLng) &
                             (Pokemon.latitude <= neLat) &
                             (Pokemon.longitude <= neLng)))
                     .dicts())
        elif oSwLat and oSwLng and oNeLat and oNeLng:
            # Send Pokemon in view but exclude those within old boundaries.
            # Only send newly uncovered Pokemon.
            query = (query
                     .where(((Pokemon.disappear_time > now_date) &
                             (((Pokemon.latitude >= swLat) &
                               (Pokemon.longitude >= swLng) &
                               (Pokemon.latitude <= neLat) &
                               (Pokemon.longitude <= neLng))) &
                             ~((Pokemon.disappear_time > now_date) &
                               (Pokemon.latitude >= oSwLat) &
                               (Pokemon.longitude >= oSwLng) &
                               (Pokemon.latitude <= oNeLat) &
                               (Pokemon.longitude <= oNeLng))))
                     .dicts())
        else:
            query = (Pokemon
                     .select()
                     # Add 1 hour buffer to include spawnpoints that persist
                     # after tth, like shsh.
                     .where((Pokemon.disappear_time > now_date) &
                            (((Pokemon.latitude >= swLat) &
                              (Pokemon.longitude >= swLng) &
                              (Pokemon.latitude <= neLat) &
                              (Pokemon.longitude <= neLng))))
                     .dicts())

        # Performance:  disable the garbage collector prior to creating a
        # (potentially) large dict with append().
        gc.disable()

        pokemon = []
        for p in list(query):

            p['pokemon_name'] = get_pokemon_name(p['pokemon_id'])
            p['pokemon_rarity'] = get_pokemon_rarity(p['pokemon_id'])
            p['pokemon_types'] = get_pokemon_types(p['pokemon_id'])
            if args.china:
                p['latitude'], p['longitude'] = \
                    transform_from_wgs_to_gcj(p['latitude'], p['longitude'])
            pokemon.append(p)

        # Re-enable the GC.
        gc.enable()

        return pokemon

    @staticmethod
    def get_active_by_id(ids, swLat, swLng, neLat, neLng):
        if not (swLat and swLng and neLat and neLng):
            query = (Pokemon
                     .select()
                     .where((Pokemon.pokemon_id << ids) &
                            (Pokemon.disappear_time > datetime.utcnow()))
                     .dicts())
        else:
            query = (Pokemon
                     .select()
                     .where((Pokemon.pokemon_id << ids) &
                            (Pokemon.disappear_time > datetime.utcnow()) &
                            (Pokemon.latitude >= swLat) &
                            (Pokemon.longitude >= swLng) &
                            (Pokemon.latitude <= neLat) &
                            (Pokemon.longitude <= neLng))
                     .dicts())

        # Performance:  disable the garbage collector prior to creating a
        # (potentially) large dict with append().
        gc.disable()

        pokemon = []
        for p in query:
            p['pokemon_name'] = get_pokemon_name(p['pokemon_id'])
            p['pokemon_rarity'] = get_pokemon_rarity(p['pokemon_id'])
            p['pokemon_types'] = get_pokemon_types(p['pokemon_id'])
            if args.china:
                p['latitude'], p['longitude'] = \
                    transform_from_wgs_to_gcj(p['latitude'], p['longitude'])
            pokemon.append(p)

        # Re-enable the GC.
        gc.enable()

        return pokemon

    @classmethod
    @cached(cache)
    def get_seen(cls, timediff):
        if timediff:
            timediff = datetime.utcnow() - timediff
        pokemon_count_query = (Pokemon
                               .select(Pokemon.pokemon_id,
                                       fn.COUNT(Pokemon.pokemon_id).alias(
                                           'count'),
                                       fn.MAX(Pokemon.disappear_time).alias(
                                           'lastappeared')
                                       )
                               .where(Pokemon.disappear_time > timediff)
                               .group_by(Pokemon.pokemon_id)
                               .alias('counttable')
                               )
        query = (Pokemon
                 .select(Pokemon.pokemon_id,
                         Pokemon.disappear_time,
                         Pokemon.latitude,
                         Pokemon.longitude,
                         pokemon_count_query.c.count)
                 .join(pokemon_count_query,
                       on=(Pokemon.pokemon_id ==
                           pokemon_count_query.c.pokemon_id))
                 .distinct()
                 .where(Pokemon.disappear_time ==
                        pokemon_count_query.c.lastappeared)
                 .dicts()
                 )

        # Performance:  disable the garbage collector prior to creating a
        # (potentially) large dict with append().
        gc.disable()

        pokemon = []
        total = 0
        for p in query:
            p['pokemon_name'] = get_pokemon_name(p['pokemon_id'])
            pokemon.append(p)
            total += p['count']

        # Re-enable the GC.
        gc.enable()

        return {'pokemon': pokemon, 'total': total}

    @classmethod
    def get_appearances(cls, pokemon_id, timediff):
        '''
        :param pokemon_id: id of Pokemon that we need appearances for
        :param timediff: limiting period of the selection
        :return: list of Pokemon appearances over a selected period
        '''
        if timediff:
            timediff = datetime.utcnow() - timediff
        query = (Pokemon
                 .select(Pokemon.latitude, Pokemon.longitude,
                         Pokemon.pokemon_id,
                         fn.Count(Pokemon.spawnpoint_id).alias('count'),
                         Pokemon.spawnpoint_id)
                 .where((Pokemon.pokemon_id == pokemon_id) &
                        (Pokemon.disappear_time > timediff)
                        )
                 .group_by(Pokemon.latitude, Pokemon.longitude,
                           Pokemon.pokemon_id, Pokemon.spawnpoint_id)
                 .dicts()
                 )

        return list(query)

    @classmethod
    def get_appearances_times_by_spawnpoint(cls, pokemon_id,
                                            spawnpoint_id, timediff):
        '''
        :param pokemon_id: id of Pokemon that we need appearances times for.
        :param spawnpoint_id: spawnpoint id we need appearances times for.
        :param timediff: limiting period of the selection.
        :return: list of time appearances over a selected period.
        '''
        if timediff:
            timediff = datetime.utcnow() - timediff
        query = (Pokemon
                 .select(Pokemon.disappear_time)
                 .where((Pokemon.pokemon_id == pokemon_id) &
                        (Pokemon.spawnpoint_id == spawnpoint_id) &
                        (Pokemon.disappear_time > timediff)
                        )
                 .order_by(Pokemon.disappear_time.asc())
                 .tuples()
                 )

        return list(itertools.chain(*query))

    @classmethod
    def get_spawn_time(cls, disappear_time):
        return (disappear_time + 2700) % 3600

    @classmethod
    def get_spawnpoints(cls, swLat, swLng, neLat, neLng, timestamp=0,
                        oSwLat=None, oSwLng=None, oNeLat=None, oNeLng=None):
        query = (Pokemon
                 .select(Pokemon.latitude, Pokemon.longitude,
                         Pokemon.spawnpoint_id,
                         (date_secs(Pokemon.disappear_time)).alias('time'),
                         fn.Count(Pokemon.spawnpoint_id).alias('count')))

        if timestamp > 0:
            query = (query
                     .where(((Pokemon.last_modified >
                              datetime.utcfromtimestamp(timestamp / 1000))) &
                            ((Pokemon.latitude >= swLat) &
                             (Pokemon.longitude >= swLng) &
                             (Pokemon.latitude <= neLat) &
                             (Pokemon.longitude <= neLng)))
                     .dicts())
        elif oSwLat and oSwLng and oNeLat and oNeLng:
            # Send spawnpoints in view but exclude those within old boundaries.
            # Only send newly uncovered spawnpoints.
            query = (query
                     .where((((Pokemon.latitude >= swLat) &
                              (Pokemon.longitude >= swLng) &
                              (Pokemon.latitude <= neLat) &
                              (Pokemon.longitude <= neLng))) &
                            ~((Pokemon.latitude >= oSwLat) &
                              (Pokemon.longitude >= oSwLng) &
                              (Pokemon.latitude <= oNeLat) &
                              (Pokemon.longitude <= oNeLng)))
                     .dicts())
        elif swLat and swLng and neLat and neLng:
            query = (query
                     .where((Pokemon.latitude <= neLat) &
                            (Pokemon.latitude >= swLat) &
                            (Pokemon.longitude >= swLng) &
                            (Pokemon.longitude <= neLng)
                            ))

        query = query.group_by(Pokemon.latitude, Pokemon.longitude,
                               Pokemon.spawnpoint_id, SQL('time'))

        queryDict = query.dicts()
        spawnpoints = {}

        for sp in queryDict:
            key = sp['spawnpoint_id']
            disappear_time = cls.get_spawn_time(sp.pop('time'))
            count = int(sp['count'])

            if key not in spawnpoints:
                spawnpoints[key] = sp
            else:
                spawnpoints[key]['special'] = True

            if ('time' not in spawnpoints[key] or
                    count >= spawnpoints[key]['count']):
                spawnpoints[key]['time'] = disappear_time
                spawnpoints[key]['count'] = count

        # Helping out the GC.
        for sp in spawnpoints.values():
            del sp['count']

        return list(spawnpoints.values())

    @classmethod
    def get_spawnpoints_in_hex(cls, center, steps):
        log.info('Finding spawnpoints {} steps away.'.format(steps))

        n, e, s, w = hex_bounds(center, steps)

        query = (Pokemon
                 .select(Pokemon.latitude.alias('lat'),
                         Pokemon.longitude.alias('lng'),
                         (date_secs(Pokemon.disappear_time)).alias('time'),
                         Pokemon.spawnpoint_id
                         ))
        query = (query.where((Pokemon.latitude <= n) &
                             (Pokemon.latitude >= s) &
                             (Pokemon.longitude >= w) &
                             (Pokemon.longitude <= e)
                             ))
        # Sqlite doesn't support distinct on columns.
        if args.db_type == 'mysql':
            query = query.distinct(Pokemon.spawnpoint_id)
        else:
            query = query.group_by(Pokemon.spawnpoint_id)

        s = list(query.dicts())

        # The distance between scan circles of radius 70 in a hex is 121.2436
        # steps - 1 to account for the center circle then add 70 for the edge.
        step_distance = ((steps - 1) * 121.2436) + 70
        # Compare spawnpoint list to a circle with radius steps * 120.
        # Uses the direct geopy distance between the center and the spawnpoint.
        filtered = []

        for idx, sp in enumerate(s):
            if geopy.distance.distance(
                    center, (sp['lat'], sp['lng'])).meters <= step_distance:
                filtered.append(s[idx])

        # At this point, 'time' is DISAPPEARANCE time, we're going to morph it
        # to APPEARANCE time accounting for hour wraparound.
        for location in filtered:
            # todo: this DOES NOT ACCOUNT for Pokemon that appear sooner and
            # live longer, but you'll _always_ have at least 15 minutes, so it
            # works well enough.
            location['time'] = cls.get_spawn_time(location['time'])

        return filtered


class Pokestop(BaseModel):
    pokestop_id = CharField(primary_key=True, max_length=50)
    enabled = BooleanField()
    latitude = DoubleField()
    longitude = DoubleField()
    last_modified = DateTimeField(index=True)
    lure_expiration = DateTimeField(null=True, index=True)
    active_fort_modifier = CharField(max_length=50, null=True, index=True)
    last_updated = DateTimeField(
        null=True, index=True, default=datetime.utcnow)

    class Meta:
        indexes = ((('latitude', 'longitude'), False),)

    @staticmethod
    def get_stops(swLat, swLng, neLat, neLng, timestamp=0, oSwLat=None,
                  oSwLng=None, oNeLat=None, oNeLng=None, lured=False):

        query = Pokestop.select(Pokestop.active_fort_modifier,
                                Pokestop.enabled, Pokestop.latitude,
                                Pokestop.longitude, Pokestop.last_modified,
                                Pokestop.lure_expiration, Pokestop.pokestop_id)

        if not (swLat and swLng and neLat and neLng):
            query = (query
                     .dicts())
        elif timestamp > 0:
            query = (query
                     .where(((Pokestop.last_updated >
                              datetime.utcfromtimestamp(timestamp / 1000))) &
                            (Pokestop.latitude >= swLat) &
                            (Pokestop.longitude >= swLng) &
                            (Pokestop.latitude <= neLat) &
                            (Pokestop.longitude <= neLng))
                     .dicts())
        elif oSwLat and oSwLng and oNeLat and oNeLng and lured:
            query = (query
                     .where((((Pokestop.latitude >= swLat) &
                              (Pokestop.longitude >= swLng) &
                              (Pokestop.latitude <= neLat) &
                              (Pokestop.longitude <= neLng)) &
                             (Pokestop.active_fort_modifier.is_null(False))) &
                            ~((Pokestop.latitude >= oSwLat) &
                              (Pokestop.longitude >= oSwLng) &
                              (Pokestop.latitude <= oNeLat) &
                              (Pokestop.longitude <= oNeLng)) &
                             (Pokestop.active_fort_modifier.is_null(False)))
                     .dicts())
        elif oSwLat and oSwLng and oNeLat and oNeLng:
            # Send stops in view but exclude those within old boundaries. Only
            # send newly uncovered stops.
            query = (query
                     .where(((Pokestop.latitude >= swLat) &
                             (Pokestop.longitude >= swLng) &
                             (Pokestop.latitude <= neLat) &
                             (Pokestop.longitude <= neLng)) &
                            ~((Pokestop.latitude >= oSwLat) &
                              (Pokestop.longitude >= oSwLng) &
                              (Pokestop.latitude <= oNeLat) &
                              (Pokestop.longitude <= oNeLng)))
                     .dicts())
        elif lured:
            query = (query
                     .where(((Pokestop.last_updated >
                              datetime.utcfromtimestamp(timestamp / 1000))) &
                            ((Pokestop.latitude >= swLat) &
                             (Pokestop.longitude >= swLng) &
                             (Pokestop.latitude <= neLat) &
                             (Pokestop.longitude <= neLng)) &
                            (Pokestop.active_fort_modifier.is_null(False)))
                     .dicts())

        else:
            query = (query
                     .where((Pokestop.latitude >= swLat) &
                            (Pokestop.longitude >= swLng) &
                            (Pokestop.latitude <= neLat) &
                            (Pokestop.longitude <= neLng))
                     .dicts())

        # Performance:  disable the garbage collector prior to creating a
        # (potentially) large dict with append().
        gc.disable()

        pokestops = []
        for p in query:
            if args.china:
                p['latitude'], p['longitude'] = \
                    transform_from_wgs_to_gcj(p['latitude'], p['longitude'])
            pokestops.append(p)

        # Re-enable the GC.
        gc.enable()

        return pokestops


class Gym(BaseModel):
    UNCONTESTED = 0
    TEAM_MYSTIC = 1
    TEAM_VALOR = 2
    TEAM_INSTINCT = 3

    gym_id = CharField(primary_key=True, max_length=50)
    team_id = SmallIntegerField()
    guard_pokemon_id = SmallIntegerField()
    gym_points = IntegerField()
    enabled = BooleanField()
    latitude = DoubleField()
    longitude = DoubleField()
    last_modified = DateTimeField(index=True)
    last_scanned = DateTimeField(default=datetime.utcnow, index=True)

    class Meta:
        indexes = ((('latitude', 'longitude'), False),)

    @staticmethod
    def get_gyms(swLat, swLng, neLat, neLng, timestamp=0, oSwLat=None,
                 oSwLng=None, oNeLat=None, oNeLng=None):
        if not (swLat and swLng and neLat and neLng):
            results = (Gym
                       .select()
                       .dicts())
        elif timestamp > 0:
            # If timestamp is known only send last scanned Gyms.
            results = (Gym
                       .select()
                       .where(((Gym.last_scanned >
                                datetime.utcfromtimestamp(timestamp / 1000)) &
                               (Gym.latitude >= swLat) &
                               (Gym.longitude >= swLng) &
                               (Gym.latitude <= neLat) &
                               (Gym.longitude <= neLng)))
                       .dicts())
        elif oSwLat and oSwLng and oNeLat and oNeLng:
            # Send gyms in view but exclude those within old boundaries. Only
            # send newly uncovered gyms.
            results = (Gym
                       .select()
                       .where(((Gym.latitude >= swLat) &
                               (Gym.longitude >= swLng) &
                               (Gym.latitude <= neLat) &
                               (Gym.longitude <= neLng)) &
                              ~((Gym.latitude >= oSwLat) &
                                (Gym.longitude >= oSwLng) &
                                (Gym.latitude <= oNeLat) &
                                (Gym.longitude <= oNeLng)))
                       .dicts())

        else:
            results = (Gym
                       .select()
                       .where((Gym.latitude >= swLat) &
                              (Gym.longitude >= swLng) &
                              (Gym.latitude <= neLat) &
                              (Gym.longitude <= neLng))
                       .dicts())

        # Performance:  disable the garbage collector prior to creating a
        # (potentially) large dict with append().
        gc.disable()

        gyms = {}
        gym_ids = []
        for g in results:
            g['name'] = None
            g['pokemon'] = []
            gyms[g['gym_id']] = g
            gym_ids.append(g['gym_id'])

        if len(gym_ids) > 0:
            pokemon = (GymMember
                       .select(
                           GymMember.gym_id,
                           GymPokemon.cp.alias('pokemon_cp'),
                           GymPokemon.pokemon_id,
                           Trainer.name.alias('trainer_name'),
                           Trainer.level.alias('trainer_level'))
                       .join(Gym, on=(GymMember.gym_id == Gym.gym_id))
                       .join(GymPokemon, on=(GymMember.pokemon_uid ==
                                             GymPokemon.pokemon_uid))
                       .join(Trainer, on=(GymPokemon.trainer_name ==
                                          Trainer.name))
                       .where(GymMember.gym_id << gym_ids)
                       .where(GymMember.last_scanned > Gym.last_modified)
                       .order_by(GymMember.gym_id, GymPokemon.cp)
                       .distinct()
                       .dicts())

            for p in pokemon:
                p['pokemon_name'] = get_pokemon_name(p['pokemon_id'])
                gyms[p['gym_id']]['pokemon'].append(p)

            details = (GymDetails
                       .select(
                           GymDetails.gym_id,
                           GymDetails.name)
                       .where(GymDetails.gym_id << gym_ids)
                       .dicts())

            for d in details:
                gyms[d['gym_id']]['name'] = d['name']

        # Re-enable the GC.
        gc.enable()

        return gyms

    @staticmethod
    def get_gym(id):
        result = (Gym
                  .select(Gym.gym_id,
                          Gym.team_id,
                          GymDetails.name,
                          GymDetails.description,
                          Gym.guard_pokemon_id,
                          Gym.gym_points,
                          Gym.latitude,
                          Gym.longitude,
                          Gym.last_modified,
                          Gym.last_scanned)
                  .join(GymDetails, JOIN.LEFT_OUTER,
                        on=(Gym.gym_id == GymDetails.gym_id))
                  .where(Gym.gym_id == id)
                  .dicts()
                  .get())

        result['guard_pokemon_name'] = get_pokemon_name(
            result['guard_pokemon_id']) if result['guard_pokemon_id'] else ''
        result['pokemon'] = []

        pokemon = (GymMember
                   .select(GymPokemon.cp.alias('pokemon_cp'),
                           GymPokemon.pokemon_id,
                           GymPokemon.pokemon_uid,
                           GymPokemon.move_1,
                           GymPokemon.move_2,
                           GymPokemon.iv_attack,
                           GymPokemon.iv_defense,
                           GymPokemon.iv_stamina,
                           Trainer.name.alias('trainer_name'),
                           Trainer.level.alias('trainer_level'))
                   .join(Gym, on=(GymMember.gym_id == Gym.gym_id))
                   .join(GymPokemon,
                         on=(GymMember.pokemon_uid == GymPokemon.pokemon_uid))
                   .join(Trainer, on=(GymPokemon.trainer_name == Trainer.name))
                   .where(GymMember.gym_id == id)
                   .where(GymMember.last_scanned > Gym.last_modified)
                   .order_by(GymPokemon.cp.desc())
                   .distinct()
                   .dicts())

        for p in pokemon:
            p['pokemon_name'] = get_pokemon_name(p['pokemon_id'])

            p['move_1_name'] = get_move_name(p['move_1'])
            p['move_1_damage'] = get_move_damage(p['move_1'])
            p['move_1_energy'] = get_move_energy(p['move_1'])
            p['move_1_type'] = get_move_type(p['move_1'])

            p['move_2_name'] = get_move_name(p['move_2'])
            p['move_2_damage'] = get_move_damage(p['move_2'])
            p['move_2_energy'] = get_move_energy(p['move_2'])
            p['move_2_type'] = get_move_type(p['move_2'])

            result['pokemon'].append(p)

        return result


class LocationAltitude(BaseModel):
    cellid = CharField(primary_key=True, max_length=50)
    latitude = DoubleField()
    longitude = DoubleField()
    last_modified = DateTimeField(index=True, default=datetime.utcnow,
                                  null=True)
    altitude = DoubleField()

    class Meta:
        indexes = ((('latitude', 'longitude'), False),)

    # DB format of a new location altitude
    @staticmethod
    def new_loc(loc, altitude):
        return {'cellid': cellid(loc),
                'latitude': loc[0],
                'longitude': loc[1],
                'altitude': altitude}

    # find a nearby altitude from the db
    # looking for one within 140m
    @classmethod
    def get_nearby_altitude(cls, loc):
        n, e, s, w = hex_bounds(loc, radius=0.14)  # 140m

        # Get all location altitudes in that box.
        query = (cls
                 .select()
                 .where((cls.latitude <= n) &
                        (cls.latitude >= s) &
                        (cls.longitude >= w) &
                        (cls.longitude <= e))
                 .dicts())

        altitude = None
        if len(list(query)):
            altitude = query[0]['altitude']

        return altitude

    @classmethod
    def save_altitude(cls, loc, altitude):
        InsertQuery(cls, rows=[cls.new_loc(loc, altitude)]).upsert().execute()


class ScannedLocation(BaseModel):
    cellid = CharField(primary_key=True, max_length=50)
    latitude = DoubleField()
    longitude = DoubleField()
    last_modified = DateTimeField(
        index=True, default=datetime.utcnow, null=True)
    # Marked true when all five bands have been completed.
    done = BooleanField(default=False)

    # Five scans/hour is required to catch all spawns.
    # Each scan must be at least 12 minutes from the previous check,
    # with a 2 minute window during which the scan can be done.

    # Default of -1 is for bands not yet scanned.
    band1 = SmallIntegerField(default=-1)
    band2 = SmallIntegerField(default=-1)
    band3 = SmallIntegerField(default=-1)
    band4 = SmallIntegerField(default=-1)
    band5 = SmallIntegerField(default=-1)

    # midpoint is the center of the bands relative to band 1.
    # If band 1 is 10.4 minutes, and band 4 is 34.0 minutes, midpoint
    # is -0.2 minutes in minsec.  Extra 10 seconds in case of delay in
    # recording now time.
    midpoint = SmallIntegerField(default=0)

    # width is how wide the valid window is. Default is 0, max is 2 minutes.
    # If band 1 is 10.4 minutes, and band 4 is 34.0 minutes, midpoint
    # is 0.4 minutes in minsec.
    width = SmallIntegerField(default=0)

    class Meta:
        indexes = ((('latitude', 'longitude'), False),)
        constraints = [Check('band1 >= -1'), Check('band1 < 3600'),
                       Check('band2 >= -1'), Check('band2 < 3600'),
                       Check('band3 >= -1'), Check('band3 < 3600'),
                       Check('band4 >= -1'), Check('band4 < 3600'),
                       Check('band5 >= -1'), Check('band5 < 3600'),
                       Check('midpoint >= -130'), Check('midpoint <= 130'),
                       Check('width >= 0'), Check('width <= 130')]

    @staticmethod
    def get_recent(swLat, swLng, neLat, neLng, timestamp=0, oSwLat=None,
                   oSwLng=None, oNeLat=None, oNeLng=None):
        activeTime = (datetime.utcnow() - timedelta(minutes=15))
        if timestamp > 0:
            query = (ScannedLocation
                     .select()
                     .where(((ScannedLocation.last_modified >=
                              datetime.utcfromtimestamp(timestamp / 1000))) &
                            (ScannedLocation.latitude >= swLat) &
                            (ScannedLocation.longitude >= swLng) &
                            (ScannedLocation.latitude <= neLat) &
                            (ScannedLocation.longitude <= neLng))
                     .dicts())
        elif oSwLat and oSwLng and oNeLat and oNeLng:
            # Send scannedlocations in view but exclude those within old
            # boundaries. Only send newly uncovered scannedlocations.
            query = (ScannedLocation
                     .select()
                     .where((((ScannedLocation.last_modified >= activeTime)) &
                             (ScannedLocation.latitude >= swLat) &
                             (ScannedLocation.longitude >= swLng) &
                             (ScannedLocation.latitude <= neLat) &
                             (ScannedLocation.longitude <= neLng)) &
                            ~(((ScannedLocation.last_modified >= activeTime)) &
                              (ScannedLocation.latitude >= oSwLat) &
                              (ScannedLocation.longitude >= oSwLng) &
                              (ScannedLocation.latitude <= oNeLat) &
                              (ScannedLocation.longitude <= oNeLng)))
                     .dicts())
        else:
            query = (ScannedLocation
                     .select()
                     .where((ScannedLocation.last_modified >= activeTime) &
                            (ScannedLocation.latitude >= swLat) &
                            (ScannedLocation.longitude >= swLng) &
                            (ScannedLocation.latitude <= neLat) &
                            (ScannedLocation.longitude <= neLng))
                     .order_by(ScannedLocation.last_modified.asc())
                     .dicts())

        return list(query)

    # DB format of a new location.
    @staticmethod
    def new_loc(loc):
        return {'cellid': cellid(loc),
                'latitude': loc[0],
                'longitude': loc[1],
                'done': False,
                'band1': -1,
                'band2': -1,
                'band3': -1,
                'band4': -1,
                'band5': -1,
                'width': 0,
                'midpoint': 0,
                'last_modified': None}

    # Used to update bands.
    @staticmethod
    def db_format(scan, band, nowms):
        scan.update({'band' + str(band): nowms})
        scan['done'] = reduce(lambda x, y: x and (
            scan['band' + str(y)] > -1), range(1, 6), True)
        return scan

    # Shorthand helper for DB dict.
    @staticmethod
    def _q_init(scan, start, end, kind, sp_id=None):
        return {'loc': scan['loc'], 'kind': kind, 'start': start, 'end': end,
                'step': scan['step'], 'sp': sp_id}

    @classmethod
    def get_by_cellids(cls, cellids):
        query = (cls
                 .select()
                 .where(cls.cellid << cellids)
                 .dicts())

        d = {}
        for sl in list(query):
            key = "{}".format(sl['cellid'])
            d[key] = sl

        return d

    @classmethod
    def find_in_locs(cls, loc, locs):
        key = "{}".format(cellid(loc))
        return locs[key] if key in locs else cls.new_loc(loc)

    # Return value of a particular scan from loc, or default dict if not found.
    @classmethod
    def get_by_loc(cls, loc):
        query = (cls
                 .select()
                 .where(cls.cellid == cellid(loc))
                 .dicts())

        return query[0] if len(list(query)) else cls.new_loc(loc)

    # Check if spawnpoints in a list are in any of the existing
    # spannedlocation records.  Otherwise, search through the spawnpoint list
    # and update scan_spawn_point dict for DB bulk upserting.
    @classmethod
    def link_spawn_points(cls, scans, initial, spawn_points, distance,
                          scan_spawn_point, force=False):
        for cell, scan in scans.iteritems():
            if initial[cell]['done'] and not force:
                continue
            # Difference in degrees at the equator for 70m is actually 0.00063
            # degrees and gets smaller the further north or south you go
            deg_at_lat = 0.0007 / math.cos(math.radians(scan['loc'][0]))
            for sp in spawn_points:
                if (abs(sp['latitude'] - scan['loc'][0]) > 0.0008 or
                        abs(sp['longitude'] - scan['loc'][1]) > deg_at_lat):
                    continue
                if in_radius((sp['latitude'], sp['longitude']),
                             scan['loc'], distance):
                    scan_spawn_point[cell + sp['id']] = {
                        'spawnpoint': sp['id'],
                        'scannedlocation': cell}

    # Return list of dicts for upcoming valid band times.
    @classmethod
    def linked_spawn_points(cls, cell):

        # Unable to use a normal join, since MySQL produces foreignkey
        # constraint errors when trying to upsert fields that are foreignkeys
        # on another table

        query = (SpawnPoint
                 .select()
                 .join(ScanSpawnPoint)
                 .join(cls)
                 .where(cls.cellid == cell).dicts())

        return list(query)

    # Return list of dicts for upcoming valid band times.
    @classmethod
    def get_cell_to_linked_spawn_points(cls, cellids, location_change_date):

        # Get all spawnpoints from the hive's cells
        sp_from_cells = (ScanSpawnPoint
                         .select(ScanSpawnPoint.spawnpoint)
                         .where(ScanSpawnPoint.scannedlocation << cellids)
                         .alias('spcells'))
        # A new SL (new ones are created when the location changes) or
        # it can be a cell from another active hive
        one_sp_scan = (ScanSpawnPoint
                       .select(ScanSpawnPoint.spawnpoint,
                               fn.MAX(ScanSpawnPoint.scannedlocation).alias(
                                   'cellid'))
                       .join(sp_from_cells, on=sp_from_cells.c.spawnpoint_id
                             == ScanSpawnPoint.spawnpoint)
                       .join(cls, on=(cls.cellid ==
                                      ScanSpawnPoint.scannedlocation))
                       .where(((cls.last_modified >= (location_change_date)) &
                               (cls.last_modified > (
                                datetime.utcnow() - timedelta(minutes=60)))) |
                              (cls.cellid << cellids))
                       .group_by(ScanSpawnPoint.spawnpoint)
                       .alias('maxscan'))
        # As scan locations overlap,spawnpoints can belong to up to 3 locations
        # This sub-query effectively assigns each SP to exactly one location.

        query = (SpawnPoint
                 .select(SpawnPoint, one_sp_scan.c.cellid)
                 .join(one_sp_scan, on=(SpawnPoint.id ==
                                        one_sp_scan.c.spawnpoint_id))
                 .where(one_sp_scan.c.cellid << cellids)
                 .dicts())
        l = list(query)
        ret = {}
        for item in l:
            if item['cellid'] not in ret:
                ret[item['cellid']] = []
            ret[item['cellid']].append(item)

        return ret

    @staticmethod
    def visible_forts(step_location):
        distance = 0.45
        n, e, s, w = hex_bounds(step_location, radius=distance * 1000)
        for g in Gym.get_gyms(s, w, n, e).values():
            if in_radius((g['latitude'], g['longitude']), step_location,
                         distance):
                return True

        for g in Pokestop.get_stops(s, w, n, e):
            if in_radius((g['latitude'], g['longitude']), step_location,
                         distance):
                return True

        return False

    # Return list of dicts for upcoming valid band times.
    @classmethod
    def get_times(cls, scan, now_date, scanned_locations):
        s = cls.find_in_locs(scan['loc'], scanned_locations)
        if s['done']:
            return []

        max = 3600 * 2 + 250  # Greater than maximum possible value.
        min = {'end': max}

        nowms = date_secs(now_date)
        if s['band1'] == -1:
            return [cls._q_init(scan, nowms, nowms + 3599, 'band')]

        # Find next window.
        basems = s['band1']
        for i in range(2, 6):
            ms = s['band' + str(i)]

            # Skip bands already done.
            if ms > -1:
                continue

            radius = 120 - s['width'] / 2
            end = (basems + s['midpoint'] + radius + (i - 1) * 720 - 10) % 3600
            end = end if end >= nowms else end + 3600

            if end < min['end']:
                min = cls._q_init(scan, end - radius * 2 + 10, end, 'band')

        return [min] if min['end'] < max else []

    # Checks if now falls within an unfilled band for a scanned location.
    # Returns the updated scan location dict.
    @classmethod
    def update_band(cls, scan, now_date):

        scan['last_modified'] = now_date

        if scan['done']:
            return scan

        now_secs = date_secs(now_date)
        if scan['band1'] == -1:
            return cls.db_format(scan, 1, now_secs)

        # Calculate if number falls in band with remaining points.
        basems = scan['band1']
        delta = (now_secs - basems - scan['midpoint']) % 3600
        band = int(round(delta / 12 / 60.0) % 5) + 1

        # Check if that band is already filled.
        if scan['band' + str(band)] > -1:
            return scan

        # Check if this result falls within the band's 2 minute window.
        offset = (delta + 1080) % 720 - 360
        if abs(offset) > 120 - scan['width'] / 2:
            return scan

        # Find band midpoint/width.
        scan = cls.db_format(scan, band, now_secs)
        bts = [scan['band' + str(i)] for i in range(1, 6)]
        bts = filter(lambda ms: ms > -1, bts)
        bts_delta = map(lambda ms: (ms - basems) % 3600, bts)
        bts_offsets = map(lambda ms: (ms + 1080) % 720 - 360, bts_delta)
        min_scan = min(bts_offsets)
        max_scan = max(bts_offsets)
        scan['width'] = max_scan - min_scan
        scan['midpoint'] = (max_scan + min_scan) / 2

        return scan

    @classmethod
    def get_bands_filled_by_cellids(cls, cellids):
        return int(cls
                   .select(fn.SUM(case(cls.band1, ((-1, 0),), 1)
                                  + case(cls.band2, ((-1, 0),), 1)
                                  + case(cls.band3, ((-1, 0),), 1)
                                  + case(cls.band4, ((-1, 0),), 1)
                                  + case(cls.band5, ((-1, 0),), 1))
                           .alias('band_count'))
                   .where(cls.cellid << cellids)
                   .scalar() or 0)

    @classmethod
    def reset_bands(cls, scan_loc):
        scan_loc['done'] = False
        scan_loc['last_modified'] = datetime.utcnow()
        for i in range(1, 6):
            scan_loc['band' + str(i)] = -1

    @classmethod
    def select_in_hex(cls, locs):
        # There should be a way to delegate this to SpawnPoint.select_in_hex,
        # but w/e.
        cells = []
        for i, e in enumerate(locs):
            cells.append(cellid(e[1]))

        # Get all spawns for the locations.
        sp = list(cls
                  .select()
                  .where(cls.cellid << cells)
                  .dicts())

        # For each spawn work out if it is in the hex (clipping the diagonals).
        in_hex = []
        for spawn in sp:
            in_hex.append(spawn)
        return in_hex


class MainWorker(BaseModel):
    worker_name = CharField(primary_key=True, max_length=50)
    message = TextField(null=True, default="")
    method = CharField(max_length=50)
    last_modified = DateTimeField(index=True)
    accounts_working = IntegerField()
    accounts_captcha = IntegerField()
    accounts_failed = IntegerField()

    @staticmethod
    def get_total_captchas():
        return MainWorker.select(fn.SUM(MainWorker.accounts_captcha)).scalar()

    @staticmethod
    def get_account_stats():
        account_stats = (MainWorker
                         .select(fn.SUM(MainWorker.accounts_working),
                                 fn.SUM(MainWorker.accounts_captcha),
                                 fn.SUM(MainWorker.accounts_failed))
                         .scalar(as_tuple=True))
        dict = {'working': 0, 'captcha': 0, 'failed': 0}
        if account_stats[0] is not None:
            dict = {'working': int(account_stats[0]),
                    'captcha': int(account_stats[1]),
                    'failed': int(account_stats[2])}

        return dict


class WorkerStatus(BaseModel):
    username = CharField(primary_key=True, max_length=50)
    worker_name = CharField(index=True, max_length=50)
    success = IntegerField()
    fail = IntegerField()
    no_items = IntegerField()
    skip = IntegerField()
    captcha = IntegerField()
    last_modified = DateTimeField(index=True)
    message = CharField(max_length=255)
    last_scan_date = DateTimeField(index=True)
    latitude = DoubleField(null=True)
    longitude = DoubleField(null=True)

    @staticmethod
    def db_format(status, name='status_worker_db'):
        status['worker_name'] = status.get('worker_name', name)
        return {'username': status['username'],
                'worker_name': status['worker_name'],
                'success': status['success'],
                'fail': status['fail'],
                'no_items': status['noitems'],
                'skip': status['skip'],
                'captcha': status['captcha'],
                'last_modified': datetime.utcnow(),
                'message': status['message'],
                'last_scan_date': status.get('last_scan_date',
                                             datetime.utcnow()),
                'latitude': status.get('latitude', None),
                'longitude': status.get('longitude', None)}

    @staticmethod
    def get_recent():
        query = (WorkerStatus
                 .select()
                 .where((WorkerStatus.last_modified >=
                         (datetime.utcnow() - timedelta(minutes=5))))
                 .order_by(WorkerStatus.username)
                 .dicts())

        status = []
        for s in query:
            status.append(s)

        return status

    @staticmethod
    def get_worker(username, loc=False):
        query = (WorkerStatus
                 .select()
                 .where((WorkerStatus.username == username))
                 .dicts())

        # Sometimes is appears peewee is slow to load, and this produces
        # an exception.  Retry after a second to give peewee time to load.
        while True:
            try:
                result = query[0] if len(query) else {
                    'username': username,
                    'success': 0,
                    'fail': 0,
                    'no_items': 0,
                    'skip': 0,
                    'last_modified': datetime.utcnow(),
                    'message': 'New account {} loaded'.format(username),
                    'last_scan_date': datetime.utcnow(),
                    'latitude': loc[0] if loc else None,
                    'longitude': loc[1] if loc else None
                }
                break
            except Exception as e:
                log.error('Exception in get_worker under account {}.  '
                          'Exception message: {}'.format(username, repr(e)))
                traceback.print_exc(file=sys.stdout)
                time.sleep(1)

        return result


class SpawnPoint(BaseModel):
    id = CharField(primary_key=True, max_length=50)
    latitude = DoubleField()
    longitude = DoubleField()
    last_scanned = DateTimeField(index=True)
    # kind gives the four quartiles of the spawn, as 's' for seen
    # or 'h' for hidden.  For example, a 30 minute spawn is 'hhss'.
    kind = CharField(max_length=4, default='hhhs')

    # links shows whether a Pokemon encounter id changes between quartiles or
    # stays the same.  Both 1x45 and 1x60h3 have the kind of 'sssh', but the
    # different links shows when the encounter id changes.  Same encounter id
    # is shared between two quartiles, links shows a '+'.  A different
    # encounter id between two quartiles is a '-'.
    #
    # For the hidden times, an 'h' is used.  Until determined, '?' is used.
    # Note index is shifted by a half. links[0] is the link between
    # kind[0] and kind[1] and so on. links[3] is the link between
    # kind[3] and kind[0]
    links = CharField(max_length=4, default='????')

    # Count consecutive times spawn should have been seen, but wasn't.
    # If too high, will not be scheduled for review, and treated as inactive.
    missed_count = IntegerField(default=0)

    # Next 2 fields are to narrow down on the valid TTH window.
    # Seconds after the hour of the latest Pokemon seen time within the hour.
    latest_seen = SmallIntegerField()

    # Seconds after the hour of the earliest time Pokemon wasn't seen after an
    # appearance.
    earliest_unseen = SmallIntegerField()

    class Meta:
        indexes = ((('latitude', 'longitude'), False),)
        constraints = [Check('earliest_unseen >= 0'),
                       Check('earliest_unseen < 3600'),
                       Check('latest_seen >= 0'), Check('latest_seen < 3600')]

    # Returns the spawnpoint dict from ID, or a new dict if not found.
    @classmethod
    def get_by_id(cls, id, latitude=0, longitude=0):
        query = (cls
                 .select()
                 .where(cls.id == id)
                 .dicts())

        return query[0] if query else {
            'id': id,
            'latitude': latitude,
            'longitude': longitude,
            'last_scanned': None,  # Null value used as new flag.
            'kind': 'hhhs',
            'links': '????',
            'missed_count': 0,
            'latest_seen': None,
            'earliest_unseen': None

        }

    # Confirm if tth has been found.
    @staticmethod
    def tth_found(sp):
        # Fully indentified if no '?' in links and
        # latest_seen == earliest_unseen.
        return sp['latest_seen'] == sp['earliest_unseen']

    # Return [start, end] in seconds after the hour for the spawn, despawn
    # time of a spawnpoint.
    @classmethod
    def start_end(cls, sp, spawn_delay=0, links=False):
        links_arg = links
        links = links if links else str(sp['links'])

        if links == '????':  # Clean up for old data.
            links = str(sp['kind'].replace('s', '?'))

        # Make some assumptions if link not fully identified.
        if links.count('-') == 0:
            links = links[:-1] + '-'

        links = links.replace('?', '+')

        links = links[:-1] + '-'
        plus_or_minus = links.index(
            '+') if links.count('+') else links.index('-')
        start = sp['earliest_unseen'] - (4 - plus_or_minus) * 900 + spawn_delay
        no_tth_adjust = 60 if not links_arg and not cls.tth_found(sp) else 0
        end = sp['latest_seen'] - (3 - links.index('-')) * 900 + no_tth_adjust
        return [start % 3600, end % 3600]

    # Return a list of dicts with the next spawn times.
    @classmethod
    def get_times(cls, cell, scan, now_date, scan_delay,
                  cell_to_linked_spawn_points, sp_by_id):
        l = []
        now_secs = date_secs(now_date)
        linked_spawn_points = (cell_to_linked_spawn_points[cell]
                               if cell in cell_to_linked_spawn_points else [])

        for sp in linked_spawn_points:

            if sp['missed_count'] > 5:
                continue

            endpoints = SpawnPoint.start_end(sp, scan_delay)
            cls.add_if_not_scanned('spawn', l, sp, scan,
                                   endpoints[0], endpoints[1], now_date,
                                   now_secs, sp_by_id)

            # Check to see if still searching for valid TTH.
            if cls.tth_found(sp):
                continue

            # Add a spawnpoint check between latest_seen and earliest_unseen.
            start = sp['latest_seen']
            end = sp['earliest_unseen']

            # So if the gap between start and end < 89 seconds make the gap
            # 89 seconds
            if ((end > start and end - start < 89) or
                    (start > end and (end + 3600) - start < 89)):
                end = (start + 89) % 3600
            # So we move the search gap on 45 to within 45 and 89 seconds from
            # the last scan. TTH appears in the last 90 seconds of the Spawn.
            start = sp['latest_seen'] + 45

            cls.add_if_not_scanned('TTH', l, sp, scan,
                                   start, end, now_date, now_secs, sp_by_id)

        return l

    @classmethod
    def add_if_not_scanned(cls, kind, l, sp, scan, start,
                           end, now_date, now_secs, sp_by_id):
        # Make sure later than now_secs.
        while end < now_secs:
            start, end = start + 3600, end + 3600

        # Ensure start before end.
        while start > end:
            start -= 3600

        while start < 0:
            start, end = start + 3600, end + 3600

        last_scanned = sp_by_id[sp['id']]['last_scanned']
        if ((now_date - last_scanned).total_seconds() > now_secs - start):
            l.append(ScannedLocation._q_init(scan, start, end, kind, sp['id']))

    # Given seconds after the hour and a spawnpoint dict, return which quartile
    # of the spawnpoint the secs falls in.
    @staticmethod
    def get_quartile(secs, sp):
        return int(((secs - sp['earliest_unseen'] + 15 * 60 + 3600 - 1) %
                    3600) / 15 / 60)

    @classmethod
    def select_in_hex_by_cellids(cls, cellids, location_change_date):
        # Get all spawnpoints from the hive's cells
        sp_from_cells = (ScanSpawnPoint
                         .select(ScanSpawnPoint.spawnpoint)
                         .where(ScanSpawnPoint.scannedlocation << cellids)
                         .alias('spcells'))
        # Allocate a spawnpoint to one cell only, this can either be
        # A new SL (new ones are created when the location changes) or
        # it can be a cell from another active hive
        one_sp_scan = (ScanSpawnPoint
                       .select(ScanSpawnPoint.spawnpoint,
                               fn.MAX(ScanSpawnPoint.scannedlocation).alias(
                                   'Max_ScannedLocation_id'))
                       .join(sp_from_cells, on=sp_from_cells.c.spawnpoint_id
                             == ScanSpawnPoint.spawnpoint)
                       .join(
                           ScannedLocation,
                           on=(ScannedLocation.cellid
                               == ScanSpawnPoint.scannedlocation))
                       .where(((ScannedLocation.last_modified
                                >= (location_change_date)) & (
                           ScannedLocation.last_modified > (
                               datetime.utcnow() - timedelta(minutes=60)))) |
                              (ScannedLocation.cellid << cellids))
                       .group_by(ScanSpawnPoint.spawnpoint)
                       .alias('maxscan'))

        query = (cls
                 .select(cls)
                 .join(one_sp_scan,
                       on=(one_sp_scan.c.spawnpoint_id == cls.id))
                 .where(one_sp_scan.c.Max_ScannedLocation_id << cellids)
                 .dicts())

        in_hex = []
        for spawn in list(query):
            in_hex.append(spawn)
        return in_hex

    @classmethod
    def select_in_hex_by_location(cls, center, steps):
        R = 6378.1  # KM radius of the earth
        hdist = ((steps * 120.0) - 50.0) / 1000.0
        n, e, s, w = hex_bounds(center, steps)

        # Get all spawns in that box.
        sp = list(cls
                  .select()
                  .where((cls.latitude <= n) &
                         (cls.latitude >= s) &
                         (cls.longitude >= w) &
                         (cls.longitude <= e))
                  .dicts())

        # For each spawn work out if it is in the hex (clipping the diagonals).
        in_hex = []
        for spawn in sp:
            # Get the offset from the center of each spawn in km.
            offset = [math.radians(spawn['latitude'] - center[0]) * R,
                      math.radians(spawn['longitude'] - center[1]) *
                      (R * math.cos(math.radians(center[0])))]
            # Check against the 4 lines that make up the diagonals.
            if (offset[1] + (offset[0] * 0.5)) > hdist:  # Too far NE
                continue
            if (offset[1] - (offset[0] * 0.5)) > hdist:  # Too far SE
                continue
            if ((offset[0] * 0.5) - offset[1]) > hdist:  # Too far NW
                continue
            if ((0 - offset[1]) - (offset[0] * 0.5)) > hdist:  # Too far SW
                continue
            # If it gets to here it's a good spawn.
            in_hex.append(spawn)
        return in_hex


class ScanSpawnPoint(BaseModel):
    scannedlocation = ForeignKeyField(ScannedLocation, null=True)
    spawnpoint = ForeignKeyField(SpawnPoint, null=True)

    class Meta:
        primary_key = CompositeKey('spawnpoint', 'scannedlocation')


class SpawnpointDetectionData(BaseModel):
    id = CharField(primary_key=True, max_length=54)
    # Removed ForeignKeyField since it caused MySQL issues.
    encounter_id = CharField(max_length=54)
    # Removed ForeignKeyField since it caused MySQL issues.
    spawnpoint_id = CharField(max_length=54, index=True)
    scan_time = DateTimeField()
    tth_secs = SmallIntegerField(null=True)

    @staticmethod
    def set_default_earliest_unseen(sp):
        sp['earliest_unseen'] = (sp['latest_seen'] + 15 * 60) % 3600

    @classmethod
    def classify(cls, sp, scan_loc, now_secs, sighting=None):

        # Get past sightings.
        query = list(cls.select()
                        .where(cls.spawnpoint_id == sp['id'])
                        .order_by(cls.scan_time.asc())
                        .dicts())

        if sighting:
            query.append(sighting)

        tth_found = False
        for s in query:
            if s['tth_secs'] is not None:
                tth_found = True
                tth_secs = (s['tth_secs'] - 1) % 3600

        # To reduce CPU usage, give an intial reading of 15 minute spawns if
        # not done with initial scan of location.
        if not scan_loc['done']:
            # We only want to reset a SP if it is new and not due the
            # location changing (which creates new Scannedlocations)
            if not tth_found:
                sp['kind'] = 'hhhs'
                if not sp['earliest_unseen']:
                    sp['latest_seen'] = now_secs
                    cls.set_default_earliest_unseen(sp)

                elif clock_between(sp['latest_seen'], now_secs,
                                   sp['earliest_unseen']):
                    sp['latest_seen'] = now_secs
            return

        # Make a record of links, so we can reset earliest_unseen
        # if it changes.
        old_kind = str(sp['kind'])
        # Make a sorted list of the seconds after the hour.
        seen_secs = sorted(map(lambda x: date_secs(x['scan_time']), query))
        # Include and entry for the TTH if it found
        if tth_found:
            seen_secs.append(tth_secs)
            seen_secs.sort()
        # Add the first seen_secs to the end as a clock wrap around.
        if seen_secs:
            seen_secs.append(seen_secs[0] + 3600)

        # Make a list of gaps between sightings.
        gap_list = [seen_secs[i + 1] - seen_secs[i]
                    for i in range(len(seen_secs) - 1)]

        max_gap = max(gap_list)

        # An hour minus the largest gap in minutes gives us the duration the
        # spawn was there.  Round up to the nearest 15 minute interval for our
        # current best guess duration.
        duration = (int((60 - max_gap / 60.0) / 15) + 1) * 15

        # If the second largest gap is larger than 15 minutes, then there are
        # two gaps greater than 15 minutes.  It must be a double spawn.
        if len(gap_list) > 4 and sorted(gap_list)[-2] > 900:
            sp['kind'] = 'hshs'
            sp['links'] = 'h?h?'

        else:
            # Convert the duration into a 'hhhs', 'hhss', 'hsss', 'ssss' string
            # accordingly.  's' is for seen, 'h' is for hidden.
            sp['kind'] = ''.join(
                ['s' if i > (3 - duration / 15) else 'h' for i in range(0, 4)])

        # Assume no hidden times.
        sp['links'] = sp['kind'].replace('s', '?')

        if sp['kind'] != 'ssss':

            if (not sp['earliest_unseen'] or
                    sp['earliest_unseen'] != sp['latest_seen'] or
                    not tth_found):

                # New latest_seen will be just before max_gap.
                sp['latest_seen'] = seen_secs[gap_list.index(max_gap)]

                # if we don't have a earliest_unseen yet or if the kind of
                # spawn has changed, reset to latest_seen + 14 minutes.
                if not sp['earliest_unseen'] or sp['kind'] != old_kind:
                    cls.set_default_earliest_unseen(sp)
            return

        # Only ssss spawns from here below.

        sp['links'] = '+++-'
        if sp['earliest_unseen'] == sp['latest_seen']:
            return

        # Make a sight_list of dicts:
        # {date: first seen time,
        # delta: duration of sighting,
        # same: whether encounter ID was same or different over that time}
        #
        # For 60 minute spawns ('ssss'), the largest gap doesn't give the
        # earliest spawnpoint because a Pokemon is always there.  Use the union
        # of all intervals where the same encounter ID was seen to find the
        # latest_seen.  If a different encounter ID was seen, then the
        # complement of that interval was the same ID, so union that
        # complement as well.

        sight_list = [{'date': query[i]['scan_time'],
                       'delta': query[i + 1]['scan_time'] -
                       query[i]['scan_time'],
                       'same': query[i + 1]['encounter_id'] ==
                       query[i]['encounter_id']
                       }
                      for i in range(len(query) - 1)
                      if query[i + 1]['scan_time'] - query[i]['scan_time'] <
                      timedelta(hours=1)
                      ]

        start_end_list = []
        for s in sight_list:
            if s['same']:
                # Get the seconds past the hour for start and end times.
                start = date_secs(s['date'])
                end = (start + int(s['delta'].total_seconds())) % 3600

            else:
                # Convert diff range to same range by taking the clock
                # complement.
                start = date_secs(s['date'] + s['delta']) % 3600
                end = date_secs(s['date'])

            start_end_list.append([start, end])

        # Take the union of all the ranges.
        while True:
            # union is list of unions of ranges with the same encounter id.
            union = []
            for start, end in start_end_list:
                if not union:
                    union.append([start, end])
                    continue
                # Cycle through all ranges in union, since it might overlap
                # with any of them.
                for u in union:
                    if clock_between(u[0], start, u[1]):
                        u[1] = end if not(clock_between(
                            u[0], end, u[1])) else u[1]
                    elif clock_between(u[0], end, u[1]):
                        u[0] = start if not(clock_between(
                            u[0], start, u[1])) else u[0]
                    elif union.count([start, end]) == 0:
                        union.append([start, end])

            # Are no more unions possible?
            if union == start_end_list:
                break

            start_end_list = union  # Make another pass looking for unions.

        # If more than one disparate union, take the largest as our starting
        # point.
        union = reduce(lambda x, y: x if (x[1] - x[0]) % 3600 >
                       (y[1] - y[0]) % 3600 else y, union, [0, 3600])
        sp['latest_seen'] = union[1]
        sp['earliest_unseen'] = union[0]
        log.info('1x60: appear %d, despawn %d, duration: %d min.',
                 union[0], union[1], ((union[1] - union[0]) % 3600) / 60)

    # Expand the seen times for 30 minute spawnpoints based on scans when spawn
    # wasn't there.  Return true if spawnpoint dict changed.
    @classmethod
    def unseen(cls, sp, now_secs):

        # Return if we already have a tth.
        if sp['latest_seen'] == sp['earliest_unseen']:
            return False

        # If now_secs is later than the latest seen return.
        if not clock_between(sp['latest_seen'], now_secs,
                             sp['earliest_unseen']):
            return False

        sp['earliest_unseen'] = now_secs

        return True

    # Expand a 30 minute spawn with a new seen point based on which endpoint it
    #  is closer to.  Return true if sp changed.
    @classmethod
    def clock_extend(cls, sp, new_secs):
        # Check if this is a new earliest time.
        if clock_between(sp['earliest_seen'], new_secs, sp['latest_seen']):
            return False

        # Extend earliest or latest seen depending on which is closer to the
        # new point.
        if (secs_between(new_secs, sp['earliest_seen']) <
                secs_between(new_secs, sp['latest_seen'])):
            sp['earliest_seen'] = new_secs
        else:
            sp['latest_seen'] = new_secs

        return True


class Versions(flaskDb.Model):
    key = CharField()
    val = SmallIntegerField()

    class Meta:
        primary_key = False


class GymMember(BaseModel):
    gym_id = CharField(index=True)
    pokemon_uid = CharField(index=True)
    last_scanned = DateTimeField(default=datetime.utcnow, index=True)

    class Meta:
        primary_key = False


class GymPokemon(BaseModel):
    pokemon_uid = CharField(primary_key=True, max_length=50)
    pokemon_id = SmallIntegerField()
    cp = SmallIntegerField()
    trainer_name = CharField(index=True)
    num_upgrades = SmallIntegerField(null=True)
    move_1 = SmallIntegerField(null=True)
    move_2 = SmallIntegerField(null=True)
    height = FloatField(null=True)
    weight = FloatField(null=True)
    stamina = SmallIntegerField(null=True)
    stamina_max = SmallIntegerField(null=True)
    cp_multiplier = FloatField(null=True)
    additional_cp_multiplier = FloatField(null=True)
    iv_defense = SmallIntegerField(null=True)
    iv_stamina = SmallIntegerField(null=True)
    iv_attack = SmallIntegerField(null=True)
    last_seen = DateTimeField(default=datetime.utcnow)


class Trainer(BaseModel):
    name = CharField(primary_key=True, max_length=50)
    team = SmallIntegerField()
    level = SmallIntegerField()
    last_seen = DateTimeField(default=datetime.utcnow)


class GymDetails(BaseModel):
    gym_id = CharField(primary_key=True, max_length=50)
    name = CharField()
    description = TextField(null=True, default="")
    url = CharField()
    last_scanned = DateTimeField(default=datetime.utcnow)


class Token(flaskDb.Model):
    token = TextField()
    last_updated = DateTimeField(default=datetime.utcnow, index=True)

    @staticmethod
    def get_valid(limit=15):
        # Make sure we don't grab more than we can process
        if limit > 15:
            limit = 15
        valid_time = datetime.utcnow() - timedelta(seconds=30)
        token_ids = []
        tokens = []
        try:
            with flaskDb.database.transaction():
                query = (Token
                         .select()
                         .where(Token.last_updated > valid_time)
                         .order_by(Token.last_updated.asc())
                         .limit(limit))
                for t in query:
                    token_ids.append(t.id)
                    tokens.append(t.token)
                if tokens:
                    log.debug('Retrived Token IDs: {}'.format(token_ids))
                    result = DeleteQuery(Token).where(
                        Token.id << token_ids).execute()
                    log.debug('Deleted {} tokens.'.format(result))
        except OperationalError as e:
            log.error('Failed captcha token transactional query: {}'.format(e))

        return tokens


def hex_bounds(center, steps=None, radius=None):
    # Make a box that is (70m * step_limit * 2) + 70m away from the
    # center point.  Rationale is that you need to travel.
    sp_dist = 0.07 * (2 * steps + 1) if steps else radius
    n = get_new_coords(center, sp_dist, 0)[0]
    e = get_new_coords(center, sp_dist, 90)[1]
    s = get_new_coords(center, sp_dist, 180)[0]
    w = get_new_coords(center, sp_dist, 270)[1]
    return (n, e, s, w)


# todo: this probably shouldn't _really_ be in "models" anymore, but w/e.
def parse_map(args, map_dict, step_location, db_update_queue, wh_update_queue,
              key_scheduler, api, status, now_date, account, account_sets):
    pokemon = {}
    pokestops = {}
    gyms = {}
    skipped = 0
    stopsskipped = 0
    forts = []
    forts_count = 0
    wild_pokemon = []
    wild_pokemon_count = 0
    nearby_pokemon = 0
    spawn_points = {}
    scan_spawn_points = {}
    sightings = {}
    new_spawn_points = []
    sp_id_list = []
    captcha_url = ''

    # Consolidate the individual lists in each cell into two lists of Pokemon
    # and a list of forts.
    cells = map_dict['responses']['GET_MAP_OBJECTS']['map_cells']
    # Get the level for the pokestop spin, and to send to webhook.
    level = get_player_level(map_dict)
    # Use separate level indicator for our L30 encounters.
    encounter_level = level

    # Helping out the GC.
    if 'GET_INVENTORY' in map_dict['responses']:
        del map_dict['responses']['GET_INVENTORY']

    for i, cell in enumerate(cells):
        # If we have map responses then use the time from the request
        if i == 0:
            now_date = datetime.utcfromtimestamp(
                cell['current_timestamp_ms'] / 1000)

        nearby_pokemon += len(cell.get('nearby_pokemons', []))
        # Parse everything for stats (counts).  Future enhancement -- we don't
        # necessarily need to know *how many* forts/wild/nearby were found but
        # we'd like to know whether or not *any* were found to help determine
        # if a scan was actually bad.
        if config['parse_pokemon']:
            wild_pokemon += cell.get('wild_pokemons', [])

        if config['parse_pokestops'] or config['parse_gyms']:
            forts += cell.get('forts', [])
<<<<<<< HEAD
        else:
            forts_count += len(cell.get('forts', []))
=======

        # Update count regardless of Pokémon parsing or not, we need the count.
        # Length is O(1).
        wild_pokemon_count += len(cell.get('wild_pokemons', []))
        forts_count += len(cell.get('forts', []))

>>>>>>> 225c24cc
    now_secs = date_secs(now_date)
    if wild_pokemon:
        wild_pokemon_count = len(wild_pokemon)
    if forts:
        forts_count = len(forts)

    del map_dict['responses']['GET_MAP_OBJECTS']

    # If there are no wild or nearby Pokemon . . .
    if not wild_pokemon and not nearby_pokemon:
        # . . . and there are no gyms/pokestops then it's unusable/bad.
        if not forts:
            log.warning('Bad scan. Parsing found absolutely nothing.')
            log.info('Common causes: captchas or IP bans.')
        else:
            # No wild or nearby Pokemon but there are forts.  It's probably
            # a speed violation.
            log.warning('No nearby or wild Pokemon but there are visible gyms '
                        'or pokestops. Possible speed violation.')

    scan_loc = ScannedLocation.get_by_loc(step_location)
    done_already = scan_loc['done']
    ScannedLocation.update_band(scan_loc, now_date)
    just_completed = not done_already and scan_loc['done']

    if wild_pokemon and config['parse_pokemon']:
        encounter_ids = [b64encode(str(p['encounter_id']))
                         for p in wild_pokemon]
        # For all the wild Pokemon we found check if an active Pokemon is in
        # the database.
        query = (Pokemon
                 .select(Pokemon.encounter_id, Pokemon.spawnpoint_id)
                 .where((Pokemon.disappear_time >= now_date) &
                        (Pokemon.encounter_id << encounter_ids))
                 .dicts())

        # Store all encounter_ids and spawnpoint_ids for the Pokemon in query.
        # All of that is needed to make sure it's unique.
        encountered_pokemon = [
            (p['encounter_id'], p['spawnpoint_id']) for p in query]

        for p in wild_pokemon:

            sp = SpawnPoint.get_by_id(p['spawn_point_id'], p[
                                      'latitude'], p['longitude'])
            spawn_points[p['spawn_point_id']] = sp
            sp['missed_count'] = 0

            sighting = {
                'id': b64encode(str(p['encounter_id'])) + '_' + str(now_secs),
                'encounter_id': b64encode(str(p['encounter_id'])),
                'spawnpoint_id': p['spawn_point_id'],
                'scan_time': now_date,
                'tth_secs': None
            }

            # Keep a list of sp_ids to return.
            sp_id_list.append(p['spawn_point_id'])

            # time_till_hidden_ms was overflowing causing a negative integer.
            # It was also returning a value above 3.6M ms.
            if 0 < p['time_till_hidden_ms'] < 3600000:
                d_t_secs = date_secs(datetime.utcfromtimestamp(
                    (p['last_modified_timestamp_ms'] +
                     p['time_till_hidden_ms']) / 1000.0))
                if (sp['latest_seen'] != sp['earliest_unseen'] or
                        not sp['last_scanned']):
                    log.info('TTH found for spawnpoint %s.', sp['id'])
                    sighting['tth_secs'] = d_t_secs

                    # Only update when TTH is seen for the first time.
                    # Just before Pokemon migrations, Niantic sets all TTH
                    # to the exact time of the migration, not the normal
                    # despawn time.
                    sp['latest_seen'] = d_t_secs
                    sp['earliest_unseen'] = d_t_secs

            scan_spawn_points[scan_loc['cellid'] + sp['id']] = {
                'spawnpoint': sp['id'],
                'scannedlocation': scan_loc['cellid']}
            if not sp['last_scanned']:
                log.info('New Spawn Point found.')
                new_spawn_points.append(sp)

                # If we found a new spawnpoint after the location was already
                # fully scanned then either it's new, or we had a bad scan.
                # Either way, rescan the location.
                if scan_loc['done'] and not just_completed:
                    log.warning('Location was fully scanned, and yet a brand '
                                'new spawnpoint found.')
                    log.warning('Redoing scan of this location to identify '
                                'new spawnpoint.')
                    ScannedLocation.reset_bands(scan_loc)

            if (not SpawnPoint.tth_found(sp) or sighting['tth_secs'] or
                    not scan_loc['done'] or just_completed):
                SpawnpointDetectionData.classify(sp, scan_loc, now_secs,
                                                 sighting)
                sightings[p['encounter_id']] = sighting

            sp['last_scanned'] = datetime.utcfromtimestamp(
                p['last_modified_timestamp_ms'] / 1000.0)

            if ((b64encode(str(p['encounter_id'])), p['spawn_point_id'])
                    in encountered_pokemon):
                # If Pokemon has been encountered before don't process it.
                skipped += 1
                continue

            start_end = SpawnPoint.start_end(sp, 1)
            seconds_until_despawn = (start_end[1] - now_secs) % 3600
            disappear_time = now_date + \
                timedelta(seconds=seconds_until_despawn)

            # if this is an ignored pokemon, skip this whole section
            # We want the stuff above or we will impact spawn detection
            # but we don't want to insert it, or send it to webhooks
            if p['pokemon_data']['pokemon_id'] in args.ignore_list:
                log.debug("Ignoring Pokemon id: %i",
                          p['pokemon_data']['pokemon_id'])
                continue
            printPokemon(p['pokemon_data']['pokemon_id'], p[
                         'latitude'], p['longitude'], disappear_time)

            # Scan for IVs/CP and moves.
            pokemon_id = p['pokemon_data']['pokemon_id']
            encounter_result = None

            if args.encounter and (pokemon_id in args.enc_whitelist):
                time.sleep(args.encounter_delay)

                hlvl_account = None
                hlvl_api = None
                using_accountset = False

                # If the host has L30s in the regular account pool, we
                # can just use the current account.
                if level >= 30:
                    hlvl_account = account
                    hlvl_api = api
                else:
                    # Get account to use for IV or CP scanning.
                    if pokemon_id in args.enc_whitelist:
                        hlvl_account = account_sets.next('30', step_location)

                # If we don't have an API object yet, it means we didn't re-use
                # an old one, so we're using AccountSet.
                using_accountset = not hlvl_api

                # If we didn't get an account, we can't encounter.
                if hlvl_account:
                    # Logging.
                    log.debug('Encountering Pokémon ID %s with account %s'
                              + ' at %s, %s.',
                              pokemon_id,
                              hlvl_account['username'],
                              step_location[0],
                              step_location[1])

                    # If not args.no_api_store is enabled, we need to
                    # re-use an old API object if it's stored and we're
                    # using an account from the AccountSet.
                    if not args.no_api_store and using_accountset:
                        hlvl_api = hlvl_account.get('api', None)

                    # Make new API for this account if we're not using an
                    # API that's already logged in.
                    if not hlvl_api:
                        hlvl_api = setup_api(args, status)

                        # Hashing key.
                        # TODO: all of this should be handled properly... all
                        # these useless, inefficient threads passing around all
                        # these single-use variables are making me ill.
                        if args.hash_key:
                            key = key_scheduler.next()
                            log.debug('Using key %s for this encounter.', key)
                            hlvl_api.activate_hash_server(key)

                    # We have an API object now. If necessary, store it.
                    if using_accountset and not args.no_api_store:
                        hlvl_account['api'] = hlvl_api

                    # Set location.
                    hlvl_api.set_position(*step_location)

                    # Log in.
                    check_login(args, hlvl_account, hlvl_api, step_location,
                                status['proxy_url'])

                    # Setup encounter request envelope.
                    req = hlvl_api.create_request()
                    req.encounter(
                        encounter_id=p['encounter_id'],
                        spawn_point_id=p['spawn_point_id'],
                        player_latitude=step_location[0],
                        player_longitude=step_location[1])
                    req.check_challenge()
                    req.get_hatched_eggs()
                    req.get_inventory()
                    req.check_awarded_badges()
                    req.download_settings()
                    req.get_buddy_walked()
                    encounter_result = req.call()

                    # Readability.
                    responses = encounter_result['responses']

                    # Check for captcha
                    captcha_url = responses['CHECK_CHALLENGE']['challenge_url']
                    # Throw warning but finish parsing
                    if len(captcha_url) > 1:
                        # Flag account.
                        hlvl_account['captcha'] = True
                        log.info('Level %s account %s encountered a captcha.',
                                 encounter_level,
                                 hlvl_account['username'])
                    else:
                        # Update level indicator before we clear the response.
                        encounter_level = get_player_level(encounter_result)

                        # User error?
                        if encounter_level < 30:
                            raise Exception('Expected account of level 30 or'
                                            + ' higher, but account '
                                            + hlvl_account['username']
                                            + ' is only level '
                                            + encounter_level + '.')

                    # We're done with the encounter. If it's from an
                    # AccountSet, release account back to the pool.
                    if using_accountset:
                        account_sets.release(hlvl_account)

                    # Clear the response for memory management.
                    encounter_result = clear_dict_response(encounter_result)
                else:
                    log.error('No L30 accounts are available, please'
                              + ' consider adding more. Skipping encounter.')

            pokemon[p['encounter_id']] = {
                'encounter_id': b64encode(str(p['encounter_id'])),
                'spawnpoint_id': p['spawn_point_id'],
                'pokemon_id': p['pokemon_data']['pokemon_id'],
                'latitude': p['latitude'],
                'longitude': p['longitude'],
                'disappear_time': disappear_time,
                'individual_attack': None,
                'individual_defense': None,
                'individual_stamina': None,
                'move_1': None,
                'move_2': None,
                'cp': None,
                'height': None,
                'weight': None,
                'gender': None,
                'form': None
            }

            if (encounter_result is not None and 'wild_pokemon'
                    in encounter_result['responses']['ENCOUNTER']):
                pokemon_info = encounter_result['responses'][
                    'ENCOUNTER']['wild_pokemon']['pokemon_data']
                pokemon[p['encounter_id']].update({
                    'individual_attack': pokemon_info.get(
                        'individual_attack', 0),
                    'individual_defense': pokemon_info.get(
                        'individual_defense', 0),
                    'individual_stamina': pokemon_info.get(
                        'individual_stamina', 0),
                    'move_1': pokemon_info['move_1'],
                    'move_2': pokemon_info['move_2'],
                    'height': pokemon_info['height_m'],
                    'weight': pokemon_info['weight_kg'],
                    'gender': pokemon_info['pokemon_display']['gender']
                })
<<<<<<< HEAD
            if args.webhooks:
=======

                # Only add CP if we're level 30+.
                if encounter_level >= 30:
                    pokemon[p['encounter_id']][
                        'cp'] = pokemon_info.get('cp', None)
>>>>>>> 225c24cc

                # Check for Unown's alphabetic character.
                if pokemon_info['pokemon_id'] == 201:
                    pokemon[p['encounter_id']]['form'] = pokemon_info[
                        'pokemon_display'].get('form', None)

            if args.webhooks:
                pokemon_id = p['pokemon_data']['pokemon_id']
                if (pokemon_id in args.webhook_whitelist or
                    (not args.webhook_whitelist and pokemon_id
                     not in args.webhook_blacklist)):
                    wh_poke = pokemon[p['encounter_id']].copy()
                    wh_poke.update({
                        'disappear_time': calendar.timegm(
                            disappear_time.timetuple()),
                        'last_modified_time': p['last_modified_timestamp_ms'],
                        'time_until_hidden_ms': p['time_till_hidden_ms'],
                        'verified': SpawnPoint.tth_found(sp),
                        'seconds_until_despawn': seconds_until_despawn,
                        'spawn_start': start_end[0],
                        'spawn_end': start_end[1],
                        'player_level': encounter_level
                    })
                    wh_update_queue.put(('pokemon', wh_poke))

    if forts and (config['parse_pokestops'] or config['parse_gyms']):
        if config['parse_pokestops']:
            stop_ids = [f['id'] for f in forts if f.get('type') == 1]
            if stop_ids:
                query = (Pokestop
                         .select(Pokestop.pokestop_id, Pokestop.last_modified)
                         .where((Pokestop.pokestop_id << stop_ids))
                         .dicts())
                encountered_pokestops = [(f['pokestop_id'], int(
                    (f['last_modified'] -
                     datetime(1970, 1, 1)).total_seconds())) for f in query]

        # Complete tutorial with a Pokestop spin
        if args.complete_tutorial and not (len(captcha_url) > 1):
            if config['parse_pokestops']:
                tutorial_pokestop_spin(
                    api, level, forts, step_location, account)
            else:
                log.error(
                    'Pokestop can not be spun since parsing Pokestops is ' +
                    'not active. Check if \'-nk\' flag is accidentally set.')

        for f in forts:
            if config['parse_pokestops'] and f.get('type') == 1:  # Pokestops.
                if 'active_fort_modifier' in f:
                    lure_expiration = (datetime.utcfromtimestamp(
                        f['last_modified_timestamp_ms'] / 1000.0) +
                        timedelta(minutes=args.lure_duration))
                    active_fort_modifier = f['active_fort_modifier']
                    if args.webhooks and args.webhook_updates_only:
                        wh_update_queue.put(('pokestop', {
                            'pokestop_id': b64encode(str(f['id'])),
                            'enabled': f['enabled'],
                            'latitude': f['latitude'],
                            'longitude': f['longitude'],
                            'last_modified_time': f[
                                'last_modified_timestamp_ms'],
                            'lure_expiration': calendar.timegm(
                                lure_expiration.timetuple()),
                            'active_fort_modifier': active_fort_modifier
                        }))
                else:
                    lure_expiration, active_fort_modifier = None, None

                # Send all pokestops to webhooks.
                if args.webhooks and not args.webhook_updates_only:
                    # Explicitly set 'webhook_data', in case we want to change
                    # the information pushed to webhooks.  Similar to above and
                    # previous commits.
                    l_e = None

                    if lure_expiration is not None:
                        l_e = calendar.timegm(lure_expiration.timetuple())

                    wh_update_queue.put(('pokestop', {
                        'pokestop_id': b64encode(str(f['id'])),
                        'enabled': f['enabled'],
                        'latitude': f['latitude'],
                        'longitude': f['longitude'],
                        'last_modified_time': f['last_modified_timestamp_ms'],
                        'lure_expiration': l_e,
                        'active_fort_modifier': active_fort_modifier
                    }))

                if ((f['id'], int(f['last_modified_timestamp_ms'] / 1000.0))
                        in encountered_pokestops):
                    # If pokestop has been encountered before and hasn't
                    # changed don't process it.
                    stopsskipped += 1
                    continue

                pokestops[f['id']] = {
                    'pokestop_id': f['id'],
                    'enabled': f.get('enabled', 0),
                    'latitude': f['latitude'],
                    'longitude': f['longitude'],
                    'last_modified': datetime.utcfromtimestamp(
                        f['last_modified_timestamp_ms'] / 1000.0),
                    'lure_expiration': lure_expiration,
                    'active_fort_modifier': active_fort_modifier
                }

            # Currently, there are only stops and gyms.
            elif config['parse_gyms'] and f.get('type') is None:
                # Send gyms to webhooks.
                if args.webhooks and not args.webhook_updates_only:
                    # Explicitly set 'webhook_data', in case we want to change
                    # the information pushed to webhooks.  Similar to above
                    # and previous commits.
                    wh_update_queue.put(('gym', {
                        'gym_id': b64encode(str(f['id'])),
                        'team_id': f.get('owned_by_team', 0),
                        'guard_pokemon_id': f.get('guard_pokemon_id', 0),
                        'gym_points': f.get('gym_points', 0),
                        'enabled': f['enabled'],
                        'latitude': f['latitude'],
                        'longitude': f['longitude'],
                        'last_modified': f['last_modified_timestamp_ms']
                    }))

                gyms[f['id']] = {
                    'gym_id': f['id'],
                    'team_id': f.get('owned_by_team', 0),
                    'guard_pokemon_id': f.get('guard_pokemon_id', 0),
                    'gym_points': f.get('gym_points', 0),
                    'enabled': f['enabled'],
                    'latitude': f['latitude'],
                    'longitude': f['longitude'],
                    'last_modified': datetime.utcfromtimestamp(
                        f['last_modified_timestamp_ms'] / 1000.0),
                }

        # Helping out the GC.
        del forts

    log.info('Parsing found Pokemon: %d, nearby: %d, pokestops: %d, gyms: %d.',
             len(pokemon) + skipped,
             nearby_pokemon,
             len(pokestops) + stopsskipped,
             len(gyms))

    log.debug('Skipped Pokemon: %d, pokestops: %d.', skipped, stopsskipped)

    # Look for spawnpoints within scan_loc that are not here to see if we
    # can narrow down tth window.
    for sp in ScannedLocation.linked_spawn_points(scan_loc['cellid']):
        if sp['id'] in sp_id_list:
            # Don't overwrite changes from this parse with DB version.
            sp = spawn_points[sp['id']]
        else:
            # If the cell has completed, we need to classify all
            # the SPs that were not picked up in the scan
            if just_completed:
                SpawnpointDetectionData.classify(sp, scan_loc, now_secs)
                spawn_points[sp['id']] = sp
            if SpawnpointDetectionData.unseen(sp, now_secs):
                spawn_points[sp['id']] = sp
            endpoints = SpawnPoint.start_end(sp, args.spawn_delay)
            if clock_between(endpoints[0], now_secs, endpoints[1]):
                sp['missed_count'] += 1
                spawn_points[sp['id']] = sp
                log.warning('%s kind spawnpoint %s has no Pokemon %d times'
                            ' in a row.',
                            sp['kind'], sp['id'], sp['missed_count'])
                log.info('Possible causes: Still doing initial scan, super'
                         ' rare double spawnpoint during')
                log.info('hidden period, or Niantic has removed '
                         'spawnpoint.')

        if (not SpawnPoint.tth_found(sp) and scan_loc['done'] and
                (now_secs - sp['latest_seen'] -
                 args.spawn_delay) % 3600 < 60):
            log.warning('Spawnpoint %s was unable to locate a TTH, with '
                        'only %ss after Pokemon last seen.', sp['id'],
                        (now_secs - sp['latest_seen']) % 3600)
            log.info('Restarting current 15 minute search for TTH.')
            if sp['id'] not in sp_id_list:
                SpawnpointDetectionData.classify(sp, scan_loc, now_secs)
            sp['latest_seen'] = (sp['latest_seen'] - 60) % 3600
            sp['earliest_unseen'] = (
                sp['earliest_unseen'] + 14 * 60) % 3600
            spawn_points[sp['id']] = sp

    db_update_queue.put((ScannedLocation, {0: scan_loc}))

    if pokemon:
        db_update_queue.put((Pokemon, pokemon))
    if pokestops:
        db_update_queue.put((Pokestop, pokestops))
    if gyms:
        db_update_queue.put((Gym, gyms))
    if spawn_points:
        db_update_queue.put((SpawnPoint, spawn_points))
        db_update_queue.put((ScanSpawnPoint, scan_spawn_points))
        if sightings:
            db_update_queue.put((SpawnpointDetectionData, sightings))

    if not nearby_pokemon and not wild_pokemon:
        # After parsing the forts, we'll mark this scan as bad due to
        # a possible speed violation.
        return {
            'count': wild_pokemon_count + forts_count,
            'gyms': gyms,
            'sp_id_list': sp_id_list,
            'bad_scan': True,
            'scan_secs': now_secs
        }

    return {
        'count': wild_pokemon_count + forts_count,
        'gyms': gyms,
        'sp_id_list': sp_id_list,
        'bad_scan': False,
        'scan_secs': now_secs
    }


def parse_gyms(args, gym_responses, wh_update_queue, db_update_queue):
    gym_details = {}
    gym_members = {}
    gym_pokemon = {}
    trainers = {}

    i = 0
    for g in gym_responses.values():
        gym_state = g['gym_state']
        gym_id = gym_state['fort_data']['id']

        gym_details[gym_id] = {
            'gym_id': gym_id,
            'name': g['name'],
            'description': g.get('description'),
            'url': g['urls'][0],
        }

        if args.webhooks:
            webhook_data = {
                'id': b64encode(str(gym_id)),
                'latitude': gym_state['fort_data']['latitude'],
                'longitude': gym_state['fort_data']['longitude'],
                'team': gym_state['fort_data'].get('owned_by_team', 0),
                'name': g['name'],
                'description': g.get('description'),
                'url': g['urls'][0],
                'pokemon': [],
            }

        for member in gym_state.get('memberships', []):
            gym_members[i] = {
                'gym_id': gym_id,
                'pokemon_uid': member['pokemon_data']['id'],
            }

            gym_pokemon[i] = {
                'pokemon_uid': member['pokemon_data']['id'],
                'pokemon_id': member['pokemon_data']['pokemon_id'],
                'cp': member['pokemon_data']['cp'],
                'trainer_name': member['trainer_public_profile']['name'],
                'num_upgrades': member['pokemon_data'].get('num_upgrades', 0),
                'move_1': member['pokemon_data'].get('move_1'),
                'move_2': member['pokemon_data'].get('move_2'),
                'height': member['pokemon_data'].get('height_m'),
                'weight': member['pokemon_data'].get('weight_kg'),
                'stamina': member['pokemon_data'].get('stamina'),
                'stamina_max': member['pokemon_data'].get('stamina_max'),
                'cp_multiplier': member['pokemon_data'].get('cp_multiplier'),
                'additional_cp_multiplier': member['pokemon_data'].get(
                    'additional_cp_multiplier', 0),
                'iv_defense': member['pokemon_data'].get(
                    'individual_defense', 0),
                'iv_stamina': member['pokemon_data'].get(
                    'individual_stamina', 0),
                'iv_attack': member['pokemon_data'].get(
                    'individual_attack', 0),
                'last_seen': datetime.utcnow(),
            }

            trainers[i] = {
                'name': member['trainer_public_profile']['name'],
                'team': gym_state['fort_data']['owned_by_team'],
                'level': member['trainer_public_profile']['level'],
                'last_seen': datetime.utcnow(),
            }

            if args.webhooks:
                webhook_data['pokemon'].append({
                    'pokemon_uid': member['pokemon_data']['id'],
                    'pokemon_id': member['pokemon_data']['pokemon_id'],
                    'cp': member['pokemon_data']['cp'],
                    'num_upgrades': member['pokemon_data'].get(
                        'num_upgrades', 0),
                    'move_1': member['pokemon_data'].get('move_1'),
                    'move_2': member['pokemon_data'].get('move_2'),
                    'height': member['pokemon_data'].get('height_m'),
                    'weight': member['pokemon_data'].get('weight_kg'),
                    'stamina': member['pokemon_data'].get('stamina'),
                    'stamina_max': member['pokemon_data'].get('stamina_max'),
                    'cp_multiplier': member['pokemon_data'].get(
                        'cp_multiplier'),
                    'additional_cp_multiplier': member['pokemon_data'].get(
                        'additional_cp_multiplier', 0),
                    'iv_defense': member['pokemon_data'].get(
                        'individual_defense', 0),
                    'iv_stamina': member['pokemon_data'].get(
                        'individual_stamina', 0),
                    'iv_attack': member['pokemon_data'].get(
                        'individual_attack', 0),
                    'trainer_name': member['trainer_public_profile']['name'],
                    'trainer_level': member['trainer_public_profile']['level'],
                })

            i += 1
        if args.webhooks:
            wh_update_queue.put(('gym_details', webhook_data))

    # All this database stuff is synchronous (not using the upsert queue) on
    # purpose.  Since the search workers load the GymDetails model from the
    # database to determine if a gym needs to be rescanned, we need to be sure
    # the GymDetails get fully committed to the database before moving on.
    #
    # We _could_ synchronously upsert GymDetails, then queue the other tables
    # for upsert, but that would put that Gym's overall information in a weird
    # non-atomic state.

    # Upsert all the models.
    if gym_details:
        db_update_queue.put((GymDetails, gym_details))
    if gym_pokemon:
        db_update_queue.put((GymPokemon, gym_pokemon))
    if trainers:
        db_update_queue.put((Trainer, trainers))

    # This needs to be completed in a transaction, because we don't wany any
    # other thread or process to mess with the GymMembers for the gyms we're
    # updating while we're updating the bridge table.
    with flaskDb.database.transaction():
        # Get rid of all the gym members, we're going to insert new records.
        if gym_details:
            DeleteQuery(GymMember).where(
                GymMember.gym_id << gym_details.keys()).execute()

        # Insert new gym members.
        if gym_members:
            db_update_queue.put((GymMember, gym_members))

    log.info('Upserted gyms: %d, gym members: %d.',
             len(gym_details),
             len(gym_members))


def db_updater(args, q, db):
    # The forever loop.
    while True:
        try:

            while True:
                try:
                    flaskDb.connect_db()
                    break
                except Exception as e:
                    log.warning('%s... Retrying...', repr(e))
                    time.sleep(5)

            # Loop the queue.
            while True:
                last_upsert = default_timer()
                model, data = q.get()

                bulk_upsert(model, data, db)
                q.task_done()

                log.debug('Upserted to %s, %d records (upsert queue '
                          'remaining: %d) in %.2f seconds.',
                          model.__name__,
                          len(data),
                          q.qsize(),
                          default_timer() - last_upsert)

                # Helping out the GC.
                del model
                del data

                if q.qsize() > 50:
                    log.warning(
                        "DB queue is > 50 (@%d); try increasing --db-threads.",
                        q.qsize())

        except Exception as e:
            log.exception('Exception in db_updater: %s', repr(e))
            time.sleep(5)


def clean_db_loop(args):
    while True:
        try:
            query = (MainWorker
                     .delete()
                     .where((MainWorker.last_modified <
                             (datetime.utcnow() - timedelta(minutes=30)))))
            query.execute()

            query = (WorkerStatus
                     .delete()
                     .where((WorkerStatus.last_modified <
                             (datetime.utcnow() - timedelta(minutes=30)))))
            query.execute()

            # Remove active modifier from expired lured pokestops.
            query = (Pokestop
                     .update(lure_expiration=None, active_fort_modifier=None)
                     .where(Pokestop.lure_expiration < datetime.utcnow()))
            query.execute()

            # Remove old (unusable) captcha tokens
            query = (Token
                     .delete()
                     .where((Token.last_updated <
                             (datetime.utcnow() - timedelta(minutes=2)))))
            query.execute()

            # If desired, clear old Pokemon spawns.
            if args.purge_data > 0:
                log.info("Beginning purge of old Pokemon spawns.")
                start = datetime.utcnow()
                query = (Pokemon
                         .delete()
                         .where((Pokemon.disappear_time <
                                 (datetime.utcnow() -
                                  timedelta(hours=args.purge_data)))))
                rows = query.execute()
                end = datetime.utcnow()
                diff = end - start
                log.info("Completed purge of old Pokemon spawns. "
                         "%i deleted in %f seconds.",
                         rows, diff.total_seconds())

            log.info('Regular database cleaning complete.')
            time.sleep(60)
        except Exception as e:
            log.exception('Exception in clean_db_loop: %s', repr(e))


def bulk_upsert(cls, data, db):
    num_rows = len(data.values())
    i = 0

    if args.db_type == 'mysql':
        step = 250
    else:
        # SQLite has a default max number of parameters of 999,
        # so we need to limit how many rows we insert for it.
        step = 50

    with db.atomic():
        while i < num_rows:
            log.debug('Inserting items %d to %d.', i, min(i + step, num_rows))
            try:
                # Turn off FOREIGN_KEY_CHECKS on MySQL, because apparently it's
                # unable to recognize strings to update unicode keys for
                # foreign key fields, thus giving lots of foreign key
                # constraint errors.
                if args.db_type == 'mysql':
                    db.execute_sql('SET FOREIGN_KEY_CHECKS=0;')

                # Use peewee's own implementation of the insert_many() method.
                InsertQuery(cls, rows=data.values()[
                            i:min(i + step, num_rows)]).upsert().execute()

                if args.db_type == 'mysql':
                    db.execute_sql('SET FOREIGN_KEY_CHECKS=1;')

            except Exception as e:
                # If there is a DB table constraint error, dump the data and
                # don't retry.
                #
                # Unrecoverable error strings:
                unrecoverable = ['constraint', 'has no attribute',
                                 'peewee.IntegerField object at']
                has_unrecoverable = filter(
                    lambda x: x in str(e), unrecoverable)
                if has_unrecoverable:
                    log.warning('%s. Data is:', repr(e))
                    log.warning(data.items())
                else:
                    log.warning('%s... Retrying...', repr(e))
                    time.sleep(1)
                    continue

            i += step


def create_tables(db):
    db.connect()
    verify_database_schema(db)
    tables = [Pokemon, Pokestop, Gym, ScannedLocation, GymDetails,
              GymMember, GymPokemon, Trainer, MainWorker, WorkerStatus,
              SpawnPoint, ScanSpawnPoint, SpawnpointDetectionData,
              Token, LocationAltitude]
    for table in tables:
        if not table.table_exists():
            log.info('Creating table: %s', table.__name__)
            db.create_tables([table], safe=True)
        else:
            log.debug('Skipping table %s, it already exists.', table.__name__)

    db.close()


def drop_tables(db):
    tables = [Pokemon, Pokestop, Gym, ScannedLocation, Versions,
              GymDetails, GymMember, GymPokemon, Trainer, MainWorker,
              WorkerStatus, SpawnPoint, ScanSpawnPoint,
              SpawnpointDetectionData, LocationAltitude,
              Token]
    db.connect()
    db.execute_sql('SET FOREIGN_KEY_CHECKS=0;')
    for table in tables:
        if table.table_exists():
            log.info('Dropping table: %s', table.__name__)
            db.drop_tables([table], safe=True)

    db.execute_sql('SET FOREIGN_KEY_CHECKS=1;')
    db.close()


def verify_database_schema(db):
    if not Versions.table_exists():
        db.create_tables([Versions])

        if ScannedLocation.table_exists():
            # Versions table doesn't exist, but there are tables. This must
            # mean the user is coming from a database that existed before we
            # started tracking the schema version. Perform a full upgrade.
            InsertQuery(Versions, {Versions.key: 'schema_version',
                                   Versions.val: 0}).execute()
            database_migrate(db, 0)
        else:
            InsertQuery(Versions, {Versions.key: 'schema_version',
                                   Versions.val: db_schema_version}).execute()

    else:
        db_ver = Versions.get(Versions.key == 'schema_version').val

        if db_ver < db_schema_version:
            database_migrate(db, db_ver)

        elif db_ver > db_schema_version:
            log.error('Your database version (%i) appears to be newer than '
                      'the code supports (%i).', db_ver, db_schema_version)
            log.error('Please upgrade your code base or drop all tables in '
                      'your database.')
            sys.exit(1)


def database_migrate(db, old_ver):
    # Update database schema version.
    Versions.update(val=db_schema_version).where(
        Versions.key == 'schema_version').execute()

    log.info('Detected database version %i, updating to %i...',
             old_ver, db_schema_version)

    # Perform migrations here.
    migrator = None
    if args.db_type == 'mysql':
        migrator = MySQLMigrator(db)
    else:
        migrator = SqliteMigrator(db)

    if old_ver < 2:
        migrate(migrator.add_column('pokestop', 'encounter_id',
                                    CharField(max_length=50, null=True)))

    if old_ver < 3:
        migrate(
            migrator.add_column('pokestop', 'active_fort_modifier',
                                CharField(max_length=50, null=True)),
            migrator.drop_column('pokestop', 'encounter_id'),
            migrator.drop_column('pokestop', 'active_pokemon_id')
        )

    if old_ver < 4:
        db.drop_tables([ScannedLocation])

    if old_ver < 5:
        # Some Pokemon were added before the 595 bug was "fixed".
        # Clean those up for a better UX.
        query = (Pokemon
                 .delete()
                 .where(Pokemon.disappear_time >
                        (datetime.utcnow() - timedelta(hours=24))))
        query.execute()

    if old_ver < 6:
        migrate(
            migrator.add_column('gym', 'last_scanned',
                                DateTimeField(null=True)),
        )

    if old_ver < 7:
        migrate(
            migrator.drop_column('gymdetails', 'description'),
            migrator.add_column('gymdetails', 'description',
                                TextField(null=True, default=""))
        )

    if old_ver < 8:
        migrate(
            migrator.add_column('pokemon', 'individual_attack',
                                IntegerField(null=True, default=0)),
            migrator.add_column('pokemon', 'individual_defense',
                                IntegerField(null=True, default=0)),
            migrator.add_column('pokemon', 'individual_stamina',
                                IntegerField(null=True, default=0)),
            migrator.add_column('pokemon', 'move_1',
                                IntegerField(null=True, default=0)),
            migrator.add_column('pokemon', 'move_2',
                                IntegerField(null=True, default=0))
        )

    if old_ver < 9:
        migrate(
            migrator.add_column('pokemon', 'last_modified',
                                DateTimeField(null=True, index=True)),
            migrator.add_column('pokestop', 'last_updated',
                                DateTimeField(null=True, index=True))
        )

    if old_ver < 10:
        # Information in ScannedLocation and Member Status is probably
        # out of date.  Drop and recreate with new schema.

        db.drop_tables([ScannedLocation])
        db.drop_tables([WorkerStatus])

    if old_ver < 11:

        db.drop_tables([ScanSpawnPoint])

    if old_ver < 13:

        db.drop_tables([WorkerStatus])
        db.drop_tables([MainWorker])

    if old_ver < 14:
        migrate(
            migrator.add_column('pokemon', 'weight',
                                DoubleField(null=True, default=0)),
            migrator.add_column('pokemon', 'height',
                                DoubleField(null=True, default=0)),
            migrator.add_column('pokemon', 'gender',
                                IntegerField(null=True, default=0))
        )

    if old_ver < 15:
        # we don't have to touch sqlite because it has REAL and INTEGER only
        if args.db_type == 'mysql':
            db.execute_sql('ALTER TABLE `pokemon` '
                           'MODIFY COLUMN `weight` FLOAT NULL DEFAULT NULL,'
                           'MODIFY COLUMN `height` FLOAT NULL DEFAULT NULL,'
                           'MODIFY COLUMN `gender` SMALLINT NULL DEFAULT NULL'
                           ';')

    if old_ver < 16:
        log.info('This DB schema update can take some time. '
                 'Please be patient.')

        # change some column types from INT to SMALLINT
        # we don't have to touch sqlite because it has INTEGER only
        if args.db_type == 'mysql':
            db.execute_sql(
                'ALTER TABLE `pokemon` '
                'MODIFY COLUMN `pokemon_id` SMALLINT NOT NULL,'
                'MODIFY COLUMN `individual_attack` SMALLINT '
                'NULL DEFAULT NULL,'
                'MODIFY COLUMN `individual_defense` SMALLINT '
                'NULL DEFAULT NULL,'
                'MODIFY COLUMN `individual_stamina` SMALLINT '
                'NULL DEFAULT NULL,'
                'MODIFY COLUMN `move_1` SMALLINT NULL DEFAULT NULL,'
                'MODIFY COLUMN `move_2` SMALLINT NULL DEFAULT NULL;'
            )
            db.execute_sql(
                'ALTER TABLE `gym` '
                'MODIFY COLUMN `team_id` SMALLINT NOT NULL,'
                'MODIFY COLUMN `guard_pokemon_id` SMALLINT NOT NULL;'
            )
            db.execute_sql(
                'ALTER TABLE `scannedlocation` '
                'MODIFY COLUMN `band1` SMALLINT NOT NULL,'
                'MODIFY COLUMN `band2` SMALLINT NOT NULL,'
                'MODIFY COLUMN `band3` SMALLINT NOT NULL,'
                'MODIFY COLUMN `band4` SMALLINT NOT NULL,'
                'MODIFY COLUMN `band5` SMALLINT NOT NULL,'
                'MODIFY COLUMN `midpoint` SMALLINT NOT NULL,'
                'MODIFY COLUMN `width` SMALLINT NOT NULL;'
            )
            db.execute_sql(
                'ALTER TABLE `spawnpoint` '
                'MODIFY COLUMN `latest_seen` SMALLINT NOT NULL,'
                'MODIFY COLUMN `earliest_unseen` SMALLINT NOT NULL;'
            )
            db.execute_sql(
                'ALTER TABLE `spawnpointdetectiondata` '
                'MODIFY COLUMN `tth_secs` SMALLINT NULL DEFAULT NULL;'
            )
            db.execute_sql(
                'ALTER TABLE `versions` '
                'MODIFY COLUMN `val` SMALLINT NOT NULL;'
            )
            db.execute_sql(
                'ALTER TABLE `gympokemon` '
                'MODIFY COLUMN `pokemon_id` SMALLINT NOT NULL,'
                'MODIFY COLUMN `cp` SMALLINT NOT NULL,'
                'MODIFY COLUMN `num_upgrades` SMALLINT NULL DEFAULT NULL,'
                'MODIFY COLUMN `move_1` SMALLINT NULL DEFAULT NULL,'
                'MODIFY COLUMN `move_2` SMALLINT NULL DEFAULT NULL,'
                'MODIFY COLUMN `stamina` SMALLINT NULL DEFAULT NULL,'
                'MODIFY COLUMN `stamina_max` SMALLINT NULL DEFAULT NULL,'
                'MODIFY COLUMN `iv_defense` SMALLINT NULL DEFAULT NULL,'
                'MODIFY COLUMN `iv_stamina` SMALLINT NULL DEFAULT NULL,'
                'MODIFY COLUMN `iv_attack` SMALLINT NULL DEFAULT NULL;'
            )
            db.execute_sql(
                'ALTER TABLE `trainer` '
                'MODIFY COLUMN `team` SMALLINT NOT NULL,'
                'MODIFY COLUMN `level` SMALLINT NOT NULL;'
            )

        # add some missing indexes
        migrate(
            migrator.add_index('gym', ('last_scanned',), False),
            migrator.add_index('gymmember', ('last_scanned',), False),
            migrator.add_index('gymmember', ('pokemon_uid',), False),
            migrator.add_index('gympokemon', ('trainer_name',), False),
            migrator.add_index('pokestop', ('active_fort_modifier',), False),
            migrator.add_index('spawnpointdetectiondata', ('spawnpoint_id',),
                               False),
            migrator.add_index('token', ('last_updated',), False)
        )
        # pokestop.last_updated was missing in a previous migration
        # check whether we have to add it
        has_last_updated_index = False
        for index in db.get_indexes('pokestop'):
            if index.columns[0] == 'last_updated':
                has_last_updated_index = True
                break
        if not has_last_updated_index:
            log.debug('pokestop.last_updated index is missing. Creating now.')
            migrate(
                migrator.add_index('pokestop', ('last_updated',), False)
            )

    if old_ver < 17:
        migrate(
            migrator.add_column('pokemon', 'form',
                                SmallIntegerField(null=True))
        )

    if old_ver < 18:
        migrate(
            migrator.add_column('pokemon', 'cp',
                                SmallIntegerField(null=True))
        )

    # Always log that we're done.
    log.info('Schema upgrade complete.')<|MERGE_RESOLUTION|>--- conflicted
+++ resolved
@@ -1812,17 +1812,12 @@
 
         if config['parse_pokestops'] or config['parse_gyms']:
             forts += cell.get('forts', [])
-<<<<<<< HEAD
-        else:
-            forts_count += len(cell.get('forts', []))
-=======
 
         # Update count regardless of Pokémon parsing or not, we need the count.
         # Length is O(1).
         wild_pokemon_count += len(cell.get('wild_pokemons', []))
         forts_count += len(cell.get('forts', []))
 
->>>>>>> 225c24cc
     now_secs = date_secs(now_date)
     if wild_pokemon:
         wild_pokemon_count = len(wild_pokemon)
@@ -2099,15 +2094,11 @@
                     'weight': pokemon_info['weight_kg'],
                     'gender': pokemon_info['pokemon_display']['gender']
                 })
-<<<<<<< HEAD
-            if args.webhooks:
-=======
 
                 # Only add CP if we're level 30+.
                 if encounter_level >= 30:
                     pokemon[p['encounter_id']][
                         'cp'] = pokemon_info.get('cp', None)
->>>>>>> 225c24cc
 
                 # Check for Unown's alphabetic character.
                 if pokemon_info['pokemon_id'] == 201:
