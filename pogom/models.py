--- conflicted
+++ resolved
@@ -25,12 +25,9 @@
 from cachetools import cached
 from timeit import default_timer
 
-<<<<<<< HEAD
 from pogom.gainxp import pokestop_spinnable, cleanup_inventory, \
     spin_pokestop_update_inventory, is_ditto
-=======
 from pogom.pgscout import pgscout_encounter
->>>>>>> 06d75642
 from . import config
 from .utils import (get_pokemon_name, get_pokemon_rarity, get_pokemon_types,
                     get_args, cellid, in_radius, date_secs, clock_between,
@@ -2223,7 +2220,6 @@
                         'cp_multiplier'] = pokemon_info.get(
                         'cp_multiplier', None)
 
-<<<<<<< HEAD
             # Catch pokemon to check for Ditto if --gain-xp enabled
             # Original code by voxx!
             have_balls = inventory.get('balls', 0) > 0
@@ -2233,7 +2229,7 @@
                     pokemon_id = 132
                     # Scout result is useless
                     scout_result = None
-=======
+
             # Updating Pokemon data from PGScout result
             if scout_result is not None and scout_result['success']:
                 pokemon[p['encounter_id']].update({
@@ -2254,7 +2250,6 @@
                     'rating_attack': scout_result['rating_attack'],
                     'rating_defense': scout_result['rating_defense'],
                 })
->>>>>>> 06d75642
 
             if args.webhooks:
                 if (not args.webhook_whitelist
