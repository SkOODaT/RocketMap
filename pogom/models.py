--- conflicted
+++ resolved
@@ -2022,11 +2022,6 @@
             disappear_time = now_date + \
                 timedelta(seconds=seconds_until_despawn)
 
-<<<<<<< HEAD
-            pokemon_id = p['pokemon_data']['pokemon_id']
-            printPokemon(pokemon_id, p['latitude'], p['longitude'],
-                         disappear_time)
-=======
             # Store this and reuse
             pokemon_id = p['pokemon_data']['pokemon_id']
 
@@ -2039,7 +2034,6 @@
 
             printPokemon(pokemon_id, p[
                          'latitude'], p['longitude'], disappear_time)
->>>>>>> 33481af4
 
             # Scan for IVs/CP and moves.
             encounter_result = None
@@ -2270,15 +2264,9 @@
                 })
 
             if args.webhooks:
-<<<<<<< HEAD
                 if (not args.webhook_whitelist
                     or pokemon_id in args.webhook_whitelist):
 
-=======
-                if (pokemon_id in args.webhook_whitelist or
-                    (not args.webhook_whitelist and pokemon_id
-                     not in args.webhook_blacklist)):
->>>>>>> 33481af4
                     wh_poke = pokemon[p['encounter_id']].copy()
                     wh_poke.update({
                         'disappear_time': calendar.timegm(
