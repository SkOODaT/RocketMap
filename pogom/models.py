#!/usr/bin/python
# -*- coding: utf-8 -*-

import calendar
import gc
import itertools
import logging
import math
import sys
import time
import traceback
from base64 import b64encode
from datetime import datetime, timedelta
from timeit import default_timer

import geopy
from cachetools import TTLCache
from cachetools import cached
from peewee import (InsertQuery, Check, CompositeKey, ForeignKeyField,
                    SmallIntegerField, IntegerField, CharField, DoubleField,
                    BooleanField, DateTimeField, fn, DeleteQuery, FloatField,
                    TextField, JOIN, OperationalError)
from playhouse.flask_utils import FlaskDB
from playhouse.migrate import migrate, MySQLMigrator, SqliteMigrator
from playhouse.pool import PooledMySQLDatabase
from playhouse.shortcuts import RetryOperationalError, case
from playhouse.sqlite_ext import SqliteExtDatabase

<<<<<<< HEAD
from pogom.pgscout import pgscout_encounter
=======
from pogom.gainxp import gxp_spin_stops, DITTO_CANDIDATES_IDS, is_ditto
>>>>>>> 1ba670fc
from . import config
from .account import (encounter_pokemon_request,
                      pokestop_spinnable, spin_pokestop, setup_mrmime_account, incubate_eggs)
from .customLog import printPokemon
from .transform import transform_from_wgs_to_gcj, get_new_coords
from .utils import (get_pokemon_name, get_pokemon_rarity, get_pokemon_types,
                    get_args, cellid, in_radius, date_secs, clock_between,
                    get_move_name, get_move_damage, get_move_energy,
                    get_move_type, calc_pokemon_level)

log = logging.getLogger(__name__)

args = get_args()
flaskDb = FlaskDB()
cache = TTLCache(maxsize=100, ttl=60 * 5)

db_schema_version = 21


class MyRetryDB(RetryOperationalError, PooledMySQLDatabase):
    pass


# Reduction of CharField to fit max length inside 767 bytes for utf8mb4 charset
class Utf8mb4CharField(CharField):
    def __init__(self, max_length=191, *args, **kwargs):
        self.max_length = max_length
        super(CharField, self).__init__(*args, **kwargs)


def init_database(app):
    if args.db_type == 'mysql':
        log.info('Connecting to MySQL database on %s:%i...',
                 args.db_host, args.db_port)
        connections = args.db_max_connections
        if hasattr(args, 'accounts'):
            connections *= len(args.accounts)
        db = MyRetryDB(
            args.db_name,
            user=args.db_user,
            password=args.db_pass,
            host=args.db_host,
            port=args.db_port,
            max_connections=connections,
            stale_timeout=300,
            charset='utf8mb4')
    else:
        log.info('Connecting to local SQLite database')
        db = SqliteExtDatabase(args.db,
                               pragmas=(
                                   ('journal_mode', 'WAL'),
                                   ('mmap_size', 1024 * 1024 * 32),
                                   ('cache_size', 10000),
                                   ('journal_size_limit', 1024 * 1024 * 4),))

    # Using internal method as the other way would be using internal var, we
    # could use initializer but db is initialized later
    flaskDb._load_database(app, db)
    if app is not None:
        flaskDb._register_handlers(app)
    return db


class BaseModel(flaskDb.Model):

    @classmethod
    def get_all(cls):
        results = [m for m in cls.select().dicts()]
        if args.china:
            for result in results:
                result['latitude'], result['longitude'] = \
                    transform_from_wgs_to_gcj(
                        result['latitude'], result['longitude'])
        return results


class Pokemon(BaseModel):
    # We are base64 encoding the ids delivered by the api
    # because they are too big for sqlite to handle.
    encounter_id = Utf8mb4CharField(primary_key=True, max_length=50)
    spawnpoint_id = Utf8mb4CharField(index=True)
    pokemon_id = SmallIntegerField(index=True)
    latitude = DoubleField()
    longitude = DoubleField()
    disappear_time = DateTimeField(index=True)
    individual_attack = SmallIntegerField(null=True)
    individual_defense = SmallIntegerField(null=True)
    individual_stamina = SmallIntegerField(null=True)
    move_1 = SmallIntegerField(null=True)
    move_2 = SmallIntegerField(null=True)
    cp = SmallIntegerField(null=True)
    cp_multiplier = FloatField(null=True)
    weight = FloatField(null=True)
    height = FloatField(null=True)
    gender = SmallIntegerField(null=True)
    form = SmallIntegerField(null=True)
    catch_prob_1 = DoubleField(null=True)
    catch_prob_2 = DoubleField(null=True)
    catch_prob_3 = DoubleField(null=True)
    rating_attack = CharField(null=True, max_length=2)
    rating_defense = CharField(null=True, max_length=2)
    last_modified = DateTimeField(
        null=True, index=True, default=datetime.utcnow)

    class Meta:
        indexes = ((('latitude', 'longitude'), False),)

    @staticmethod
    def get_active(swLat, swLng, neLat, neLng, timestamp=0, oSwLat=None,
                   oSwLng=None, oNeLat=None, oNeLng=None):
        now_date = datetime.utcnow()
        query = Pokemon.select()
        if not (swLat and swLng and neLat and neLng):
            query = (query
                     .where(Pokemon.disappear_time > now_date)
                     .dicts())
        elif timestamp > 0:
            # If timestamp is known only load modified Pokemon.
            query = (query
                     .where(((Pokemon.last_modified >
                              datetime.utcfromtimestamp(timestamp / 1000)) &
                             (Pokemon.disappear_time > now_date)) &
                            ((Pokemon.latitude >= swLat) &
                             (Pokemon.longitude >= swLng) &
                             (Pokemon.latitude <= neLat) &
                             (Pokemon.longitude <= neLng)))
                     .dicts())
        elif oSwLat and oSwLng and oNeLat and oNeLng:
            # Send Pokemon in view but exclude those within old boundaries.
            # Only send newly uncovered Pokemon.
            query = (query
                     .where(((Pokemon.disappear_time > now_date) &
                             (((Pokemon.latitude >= swLat) &
                               (Pokemon.longitude >= swLng) &
                               (Pokemon.latitude <= neLat) &
                               (Pokemon.longitude <= neLng))) &
                             ~((Pokemon.disappear_time > now_date) &
                               (Pokemon.latitude >= oSwLat) &
                               (Pokemon.longitude >= oSwLng) &
                               (Pokemon.latitude <= oNeLat) &
                               (Pokemon.longitude <= oNeLng))))
                     .dicts())
        else:
            query = (Pokemon
                     .select()
                     # Add 1 hour buffer to include spawnpoints that persist
                     # after tth, like shsh.
                     .where((Pokemon.disappear_time > now_date) &
                            (((Pokemon.latitude >= swLat) &
                              (Pokemon.longitude >= swLng) &
                              (Pokemon.latitude <= neLat) &
                              (Pokemon.longitude <= neLng))))
                     .dicts())

        # Performance:  disable the garbage collector prior to creating a
        # (potentially) large dict with append().
        gc.disable()

        pokemon = []
        for p in list(query):

            p['pokemon_name'] = get_pokemon_name(p['pokemon_id'])
            p['pokemon_rarity'] = get_pokemon_rarity(p['pokemon_id'])
            p['pokemon_types'] = get_pokemon_types(p['pokemon_id'])
            if args.china:
                p['latitude'], p['longitude'] = \
                    transform_from_wgs_to_gcj(p['latitude'], p['longitude'])
            pokemon.append(p)

        # Re-enable the GC.
        gc.enable()

        return pokemon

    @staticmethod
    def get_active_by_id(ids, swLat, swLng, neLat, neLng):
        if not (swLat and swLng and neLat and neLng):
            query = (Pokemon
                     .select()
                     .where((Pokemon.pokemon_id << ids) &
                            (Pokemon.disappear_time > datetime.utcnow()))
                     .dicts())
        else:
            query = (Pokemon
                     .select()
                     .where((Pokemon.pokemon_id << ids) &
                            (Pokemon.disappear_time > datetime.utcnow()) &
                            (Pokemon.latitude >= swLat) &
                            (Pokemon.longitude >= swLng) &
                            (Pokemon.latitude <= neLat) &
                            (Pokemon.longitude <= neLng))
                     .dicts())

        # Performance:  disable the garbage collector prior to creating a
        # (potentially) large dict with append().
        gc.disable()

        pokemon = []
        for p in query:
            p['pokemon_name'] = get_pokemon_name(p['pokemon_id'])
            p['pokemon_rarity'] = get_pokemon_rarity(p['pokemon_id'])
            p['pokemon_types'] = get_pokemon_types(p['pokemon_id'])
            if args.china:
                p['latitude'], p['longitude'] = \
                    transform_from_wgs_to_gcj(p['latitude'], p['longitude'])
            pokemon.append(p)

        # Re-enable the GC.
        gc.enable()

        return pokemon

    @classmethod
    @cached(cache)
    def get_seen(cls, timediff):
        if timediff:
            timediff = datetime.utcnow() - timediff
        pokemon_count_query = (Pokemon
                               .select(Pokemon.pokemon_id,
                                       fn.COUNT(Pokemon.pokemon_id).alias(
                                           'count'),
                                       fn.MAX(Pokemon.disappear_time).alias(
                                           'lastappeared')
                                       )
                               .where(Pokemon.disappear_time > timediff)
                               .group_by(Pokemon.pokemon_id)
                               .alias('counttable')
                               )
        query = (Pokemon
                 .select(Pokemon.pokemon_id,
                         Pokemon.disappear_time,
                         Pokemon.latitude,
                         Pokemon.longitude,
                         pokemon_count_query.c.count)
                 .join(pokemon_count_query,
                       on=(Pokemon.pokemon_id ==
                           pokemon_count_query.c.pokemon_id))
                 .distinct()
                 .where(Pokemon.disappear_time ==
                        pokemon_count_query.c.lastappeared)
                 .dicts()
                 )

        # Performance:  disable the garbage collector prior to creating a
        # (potentially) large dict with append().
        gc.disable()

        pokemon = []
        total = 0
        for p in query:
            p['pokemon_name'] = get_pokemon_name(p['pokemon_id'])
            pokemon.append(p)
            total += p['count']

        # Re-enable the GC.
        gc.enable()

        return {'pokemon': pokemon, 'total': total}

    @classmethod
    def get_appearances(cls, pokemon_id, timediff):
        '''
        :param pokemon_id: id of Pokemon that we need appearances for
        :param timediff: limiting period of the selection
        :return: list of Pokemon appearances over a selected period
        '''
        if timediff:
            timediff = datetime.utcnow() - timediff
        query = (Pokemon
                 .select(Pokemon.latitude, Pokemon.longitude,
                         Pokemon.pokemon_id,
                         fn.Count(Pokemon.spawnpoint_id).alias('count'),
                         Pokemon.spawnpoint_id)
                 .where((Pokemon.pokemon_id == pokemon_id) &
                        (Pokemon.disappear_time > timediff)
                        )
                 .group_by(Pokemon.latitude, Pokemon.longitude,
                           Pokemon.pokemon_id, Pokemon.spawnpoint_id)
                 .dicts()
                 )

        return list(query)

    @classmethod
    def get_appearances_times_by_spawnpoint(cls, pokemon_id,
                                            spawnpoint_id, timediff):
        '''
        :param pokemon_id: id of Pokemon that we need appearances times for.
        :param spawnpoint_id: spawnpoint id we need appearances times for.
        :param timediff: limiting period of the selection.
        :return: list of time appearances over a selected period.
        '''
        if timediff:
            timediff = datetime.utcnow() - timediff
        query = (Pokemon
                 .select(Pokemon.disappear_time)
                 .where((Pokemon.pokemon_id == pokemon_id) &
                        (Pokemon.spawnpoint_id == spawnpoint_id) &
                        (Pokemon.disappear_time > timediff)
                        )
                 .order_by(Pokemon.disappear_time.asc())
                 .tuples()
                 )

        return list(itertools.chain(*query))


class Pokestop(BaseModel):
    pokestop_id = Utf8mb4CharField(primary_key=True, max_length=50)
    enabled = BooleanField()
    latitude = DoubleField()
    longitude = DoubleField()
    last_modified = DateTimeField(index=True)
    lure_expiration = DateTimeField(null=True, index=True)
    active_fort_modifier = Utf8mb4CharField(max_length=50,
                                            null=True, index=True)
    last_updated = DateTimeField(
        null=True, index=True, default=datetime.utcnow)

    class Meta:
        indexes = ((('latitude', 'longitude'), False),)

    @staticmethod
    def get_stops(swLat, swLng, neLat, neLng, timestamp=0, oSwLat=None,
                  oSwLng=None, oNeLat=None, oNeLng=None, lured=False):

        query = Pokestop.select(Pokestop.active_fort_modifier,
                                Pokestop.enabled, Pokestop.latitude,
                                Pokestop.longitude, Pokestop.last_modified,
                                Pokestop.lure_expiration, Pokestop.pokestop_id)

        if not (swLat and swLng and neLat and neLng):
            query = (query
                     .dicts())
        elif timestamp > 0:
            query = (query
                     .where(((Pokestop.last_updated >
                              datetime.utcfromtimestamp(timestamp / 1000))) &
                            (Pokestop.latitude >= swLat) &
                            (Pokestop.longitude >= swLng) &
                            (Pokestop.latitude <= neLat) &
                            (Pokestop.longitude <= neLng))
                     .dicts())
        elif oSwLat and oSwLng and oNeLat and oNeLng and lured:
            query = (query
                     .where((((Pokestop.latitude >= swLat) &
                              (Pokestop.longitude >= swLng) &
                              (Pokestop.latitude <= neLat) &
                              (Pokestop.longitude <= neLng)) &
                             (Pokestop.active_fort_modifier.is_null(False))) &
                            ~((Pokestop.latitude >= oSwLat) &
                              (Pokestop.longitude >= oSwLng) &
                              (Pokestop.latitude <= oNeLat) &
                              (Pokestop.longitude <= oNeLng)) &
                             (Pokestop.active_fort_modifier.is_null(False)))
                     .dicts())
        elif oSwLat and oSwLng and oNeLat and oNeLng:
            # Send stops in view but exclude those within old boundaries. Only
            # send newly uncovered stops.
            query = (query
                     .where(((Pokestop.latitude >= swLat) &
                             (Pokestop.longitude >= swLng) &
                             (Pokestop.latitude <= neLat) &
                             (Pokestop.longitude <= neLng)) &
                            ~((Pokestop.latitude >= oSwLat) &
                              (Pokestop.longitude >= oSwLng) &
                              (Pokestop.latitude <= oNeLat) &
                              (Pokestop.longitude <= oNeLng)))
                     .dicts())
        elif lured:
            query = (query
                     .where(((Pokestop.last_updated >
                              datetime.utcfromtimestamp(timestamp / 1000))) &
                            ((Pokestop.latitude >= swLat) &
                             (Pokestop.longitude >= swLng) &
                             (Pokestop.latitude <= neLat) &
                             (Pokestop.longitude <= neLng)) &
                            (Pokestop.active_fort_modifier.is_null(False)))
                     .dicts())

        else:
            query = (query
                     .where((Pokestop.latitude >= swLat) &
                            (Pokestop.longitude >= swLng) &
                            (Pokestop.latitude <= neLat) &
                            (Pokestop.longitude <= neLng))
                     .dicts())

        # Performance:  disable the garbage collector prior to creating a
        # (potentially) large dict with append().
        gc.disable()

        pokestops = []
        for p in query:
            if args.china:
                p['latitude'], p['longitude'] = \
                    transform_from_wgs_to_gcj(p['latitude'], p['longitude'])
            pokestops.append(p)

        # Re-enable the GC.
        gc.enable()

        return pokestops


class Gym(BaseModel):
    gym_id = Utf8mb4CharField(primary_key=True, max_length=50)
    team_id = SmallIntegerField()
    guard_pokemon_id = SmallIntegerField()
    slots_available = SmallIntegerField()
    enabled = BooleanField()
    latitude = DoubleField()
    longitude = DoubleField()
    total_cp = SmallIntegerField()
    last_modified = DateTimeField(index=True)
    last_scanned = DateTimeField(default=datetime.utcnow, index=True)

    class Meta:
        indexes = ((('latitude', 'longitude'), False),)

    @staticmethod
    def get_gyms(swLat, swLng, neLat, neLng, timestamp=0, oSwLat=None,
                 oSwLng=None, oNeLat=None, oNeLng=None):
        if not (swLat and swLng and neLat and neLng):
            results = (Gym
                       .select()
                       .dicts())
        elif timestamp > 0:
            # If timestamp is known only send last scanned Gyms.
            results = (Gym
                       .select()
                       .where(((Gym.last_scanned >
                                datetime.utcfromtimestamp(timestamp / 1000)) &
                               (Gym.latitude >= swLat) &
                               (Gym.longitude >= swLng) &
                               (Gym.latitude <= neLat) &
                               (Gym.longitude <= neLng)))
                       .dicts())
        elif oSwLat and oSwLng and oNeLat and oNeLng:
            # Send gyms in view but exclude those within old boundaries. Only
            # send newly uncovered gyms.
            results = (Gym
                       .select()
                       .where(((Gym.latitude >= swLat) &
                               (Gym.longitude >= swLng) &
                               (Gym.latitude <= neLat) &
                               (Gym.longitude <= neLng)) &
                              ~((Gym.latitude >= oSwLat) &
                                (Gym.longitude >= oSwLng) &
                                (Gym.latitude <= oNeLat) &
                                (Gym.longitude <= oNeLng)))
                       .dicts())

        else:
            results = (Gym
                       .select()
                       .where((Gym.latitude >= swLat) &
                              (Gym.longitude >= swLng) &
                              (Gym.latitude <= neLat) &
                              (Gym.longitude <= neLng))
                       .dicts())

        # Performance:  disable the garbage collector prior to creating a
        # (potentially) large dict with append().
        gc.disable()

        gyms = {}
        gym_ids = []
        for g in results:
            g['name'] = None
            g['pokemon'] = []
            g['raid'] = None
            gyms[g['gym_id']] = g
            gym_ids.append(g['gym_id'])

        if len(gym_ids) > 0:
            pokemon = (GymMember
                       .select(
                           GymMember.gym_id,
                           GymPokemon.cp.alias('pokemon_cp'),
                           GymMember.cp_decayed,
                           GymMember.deployment_time,
                           GymMember.last_scanned,
                           GymPokemon.pokemon_id,
                           Trainer.name.alias('trainer_name'),
                           Trainer.level.alias('trainer_level'))
                       .join(Gym, on=(GymMember.gym_id == Gym.gym_id))
                       .join(GymPokemon, on=(GymMember.pokemon_uid ==
                                             GymPokemon.pokemon_uid))
                       .join(Trainer, on=(GymPokemon.trainer_name ==
                                          Trainer.name))
                       .where(GymMember.gym_id << gym_ids)
                       .where(GymMember.last_scanned > Gym.last_modified)
                       .distinct()
                       .dicts())

            for p in pokemon:
                p['pokemon_name'] = get_pokemon_name(p['pokemon_id'])
                gyms[p['gym_id']]['pokemon'].append(p)

            details = (GymDetails
                       .select(
                           GymDetails.gym_id,
                           GymDetails.name)
                       .where(GymDetails.gym_id << gym_ids)
                       .dicts())

            for d in details:
                gyms[d['gym_id']]['name'] = d['name']

            raids = (Raid
                     .select()
                     .where(Raid.gym_id << gym_ids)
                     .dicts())

            for r in raids:
                if r['pokemon_id']:
                    r['pokemon_name'] = get_pokemon_name(r['pokemon_id'])
                    r['pokemon_types'] = get_pokemon_types(r['pokemon_id'])
                gyms[r['gym_id']]['raid'] = r

        # Re-enable the GC.
        gc.enable()

        return gyms

    @staticmethod
    def get_gym(id):

        try:
            result = (Gym
                      .select(Gym.gym_id,
                              Gym.team_id,
                              GymDetails.name,
                              GymDetails.description,
                              Gym.guard_pokemon_id,
                              Gym.slots_available,
                              Gym.latitude,
                              Gym.longitude,
                              Gym.last_modified,
                              Gym.last_scanned,
                              Gym.total_cp)
                      .join(GymDetails, JOIN.LEFT_OUTER,
                            on=(Gym.gym_id == GymDetails.gym_id))
                      .where(Gym.gym_id == id)
                      .dicts()
                      .get())
        except Gym.DoesNotExist:
            return None

        result['guard_pokemon_name'] = get_pokemon_name(
            result['guard_pokemon_id']) if result['guard_pokemon_id'] else ''
        result['pokemon'] = []

        pokemon = (GymMember
                   .select(GymPokemon.cp.alias('pokemon_cp'),
                           GymMember.cp_decayed,
                           GymMember.deployment_time,
                           GymMember.last_scanned,
                           GymPokemon.pokemon_id,
                           GymPokemon.pokemon_uid,
                           GymPokemon.move_1,
                           GymPokemon.move_2,
                           GymPokemon.iv_attack,
                           GymPokemon.iv_defense,
                           GymPokemon.iv_stamina,
                           Trainer.name.alias('trainer_name'),
                           Trainer.level.alias('trainer_level'))
                   .join(Gym, on=(GymMember.gym_id == Gym.gym_id))
                   .join(GymPokemon,
                         on=(GymMember.pokemon_uid == GymPokemon.pokemon_uid))
                   .join(Trainer, on=(GymPokemon.trainer_name == Trainer.name))
                   .where(GymMember.gym_id == id)
                   .where(GymMember.last_scanned > Gym.last_modified)
                   .order_by(GymMember.cp_decayed.desc())
                   .distinct()
                   .dicts())

        for p in pokemon:
            p['pokemon_name'] = get_pokemon_name(p['pokemon_id'])

            p['move_1_name'] = get_move_name(p['move_1'])
            p['move_1_damage'] = get_move_damage(p['move_1'])
            p['move_1_energy'] = get_move_energy(p['move_1'])
            p['move_1_type'] = get_move_type(p['move_1'])

            p['move_2_name'] = get_move_name(p['move_2'])
            p['move_2_damage'] = get_move_damage(p['move_2'])
            p['move_2_energy'] = get_move_energy(p['move_2'])
            p['move_2_type'] = get_move_type(p['move_2'])

            result['pokemon'].append(p)

        try:
            raid = Raid.select(Raid).where(Raid.gym_id == id).dicts().get()
            if raid['pokemon_id']:
                raid['pokemon_name'] = get_pokemon_name(raid['pokemon_id'])
                raid['pokemon_types'] = get_pokemon_types(raid['pokemon_id'])
            result['raid'] = raid
        except Raid.DoesNotExist:
            pass

        return result


class Raid(BaseModel):
    gym_id = Utf8mb4CharField(primary_key=True, max_length=50)
    level = IntegerField(index=True)
    spawn = DateTimeField(index=True)
    start = DateTimeField(index=True)
    end = DateTimeField(index=True)
    pokemon_id = SmallIntegerField(null=True)
    cp = IntegerField(null=True)
    move_1 = SmallIntegerField(null=True)
    move_2 = SmallIntegerField(null=True)
    last_scanned = DateTimeField(default=datetime.utcnow, index=True)


class LocationAltitude(BaseModel):
    cellid = Utf8mb4CharField(primary_key=True, max_length=50)
    latitude = DoubleField()
    longitude = DoubleField()
    last_modified = DateTimeField(index=True, default=datetime.utcnow,
                                  null=True)
    altitude = DoubleField()

    class Meta:
        indexes = ((('latitude', 'longitude'), False),)

    # DB format of a new location altitude
    @staticmethod
    def new_loc(loc, altitude):
        return {'cellid': cellid(loc),
                'latitude': loc[0],
                'longitude': loc[1],
                'altitude': altitude}

    # find a nearby altitude from the db
    # looking for one within 140m
    @classmethod
    def get_nearby_altitude(cls, loc):
        n, e, s, w = hex_bounds(loc, radius=0.14)  # 140m

        # Get all location altitudes in that box.
        query = (cls
                 .select()
                 .where((cls.latitude <= n) &
                        (cls.latitude >= s) &
                        (cls.longitude >= w) &
                        (cls.longitude <= e))
                 .dicts())

        altitude = None
        if len(list(query)):
            altitude = query[0]['altitude']

        return altitude

    @classmethod
    def save_altitude(cls, loc, altitude):
        InsertQuery(cls, rows=[cls.new_loc(loc, altitude)]).upsert().execute()


class PlayerLocale(BaseModel):
    location = Utf8mb4CharField(primary_key=True, max_length=50, index=True)
    country = Utf8mb4CharField(max_length=2)
    language = Utf8mb4CharField(max_length=2)
    timezone = Utf8mb4CharField(max_length=50)

    @staticmethod
    def get_locale(location):
        locale = None
        try:
            query = PlayerLocale.get(PlayerLocale.location == location)
            locale = {
                'country': query.country,
                'language': query.language,
                'timezone': query.timezone
            }
        except PlayerLocale.DoesNotExist:
            log.debug('This location is not yet in PlayerLocale DB table.')
        finally:
            return locale


class ScannedLocation(BaseModel):
    cellid = Utf8mb4CharField(primary_key=True, max_length=50)
    latitude = DoubleField()
    longitude = DoubleField()
    last_modified = DateTimeField(
        index=True, default=datetime.utcnow, null=True)
    # Marked true when all five bands have been completed.
    done = BooleanField(default=False)

    # Five scans/hour is required to catch all spawns.
    # Each scan must be at least 12 minutes from the previous check,
    # with a 2 minute window during which the scan can be done.

    # Default of -1 is for bands not yet scanned.
    band1 = SmallIntegerField(default=-1)
    band2 = SmallIntegerField(default=-1)
    band3 = SmallIntegerField(default=-1)
    band4 = SmallIntegerField(default=-1)
    band5 = SmallIntegerField(default=-1)

    # midpoint is the center of the bands relative to band 1.
    # If band 1 is 10.4 minutes, and band 4 is 34.0 minutes, midpoint
    # is -0.2 minutes in minsec.  Extra 10 seconds in case of delay in
    # recording now time.
    midpoint = SmallIntegerField(default=0)

    # width is how wide the valid window is. Default is 0, max is 2 minutes.
    # If band 1 is 10.4 minutes, and band 4 is 34.0 minutes, midpoint
    # is 0.4 minutes in minsec.
    width = SmallIntegerField(default=0)

    class Meta:
        indexes = ((('latitude', 'longitude'), False),)
        constraints = [Check('band1 >= -1'), Check('band1 < 3600'),
                       Check('band2 >= -1'), Check('band2 < 3600'),
                       Check('band3 >= -1'), Check('band3 < 3600'),
                       Check('band4 >= -1'), Check('band4 < 3600'),
                       Check('band5 >= -1'), Check('band5 < 3600'),
                       Check('midpoint >= -130'), Check('midpoint <= 130'),
                       Check('width >= 0'), Check('width <= 130')]

    @staticmethod
    def get_recent(swLat, swLng, neLat, neLng, timestamp=0, oSwLat=None,
                   oSwLng=None, oNeLat=None, oNeLng=None):
        activeTime = (datetime.utcnow() - timedelta(minutes=15))
        if timestamp > 0:
            query = (ScannedLocation
                     .select()
                     .where(((ScannedLocation.last_modified >=
                              datetime.utcfromtimestamp(timestamp / 1000))) &
                            (ScannedLocation.latitude >= swLat) &
                            (ScannedLocation.longitude >= swLng) &
                            (ScannedLocation.latitude <= neLat) &
                            (ScannedLocation.longitude <= neLng))
                     .dicts())
        elif oSwLat and oSwLng and oNeLat and oNeLng:
            # Send scannedlocations in view but exclude those within old
            # boundaries. Only send newly uncovered scannedlocations.
            query = (ScannedLocation
                     .select()
                     .where((((ScannedLocation.last_modified >= activeTime)) &
                             (ScannedLocation.latitude >= swLat) &
                             (ScannedLocation.longitude >= swLng) &
                             (ScannedLocation.latitude <= neLat) &
                             (ScannedLocation.longitude <= neLng)) &
                            ~(((ScannedLocation.last_modified >= activeTime)) &
                              (ScannedLocation.latitude >= oSwLat) &
                              (ScannedLocation.longitude >= oSwLng) &
                              (ScannedLocation.latitude <= oNeLat) &
                              (ScannedLocation.longitude <= oNeLng)))
                     .dicts())
        else:
            query = (ScannedLocation
                     .select()
                     .where((ScannedLocation.last_modified >= activeTime) &
                            (ScannedLocation.latitude >= swLat) &
                            (ScannedLocation.longitude >= swLng) &
                            (ScannedLocation.latitude <= neLat) &
                            (ScannedLocation.longitude <= neLng))
                     .order_by(ScannedLocation.last_modified.asc())
                     .dicts())

        return list(query)

    # DB format of a new location.
    @staticmethod
    def new_loc(loc):
        return {'cellid': cellid(loc),
                'latitude': loc[0],
                'longitude': loc[1],
                'done': False,
                'band1': -1,
                'band2': -1,
                'band3': -1,
                'band4': -1,
                'band5': -1,
                'width': 0,
                'midpoint': 0,
                'last_modified': None}

    # Used to update bands.
    @staticmethod
    def db_format(scan, band, nowms):
        scan.update({'band' + str(band): nowms})
        scan['done'] = reduce(lambda x, y: x and (
            scan['band' + str(y)] > -1), range(1, 6), True)
        return scan

    # Shorthand helper for DB dict.
    @staticmethod
    def _q_init(scan, start, end, kind, sp_id=None):
        return {'loc': scan['loc'], 'kind': kind, 'start': start, 'end': end,
                'step': scan['step'], 'sp': sp_id}

    @classmethod
    def get_by_cellids(cls, cellids):
        query = (cls
                 .select()
                 .where(cls.cellid << cellids)
                 .dicts())

        d = {}
        for sl in list(query):
            key = "{}".format(sl['cellid'])
            d[key] = sl

        return d

    @classmethod
    def find_in_locs(cls, loc, locs):
        key = "{}".format(cellid(loc))
        return locs[key] if key in locs else cls.new_loc(loc)

    # Return value of a particular scan from loc, or default dict if not found.
    @classmethod
    def get_by_loc(cls, loc):
        query = (cls
                 .select()
                 .where(cls.cellid == cellid(loc))
                 .dicts())

        return query[0] if len(list(query)) else cls.new_loc(loc)

    # Check if spawnpoints in a list are in any of the existing
    # spannedlocation records.  Otherwise, search through the spawnpoint list
    # and update scan_spawn_point dict for DB bulk upserting.
    @classmethod
    def link_spawn_points(cls, scans, initial, spawn_points, distance,
                          scan_spawn_point, force=False):
        for cell, scan in scans.iteritems():
            if initial[cell]['done'] and not force:
                continue
            # Difference in degrees at the equator for 70m is actually 0.00063
            # degrees and gets smaller the further north or south you go
            deg_at_lat = 0.0007 / math.cos(math.radians(scan['loc'][0]))
            for sp in spawn_points:
                if (abs(sp['latitude'] - scan['loc'][0]) > 0.0008 or
                        abs(sp['longitude'] - scan['loc'][1]) > deg_at_lat):
                    continue
                if in_radius((sp['latitude'], sp['longitude']),
                             scan['loc'], distance):
                    scan_spawn_point[cell + sp['id']] = {
                        'spawnpoint': sp['id'],
                        'scannedlocation': cell}

    # Return list of dicts for upcoming valid band times.
    @classmethod
    def linked_spawn_points(cls, cell):

        # Unable to use a normal join, since MySQL produces foreignkey
        # constraint errors when trying to upsert fields that are foreignkeys
        # on another table

        query = (SpawnPoint
                 .select()
                 .join(ScanSpawnPoint)
                 .join(cls)
                 .where(cls.cellid == cell).dicts())

        return list(query)

    # Return list of dicts for upcoming valid band times.
    @classmethod
    def get_cell_to_linked_spawn_points(cls, cellids, location_change_date):

        # Get all spawnpoints from the hive's cells
        sp_from_cells = (ScanSpawnPoint
                         .select(ScanSpawnPoint.spawnpoint)
                         .where(ScanSpawnPoint.scannedlocation << cellids)
                         .alias('spcells'))
        # A new SL (new ones are created when the location changes) or
        # it can be a cell from another active hive
        one_sp_scan = (ScanSpawnPoint
                       .select(ScanSpawnPoint.spawnpoint,
                               fn.MAX(ScanSpawnPoint.scannedlocation).alias(
                                   'cellid'))
                       .join(sp_from_cells, on=sp_from_cells.c.spawnpoint_id
                             == ScanSpawnPoint.spawnpoint)
                       .join(cls, on=(cls.cellid ==
                                      ScanSpawnPoint.scannedlocation))
                       .where(((cls.last_modified >= (location_change_date)) &
                               (cls.last_modified > (
                                datetime.utcnow() - timedelta(minutes=60)))) |
                              (cls.cellid << cellids))
                       .group_by(ScanSpawnPoint.spawnpoint)
                       .alias('maxscan'))
        # As scan locations overlap,spawnpoints can belong to up to 3 locations
        # This sub-query effectively assigns each SP to exactly one location.

        query = (SpawnPoint
                 .select(SpawnPoint, one_sp_scan.c.cellid)
                 .join(one_sp_scan, on=(SpawnPoint.id ==
                                        one_sp_scan.c.spawnpoint_id))
                 .where(one_sp_scan.c.cellid << cellids)
                 .dicts())
        l = list(query)
        ret = {}
        for item in l:
            if item['cellid'] not in ret:
                ret[item['cellid']] = []
            ret[item['cellid']].append(item)

        return ret

    # Return list of dicts for upcoming valid band times.
    @classmethod
    def get_times(cls, scan, now_date, scanned_locations):
        s = cls.find_in_locs(scan['loc'], scanned_locations)
        if s['done']:
            return []

        max = 3600 * 2 + 250  # Greater than maximum possible value.
        min = {'end': max}

        nowms = date_secs(now_date)
        if s['band1'] == -1:
            return [cls._q_init(scan, nowms, nowms + 3599, 'band')]

        # Find next window.
        basems = s['band1']
        for i in range(2, 6):
            ms = s['band' + str(i)]

            # Skip bands already done.
            if ms > -1:
                continue

            radius = 120 - s['width'] / 2
            end = (basems + s['midpoint'] + radius + (i - 1) * 720 - 10) % 3600
            end = end if end >= nowms else end + 3600

            if end < min['end']:
                min = cls._q_init(scan, end - radius * 2 + 10, end, 'band')

        return [min] if min['end'] < max else []

    # Checks if now falls within an unfilled band for a scanned location.
    # Returns the updated scan location dict.
    @classmethod
    def update_band(cls, scan, now_date):

        scan['last_modified'] = now_date

        if scan['done']:
            return scan

        now_secs = date_secs(now_date)
        if scan['band1'] == -1:
            return cls.db_format(scan, 1, now_secs)

        # Calculate if number falls in band with remaining points.
        basems = scan['band1']
        delta = (now_secs - basems - scan['midpoint']) % 3600
        band = int(round(delta / 12 / 60.0) % 5) + 1

        # Check if that band is already filled.
        if scan['band' + str(band)] > -1:
            return scan

        # Check if this result falls within the band's 2 minute window.
        offset = (delta + 1080) % 720 - 360
        if abs(offset) > 120 - scan['width'] / 2:
            return scan

        # Find band midpoint/width.
        scan = cls.db_format(scan, band, now_secs)
        bts = [scan['band' + str(i)] for i in range(1, 6)]
        bts = filter(lambda ms: ms > -1, bts)
        bts_delta = map(lambda ms: (ms - basems) % 3600, bts)
        bts_offsets = map(lambda ms: (ms + 1080) % 720 - 360, bts_delta)
        min_scan = min(bts_offsets)
        max_scan = max(bts_offsets)
        scan['width'] = max_scan - min_scan
        scan['midpoint'] = (max_scan + min_scan) / 2

        return scan

    @classmethod
    def get_bands_filled_by_cellids(cls, cellids):
        return int(cls
                   .select(fn.SUM(case(cls.band1, ((-1, 0),), 1)
                                  + case(cls.band2, ((-1, 0),), 1)
                                  + case(cls.band3, ((-1, 0),), 1)
                                  + case(cls.band4, ((-1, 0),), 1)
                                  + case(cls.band5, ((-1, 0),), 1))
                           .alias('band_count'))
                   .where(cls.cellid << cellids)
                   .scalar() or 0)

    @classmethod
    def reset_bands(cls, scan_loc):
        scan_loc['done'] = False
        scan_loc['last_modified'] = datetime.utcnow()
        for i in range(1, 6):
            scan_loc['band' + str(i)] = -1

    @classmethod
    def select_in_hex(cls, locs):
        # There should be a way to delegate this to SpawnPoint.select_in_hex,
        # but w/e.
        cells = []
        for i, e in enumerate(locs):
            cells.append(cellid(e[1]))

        # Get all spawns for the locations.
        sp = list(cls
                  .select()
                  .where(cls.cellid << cells)
                  .dicts())

        # For each spawn work out if it is in the hex (clipping the diagonals).
        in_hex = []
        for spawn in sp:
            in_hex.append(spawn)
        return in_hex


class MainWorker(BaseModel):
    worker_name = Utf8mb4CharField(primary_key=True, max_length=50)
    message = TextField(null=True, default="")
    method = Utf8mb4CharField(max_length=50)
    last_modified = DateTimeField(index=True)
    accounts_working = IntegerField()
    accounts_captcha = IntegerField()
    accounts_failed = IntegerField()

    @staticmethod
    def get_account_stats():
        account_stats = (MainWorker
                         .select(fn.SUM(MainWorker.accounts_working),
                                 fn.SUM(MainWorker.accounts_captcha),
                                 fn.SUM(MainWorker.accounts_failed))
                         .scalar(as_tuple=True))
        dict = {'working': 0, 'captcha': 0, 'failed': 0}
        if account_stats[0] is not None:
            dict = {'working': int(account_stats[0]),
                    'captcha': int(account_stats[1]),
                    'failed': int(account_stats[2])}

        return dict


class WorkerStatus(BaseModel):
    username = Utf8mb4CharField(primary_key=True, max_length=50)
    worker_name = Utf8mb4CharField(index=True, max_length=50)
    success = IntegerField()
    fail = IntegerField()
    no_items = IntegerField()
    skip = IntegerField()
    captcha = IntegerField()
    last_modified = DateTimeField(index=True)
    message = Utf8mb4CharField(max_length=191)
    last_scan_date = DateTimeField(index=True)
    latitude = DoubleField(null=True)
    longitude = DoubleField(null=True)

    @staticmethod
    def db_format(status, name='status_worker_db'):
        status['worker_name'] = status.get('worker_name', name)
        return {'username': status['username'],
                'worker_name': status['worker_name'],
                'success': status['success'],
                'fail': status['fail'],
                'no_items': status['noitems'],
                'skip': status['skip'],
                'captcha': status['captcha'],
                'last_modified': datetime.utcnow(),
                'message': status['message'],
                'last_scan_date': status.get('last_scan_date',
                                             datetime.utcnow()),
                'latitude': status.get('latitude', None),
                'longitude': status.get('longitude', None)}

    @staticmethod
    def get_recent():
        query = (WorkerStatus
                 .select()
                 .where((WorkerStatus.last_modified >=
                         (datetime.utcnow() - timedelta(minutes=5))))
                 .order_by(WorkerStatus.username)
                 .dicts())

        status = []
        for s in query:
            status.append(s)

        return status

    @staticmethod
    def get_worker(username, loc=False):
        query = (WorkerStatus
                 .select()
                 .where((WorkerStatus.username == username))
                 .dicts())

        # Sometimes is appears peewee is slow to load, and this produces
        # an exception.  Retry after a second to give peewee time to load.
        while True:
            try:
                result = query[0] if len(query) else {
                    'username': username,
                    'success': 0,
                    'fail': 0,
                    'no_items': 0,
                    'skip': 0,
                    'last_modified': datetime.utcnow(),
                    'message': 'New account {} loaded'.format(username),
                    'last_scan_date': datetime.utcnow(),
                    'latitude': loc[0] if loc else None,
                    'longitude': loc[1] if loc else None
                }
                break
            except Exception as e:
                log.error('Exception in get_worker under account {}.  '
                          'Exception message: {}'.format(username, repr(e)))
                traceback.print_exc(file=sys.stdout)
                time.sleep(1)

        return result


class SpawnPoint(BaseModel):
    id = Utf8mb4CharField(primary_key=True, max_length=50)
    latitude = DoubleField()
    longitude = DoubleField()
    last_scanned = DateTimeField(index=True)
    # kind gives the four quartiles of the spawn, as 's' for seen
    # or 'h' for hidden.  For example, a 30 minute spawn is 'hhss'.
    kind = Utf8mb4CharField(max_length=4, default='hhhs')

    # links shows whether a Pokemon encounter id changes between quartiles or
    # stays the same.  Both 1x45 and 1x60h3 have the kind of 'sssh', but the
    # different links shows when the encounter id changes.  Same encounter id
    # is shared between two quartiles, links shows a '+'.  A different
    # encounter id between two quartiles is a '-'.
    #
    # For the hidden times, an 'h' is used.  Until determined, '?' is used.
    # Note index is shifted by a half. links[0] is the link between
    # kind[0] and kind[1] and so on. links[3] is the link between
    # kind[3] and kind[0]
    links = Utf8mb4CharField(max_length=4, default='????')

    # Count consecutive times spawn should have been seen, but wasn't.
    # If too high, will not be scheduled for review, and treated as inactive.
    missed_count = IntegerField(default=0)

    # Next 2 fields are to narrow down on the valid TTH window.
    # Seconds after the hour of the latest Pokemon seen time within the hour.
    latest_seen = SmallIntegerField()

    # Seconds after the hour of the earliest time Pokemon wasn't seen after an
    # appearance.
    earliest_unseen = SmallIntegerField()

    class Meta:
        indexes = ((('latitude', 'longitude'), False),)
        constraints = [Check('earliest_unseen >= 0'),
                       Check('earliest_unseen < 3600'),
                       Check('latest_seen >= 0'), Check('latest_seen < 3600')]

    # Returns the spawnpoint dict from ID, or a new dict if not found.
    @classmethod
    def get_by_id(cls, id, latitude=0, longitude=0):
        query = (cls
                 .select()
                 .where(cls.id == id)
                 .dicts())

        return query[0] if query else {
            'id': id,
            'latitude': latitude,
            'longitude': longitude,
            'last_scanned': None,  # Null value used as new flag.
            'kind': 'hhhs',
            'links': '????',
            'missed_count': 0,
            'latest_seen': 0,
            'earliest_unseen': 0

        }

    @staticmethod
    def get_spawnpoints(swLat, swLng, neLat, neLng, timestamp=0,
                        oSwLat=None, oSwLng=None, oNeLat=None, oNeLng=None):
        query = (SpawnPoint
                 .select(SpawnPoint.latitude, SpawnPoint.longitude,
                         SpawnPoint.id, SpawnPoint.links, SpawnPoint.kind,
                         SpawnPoint.latest_seen, SpawnPoint.earliest_unseen,
                         ScannedLocation.done)
                 .join(ScanSpawnPoint)
                 .join(ScannedLocation)
                 .dicts())

        if timestamp > 0:
            query = (query
                     .where(((SpawnPoint.last_scanned >
                              datetime.utcfromtimestamp(timestamp / 1000))) &
                            ((SpawnPoint.latitude >= swLat) &
                            (SpawnPoint.longitude >= swLng) &
                            (SpawnPoint.latitude <= neLat) &
                            (SpawnPoint.longitude <= neLng)))
                     .dicts())
        elif oSwLat and oSwLng and oNeLat and oNeLng:
            # Send spawnpoints in view but exclude those within old boundaries.
            # Only send newly uncovered spawnpoints.
            query = (query
                     .where((((SpawnPoint.latitude >= swLat) &
                              (SpawnPoint.longitude >= swLng) &
                              (SpawnPoint.latitude <= neLat) &
                              (SpawnPoint.longitude <= neLng))) &
                            ~((SpawnPoint.latitude >= oSwLat) &
                              (SpawnPoint.longitude >= oSwLng) &
                              (SpawnPoint.latitude <= oNeLat) &
                              (SpawnPoint.longitude <= oNeLng)))
                     .dicts())
        elif swLat and swLng and neLat and neLng:
            query = (query
                     .where((SpawnPoint.latitude <= neLat) &
                            (SpawnPoint.latitude >= swLat) &
                            (SpawnPoint.longitude >= swLng) &
                            (SpawnPoint.longitude <= neLng)))

        queryDict = query.dicts()
        spawnpoints = {}
        for sp in queryDict:
            key = sp['id']
            appear_time, disappear_time = SpawnPoint.start_end(sp)
            spawnpoints[key] = sp
            spawnpoints[key]['disappear_time'] = disappear_time
            spawnpoints[key]['appear_time'] = appear_time
            if not SpawnPoint.tth_found(sp) or not sp['done']:
                spawnpoints[key]['uncertain'] = True

        # Helping out the GC.
        for sp in spawnpoints.values():
            del sp['done']
            del sp['kind']
            del sp['links']
            del sp['latest_seen']
            del sp['earliest_unseen']

        return list(spawnpoints.values())

    @classmethod
    def get_spawnpoints_in_hex(cls, center, steps):

        log.info('Finding spawnpoints {} steps away.'.format(steps))

        n, e, s, w = hex_bounds(center, steps)

        query = (SpawnPoint
                 .select(SpawnPoint.latitude.alias('lat'),
                         SpawnPoint.longitude.alias('lng'),
                         SpawnPoint.id,
                         SpawnPoint.earliest_unseen,
                         SpawnPoint.latest_seen,
                         SpawnPoint.kind,
                         SpawnPoint.links,
                         ))
        query = (query.where((SpawnPoint.latitude <= n) &
                             (SpawnPoint.latitude >= s) &
                             (SpawnPoint.longitude >= w) &
                             (SpawnPoint.longitude <= e)
                             ))
        # Sqlite doesn't support distinct on columns.
        if args.db_type == 'mysql':
            query = query.distinct(SpawnPoint.id)
        else:
            query = query.group_by(SpawnPoint.id)

        s = list(query.dicts())

        # The distance between scan circles of radius 70 in a hex is 121.2436
        # steps - 1 to account for the center circle then add 70 for the edge.
        step_distance = ((steps - 1) * 121.2436) + 70
        # Compare spawnpoint list to a circle with radius steps * 120.
        # Uses the direct geopy distance between the center and the spawnpoint.
        filtered = []

        for idx, sp in enumerate(s):
            if geopy.distance.distance(
                    center, (sp['lat'], sp['lng'])).meters <= step_distance:
                filtered.append(s[idx])

        # We use 'time' as appearance time as this was how things worked
        # previously we now also include 'disappear_time' because we
        # can and it is meaningful in a list of spawn data
        # the other changes also maintain a similar file format
        for sp in filtered:
            sp['time'], sp['disappear_time'] = cls.start_end(sp)
            del sp['earliest_unseen']
            del sp['latest_seen']
            del sp['kind']
            del sp['links']
            sp['spawnpoint_id'] = sp['id']
            del sp['id']

        return filtered

    # Confirm if tth has been found.
    @staticmethod
    def tth_found(sp):
        # Fully indentified if no '?' in links and
        # latest_seen == earliest_unseen.
        return sp['latest_seen'] == sp['earliest_unseen']

    # Return [start, end] in seconds after the hour for the spawn, despawn
    # time of a spawnpoint.
    @classmethod
    def start_end(cls, sp, spawn_delay=0, links=False):
        links_arg = links
        links = links if links else str(sp['links'])

        if links == '????':  # Clean up for old data.
            links = str(sp['kind'].replace('s', '?'))

        # Make some assumptions if link not fully identified.
        if links.count('-') == 0:
            links = links[:-1] + '-'

        links = links.replace('?', '+')

        links = links[:-1] + '-'
        plus_or_minus = links.index(
            '+') if links.count('+') else links.index('-')
        start = sp['earliest_unseen'] - (4 - plus_or_minus) * 900 + spawn_delay
        no_tth_adjust = 60 if not links_arg and not cls.tth_found(sp) else 0
        end = sp['latest_seen'] - (3 - links.index('-')) * 900 + no_tth_adjust
        return [start % 3600, end % 3600]

    # Return a list of dicts with the next spawn times.
    @classmethod
    def get_times(cls, cell, scan, now_date, scan_delay,
                  cell_to_linked_spawn_points, sp_by_id):
        l = []
        now_secs = date_secs(now_date)
        linked_spawn_points = (cell_to_linked_spawn_points[cell]
                               if cell in cell_to_linked_spawn_points else [])

        for sp in linked_spawn_points:

            if sp['missed_count'] > 5:
                continue

            endpoints = SpawnPoint.start_end(sp, scan_delay)
            cls.add_if_not_scanned('spawn', l, sp, scan,
                                   endpoints[0], endpoints[1], now_date,
                                   now_secs, sp_by_id)

            # Check to see if still searching for valid TTH.
            if cls.tth_found(sp):
                continue

            # Add a spawnpoint check between latest_seen and earliest_unseen.
            start = sp['latest_seen']
            end = sp['earliest_unseen']

            # So if the gap between start and end < 89 seconds make the gap
            # 89 seconds
            if ((end > start and end - start < 89) or
                    (start > end and (end + 3600) - start < 89)):
                end = (start + 89) % 3600
            # So we move the search gap on 45 to within 45 and 89 seconds from
            # the last scan. TTH appears in the last 90 seconds of the Spawn.
            start = sp['latest_seen'] + 45

            cls.add_if_not_scanned('TTH', l, sp, scan,
                                   start, end, now_date, now_secs, sp_by_id)

        return l

    @classmethod
    def add_if_not_scanned(cls, kind, l, sp, scan, start,
                           end, now_date, now_secs, sp_by_id):
        # Make sure later than now_secs.
        while end < now_secs:
            start, end = start + 3600, end + 3600

        # Ensure start before end.
        while start > end:
            start -= 3600

        while start < 0:
            start, end = start + 3600, end + 3600

        last_scanned = sp_by_id[sp['id']]['last_scanned']
        if ((now_date - last_scanned).total_seconds() > now_secs - start):
            l.append(ScannedLocation._q_init(scan, start, end, kind, sp['id']))

    @classmethod
    def select_in_hex_by_cellids(cls, cellids, location_change_date):
        # Get all spawnpoints from the hive's cells
        sp_from_cells = (ScanSpawnPoint
                         .select(ScanSpawnPoint.spawnpoint)
                         .where(ScanSpawnPoint.scannedlocation << cellids)
                         .alias('spcells'))
        # Allocate a spawnpoint to one cell only, this can either be
        # A new SL (new ones are created when the location changes) or
        # it can be a cell from another active hive
        one_sp_scan = (ScanSpawnPoint
                       .select(ScanSpawnPoint.spawnpoint,
                               fn.MAX(ScanSpawnPoint.scannedlocation).alias(
                                   'Max_ScannedLocation_id'))
                       .join(sp_from_cells, on=sp_from_cells.c.spawnpoint_id
                             == ScanSpawnPoint.spawnpoint)
                       .join(
                           ScannedLocation,
                           on=(ScannedLocation.cellid
                               == ScanSpawnPoint.scannedlocation))
                       .where(((ScannedLocation.last_modified
                                >= (location_change_date)) & (
                           ScannedLocation.last_modified > (
                               datetime.utcnow() - timedelta(minutes=60)))) |
                              (ScannedLocation.cellid << cellids))
                       .group_by(ScanSpawnPoint.spawnpoint)
                       .alias('maxscan'))

        query = (cls
                 .select(cls)
                 .join(one_sp_scan,
                       on=(one_sp_scan.c.spawnpoint_id == cls.id))
                 .where(one_sp_scan.c.Max_ScannedLocation_id << cellids)
                 .dicts())

        in_hex = []
        for spawn in list(query):
            in_hex.append(spawn)
        return in_hex

    @classmethod
    def select_in_hex_by_location(cls, center, steps):
        R = 6378.1  # KM radius of the earth
        hdist = ((steps * 120.0) - 50.0) / 1000.0
        n, e, s, w = hex_bounds(center, steps)

        # Get all spawns in that box.
        sp = list(cls
                  .select()
                  .where((cls.latitude <= n) &
                         (cls.latitude >= s) &
                         (cls.longitude >= w) &
                         (cls.longitude <= e))
                  .dicts())

        # For each spawn work out if it is in the hex (clipping the diagonals).
        in_hex = []
        for spawn in sp:
            # Get the offset from the center of each spawn in km.
            offset = [math.radians(spawn['latitude'] - center[0]) * R,
                      math.radians(spawn['longitude'] - center[1]) *
                      (R * math.cos(math.radians(center[0])))]
            # Check against the 4 lines that make up the diagonals.
            if (offset[1] + (offset[0] * 0.5)) > hdist:  # Too far NE
                continue
            if (offset[1] - (offset[0] * 0.5)) > hdist:  # Too far SE
                continue
            if ((offset[0] * 0.5) - offset[1]) > hdist:  # Too far NW
                continue
            if ((0 - offset[1]) - (offset[0] * 0.5)) > hdist:  # Too far SW
                continue
            # If it gets to here it's a good spawn.
            in_hex.append(spawn)
        return in_hex


class ScanSpawnPoint(BaseModel):
    scannedlocation = ForeignKeyField(ScannedLocation, null=True)
    spawnpoint = ForeignKeyField(SpawnPoint, null=True)

    class Meta:
        primary_key = CompositeKey('spawnpoint', 'scannedlocation')


class SpawnpointDetectionData(BaseModel):
    id = Utf8mb4CharField(primary_key=True, max_length=54)
    # Removed ForeignKeyField since it caused MySQL issues.
    encounter_id = Utf8mb4CharField(max_length=54)
    # Removed ForeignKeyField since it caused MySQL issues.
    spawnpoint_id = Utf8mb4CharField(max_length=54, index=True)
    scan_time = DateTimeField()
    tth_secs = SmallIntegerField(null=True)

    @staticmethod
    def set_default_earliest_unseen(sp):
        sp['earliest_unseen'] = (sp['latest_seen'] + 15 * 60) % 3600

    @classmethod
    def classify(cls, sp, scan_loc, now_secs, sighting=None):

        # Get past sightings.
        query = list(cls.select()
                        .where(cls.spawnpoint_id == sp['id'])
                        .order_by(cls.scan_time.asc())
                        .dicts())

        if sighting:
            query.append(sighting)

        tth_found = False
        for s in query:
            if s['tth_secs'] is not None:
                tth_found = True
                tth_secs = (s['tth_secs'] - 1) % 3600

        # To reduce CPU usage, give an intial reading of 15 minute spawns if
        # not done with initial scan of location.
        if not scan_loc['done']:
            # We only want to reset a SP if it is new and not due the
            # location changing (which creates new Scannedlocations)
            if not tth_found:
                sp['kind'] = 'hhhs'
                if not sp['earliest_unseen']:
                    sp['latest_seen'] = now_secs
                    cls.set_default_earliest_unseen(sp)

                elif clock_between(sp['latest_seen'], now_secs,
                                   sp['earliest_unseen']):
                    sp['latest_seen'] = now_secs
            return

        # Make a record of links, so we can reset earliest_unseen
        # if it changes.
        old_kind = str(sp['kind'])
        # Make a sorted list of the seconds after the hour.
        seen_secs = sorted(map(lambda x: date_secs(x['scan_time']), query))
        # Include and entry for the TTH if it found
        if tth_found:
            seen_secs.append(tth_secs)
            seen_secs.sort()
        # Add the first seen_secs to the end as a clock wrap around.
        if seen_secs:
            seen_secs.append(seen_secs[0] + 3600)

        # Make a list of gaps between sightings.
        gap_list = [seen_secs[i + 1] - seen_secs[i]
                    for i in range(len(seen_secs) - 1)]

        max_gap = max(gap_list)

        # An hour minus the largest gap in minutes gives us the duration the
        # spawn was there.  Round up to the nearest 15 minute interval for our
        # current best guess duration.
        duration = (int((60 - max_gap / 60.0) / 15) + 1) * 15

        # If the second largest gap is larger than 15 minutes, then there are
        # two gaps greater than 15 minutes.  It must be a double spawn.
        if len(gap_list) > 4 and sorted(gap_list)[-2] > 900:
            sp['kind'] = 'hshs'
            sp['links'] = 'h?h?'

        else:
            # Convert the duration into a 'hhhs', 'hhss', 'hsss', 'ssss' string
            # accordingly.  's' is for seen, 'h' is for hidden.
            sp['kind'] = ''.join(
                ['s' if i > (3 - duration / 15) else 'h' for i in range(0, 4)])

        # Assume no hidden times.
        sp['links'] = sp['kind'].replace('s', '?')

        if sp['kind'] != 'ssss':

            if (not sp['earliest_unseen'] or
                    sp['earliest_unseen'] != sp['latest_seen'] or
                    not tth_found):

                # New latest_seen will be just before max_gap.
                sp['latest_seen'] = seen_secs[gap_list.index(max_gap)]

                # if we don't have a earliest_unseen yet or if the kind of
                # spawn has changed, reset to latest_seen + 14 minutes.
                if not sp['earliest_unseen'] or sp['kind'] != old_kind:
                    cls.set_default_earliest_unseen(sp)
            return

        # Only ssss spawns from here below.

        sp['links'] = '+++-'
        if sp['earliest_unseen'] == sp['latest_seen']:
            return

        # Make a sight_list of dicts:
        # {date: first seen time,
        # delta: duration of sighting,
        # same: whether encounter ID was same or different over that time}
        #
        # For 60 minute spawns ('ssss'), the largest gap doesn't give the
        # earliest spawnpoint because a Pokemon is always there.  Use the union
        # of all intervals where the same encounter ID was seen to find the
        # latest_seen.  If a different encounter ID was seen, then the
        # complement of that interval was the same ID, so union that
        # complement as well.

        sight_list = [{'date': query[i]['scan_time'],
                       'delta': query[i + 1]['scan_time'] -
                       query[i]['scan_time'],
                       'same': query[i + 1]['encounter_id'] ==
                       query[i]['encounter_id']
                       }
                      for i in range(len(query) - 1)
                      if query[i + 1]['scan_time'] - query[i]['scan_time'] <
                      timedelta(hours=1)
                      ]

        start_end_list = []
        for s in sight_list:
            if s['same']:
                # Get the seconds past the hour for start and end times.
                start = date_secs(s['date'])
                end = (start + int(s['delta'].total_seconds())) % 3600

            else:
                # Convert diff range to same range by taking the clock
                # complement.
                start = date_secs(s['date'] + s['delta']) % 3600
                end = date_secs(s['date'])

            start_end_list.append([start, end])

        # Take the union of all the ranges.
        while True:
            # union is list of unions of ranges with the same encounter id.
            union = []
            for start, end in start_end_list:
                if not union:
                    union.append([start, end])
                    continue
                # Cycle through all ranges in union, since it might overlap
                # with any of them.
                for u in union:
                    if clock_between(u[0], start, u[1]):
                        u[1] = end if not(clock_between(
                            u[0], end, u[1])) else u[1]
                    elif clock_between(u[0], end, u[1]):
                        u[0] = start if not(clock_between(
                            u[0], start, u[1])) else u[0]
                    elif union.count([start, end]) == 0:
                        union.append([start, end])

            # Are no more unions possible?
            if union == start_end_list:
                break

            start_end_list = union  # Make another pass looking for unions.

        # If more than one disparate union, take the largest as our starting
        # point.
        union = reduce(lambda x, y: x if (x[1] - x[0]) % 3600 >
                       (y[1] - y[0]) % 3600 else y, union, [0, 3600])
        sp['latest_seen'] = union[1]
        sp['earliest_unseen'] = union[0]
        log.info('1x60: appear %d, despawn %d, duration: %d min.',
                 union[0], union[1], ((union[1] - union[0]) % 3600) / 60)

    # Expand the seen times for 30 minute spawnpoints based on scans when spawn
    # wasn't there.  Return true if spawnpoint dict changed.
    @classmethod
    def unseen(cls, sp, now_secs):

        # Return if we already have a tth.
        if sp['latest_seen'] == sp['earliest_unseen']:
            return False

        # If now_secs is later than the latest seen return.
        if not clock_between(sp['latest_seen'], now_secs,
                             sp['earliest_unseen']):
            return False

        sp['earliest_unseen'] = now_secs

        return True


class Versions(flaskDb.Model):
    key = Utf8mb4CharField()
    val = SmallIntegerField()

    class Meta:
        primary_key = False


class GymMember(BaseModel):
    gym_id = Utf8mb4CharField(index=True)
    pokemon_uid = Utf8mb4CharField(index=True)
    last_scanned = DateTimeField(default=datetime.utcnow, index=True)
    deployment_time = DateTimeField()
    cp_decayed = SmallIntegerField()

    class Meta:
        primary_key = False


class GymPokemon(BaseModel):
    pokemon_uid = Utf8mb4CharField(primary_key=True, max_length=50)
    pokemon_id = SmallIntegerField()
    cp = SmallIntegerField()
    trainer_name = Utf8mb4CharField(index=True)
    num_upgrades = SmallIntegerField(null=True)
    move_1 = SmallIntegerField(null=True)
    move_2 = SmallIntegerField(null=True)
    height = FloatField(null=True)
    weight = FloatField(null=True)
    stamina = SmallIntegerField(null=True)
    stamina_max = SmallIntegerField(null=True)
    cp_multiplier = FloatField(null=True)
    additional_cp_multiplier = FloatField(null=True)
    iv_defense = SmallIntegerField(null=True)
    iv_stamina = SmallIntegerField(null=True)
    iv_attack = SmallIntegerField(null=True)
    last_seen = DateTimeField(default=datetime.utcnow)


class Trainer(BaseModel):
    name = Utf8mb4CharField(primary_key=True, max_length=50)
    team = SmallIntegerField()
    level = SmallIntegerField()
    last_seen = DateTimeField(default=datetime.utcnow)


class GymDetails(BaseModel):
    gym_id = Utf8mb4CharField(primary_key=True, max_length=50)
    name = Utf8mb4CharField()
    description = TextField(null=True, default="")
    url = Utf8mb4CharField()
    last_scanned = DateTimeField(default=datetime.utcnow)


class Token(flaskDb.Model):
    token = TextField()
    last_updated = DateTimeField(default=datetime.utcnow, index=True)

    @staticmethod
    def get_valid(limit=15):
        # Make sure we don't grab more than we can process
        if limit > 15:
            limit = 15
        valid_time = datetime.utcnow() - timedelta(seconds=30)
        token_ids = []
        tokens = []
        try:
            with flaskDb.database.transaction():
                query = (Token
                         .select()
                         .where(Token.last_updated > valid_time)
                         .order_by(Token.last_updated.asc())
                         .limit(limit))
                for t in query:
                    token_ids.append(t.id)
                    tokens.append(t.token)
                if tokens:
                    log.debug('Retrived Token IDs: {}'.format(token_ids))
                    result = DeleteQuery(Token).where(
                        Token.id << token_ids).execute()
                    log.debug('Deleted {} tokens.'.format(result))
        except OperationalError as e:
            log.error('Failed captcha token transactional query: {}'.format(e))

        return tokens


class HashKeys(BaseModel):
    key = Utf8mb4CharField(primary_key=True, max_length=20)
    maximum = SmallIntegerField(default=0)
    remaining = SmallIntegerField(default=0)
    peak = SmallIntegerField(default=0)
    expires = DateTimeField(null=True)
    last_updated = DateTimeField(default=datetime.utcnow)

    @staticmethod
    def get_by_key(key):
        query = (HashKeys
                 .select()
                 .where(HashKeys.key == key)
                 .dicts())

        return query[0] if query else {
            'maximum': 0,
            'remaining': 0,
            'peak': 0,
            'expires': None,
            'last_updated': None
        }

    @staticmethod
    def get_obfuscated_keys():
        # Obfuscate hashing keys before we sent them to the front-end.
        hashkeys = HashKeys.get_all()
        for i, s in enumerate(hashkeys):
            hashkeys[i]['key'] = s['key'][:-9] + '*'*9
        return hashkeys

    @staticmethod
    # Retrieve the last stored 'peak' value for each hashing key.
    def getStoredPeak(key):
        result = HashKeys.select(HashKeys.peak).where(HashKeys.key == key)
        if result:
            # only one row can be returned
            return result[0].peak
        else:
            return 0


def hex_bounds(center, steps=None, radius=None):
    # Make a box that is (70m * step_limit * 2) + 70m away from the
    # center point.  Rationale is that you need to travel.
    sp_dist = 0.07 * (2 * steps + 1) if steps else radius
    n = get_new_coords(center, sp_dist, 0)[0]
    e = get_new_coords(center, sp_dist, 90)[1]
    s = get_new_coords(center, sp_dist, 180)[0]
    w = get_new_coords(center, sp_dist, 270)[1]
    return (n, e, s, w)


def perform_pgscout(p):
    pokemon_id = p.pokemon_data.pokemon_id
    pokemon_name = get_pokemon_name(pokemon_id)
    log.info(u"PGScouting a {} at {}, {}.".format(pokemon_name, p.latitude,
                                                  p.longitude))

    # Prepare Pokemon object
    pkm = Pokemon()
    pkm.pokemon_id = pokemon_id
    pkm.encounter_id = b64encode(str(p.encounter_id))
    pkm.spawnpoint_id = p.spawn_point_id
    pkm.latitude = p.latitude
    pkm.longitude = p.longitude
    scout_result = pgscout_encounter(pkm)
    if scout_result['success']:
        log.info(
            u"Successfully PGScouted a {:.1f}% lvl {} {} with {} CP"
            u" (scout level {}).".format(
                scout_result['iv_percent'], scout_result['level'],
                pokemon_name, scout_result['cp'], scout_result['scout_level']))
    else:
        log.warning(u"Failed PGScouting {}: {}".format(pokemon_name,
                                                       scout_result['error']))
    return scout_result


# todo: this probably shouldn't _really_ be in "models" anymore, but w/e.
def parse_map(args, map_dict, step_location, db_update_queue, wh_update_queue,
              key_scheduler, pgacc, status, now_date, account, account_sets):
    pokemon = {}
    pokestops = {}
    gyms = {}
    raids = {}
    skipped = 0
    filtered = 0
    stopsskipped = 0
    forts = []
    forts_count = 0
    wild_pokemon = []
    wild_pokemon_count = 0
    nearby_pokemon = 0
    spawn_points = {}
    scan_spawn_points = {}
    sightings = {}
    new_spawn_points = []
    sp_id_list = []

    # Consolidate the individual lists in each cell into two lists of Pokemon
    # and a list of forts.
    cells = map_dict['GET_MAP_OBJECTS'].map_cells
    # Get the level for the pokestop spin, and to send to webhook.
    level = pgacc.get_stats('level')
    # Use separate level indicator for our L30 encounters.
    encounter_level = level

    for i, cell in enumerate(cells):
        # If we have map responses then use the time from the request
        if i == 0:
            now_date = datetime.utcfromtimestamp(
                cell.current_timestamp_ms / 1000)

        nearby_pokemon += len(cell.nearby_pokemons)
        # Parse everything for stats (counts).  Future enhancement -- we don't
        # necessarily need to know *how many* forts/wild/nearby were found but
        # we'd like to know whether or not *any* were found to help determine
        # if a scan was actually bad.
        if config['parse_pokemon']:
            wild_pokemon += cell.wild_pokemons

        if config['parse_pokestops'] or config['parse_gyms']:
            forts += cell.forts

        wild_pokemon_count += len(cell.wild_pokemons)
        forts_count += len(cell.forts)

    now_secs = date_secs(now_date)

    del map_dict['GET_MAP_OBJECTS']

    # If there are no wild or nearby Pokemon . . .
    if not wild_pokemon and not nearby_pokemon:
        # . . . and there are no gyms/pokestops then it's unusable/bad.
        if not forts:
            log.warning('Bad scan. Parsing found absolutely nothing.')
            log.info('Common causes: captchas or IP bans.')
        else:
            # No wild or nearby Pokemon but there are forts.  It's probably
            # a speed violation.
            log.warning('No nearby or wild Pokemon but there are visible gyms '
                        'or pokestops. Possible speed violation.')

    scan_loc = ScannedLocation.get_by_loc(step_location)
    done_already = scan_loc['done']
    ScannedLocation.update_band(scan_loc, now_date)
    just_completed = not done_already and scan_loc['done']

    if wild_pokemon and config['parse_pokemon']:
        encounter_ids = [b64encode(str(p.encounter_id))
                         for p in wild_pokemon]
        # For all the wild Pokemon we found check if an active Pokemon is in
        # the database.
        query = (Pokemon
                 .select(Pokemon.encounter_id, Pokemon.spawnpoint_id)
                 .where((Pokemon.disappear_time >= now_date) &
                        (Pokemon.encounter_id << encounter_ids))
                 .dicts())

        # Store all encounter_ids and spawnpoint_ids for the Pokemon in query.
        # All of that is needed to make sure it's unique.
        encountered_pokemon = [
            (p['encounter_id'], p['spawnpoint_id']) for p in query]

        for p in wild_pokemon:

            sp = SpawnPoint.get_by_id(p.spawn_point_id, p.latitude,
                                      p.longitude)
            spawn_points[p.spawn_point_id] = sp
            sp['missed_count'] = 0

            sighting = {
                'id': b64encode(str(p.encounter_id)) + '_' + str(now_secs),
                'encounter_id': b64encode(str(p.encounter_id)),
                'spawnpoint_id': p.spawn_point_id,
                'scan_time': now_date,
                'tth_secs': None
            }

            # Keep a list of sp_ids to return.
            sp_id_list.append(p.spawn_point_id)

            # time_till_hidden_ms was overflowing causing a negative integer.
            # It was also returning a value above 3.6M ms.
            if 0 < p.time_till_hidden_ms < 3600000:
                d_t_secs = date_secs(datetime.utcfromtimestamp(
                    (p.last_modified_timestamp_ms +
                     p.time_till_hidden_ms) / 1000.0))
                if (sp['latest_seen'] != sp['earliest_unseen'] or
                        not sp['last_scanned']):
                    log.info('TTH found for spawnpoint %s.', sp['id'])
                    sighting['tth_secs'] = d_t_secs

                    # Only update when TTH is seen for the first time.
                    # Just before Pokemon migrations, Niantic sets all TTH
                    # to the exact time of the migration, not the normal
                    # despawn time.
                    sp['latest_seen'] = d_t_secs
                    sp['earliest_unseen'] = d_t_secs

            scan_spawn_points[scan_loc['cellid'] + sp['id']] = {
                'spawnpoint': sp['id'],
                'scannedlocation': scan_loc['cellid']}
            if not sp['last_scanned']:
                log.info('New Spawn Point found.')
                new_spawn_points.append(sp)

                # If we found a new spawnpoint after the location was already
                # fully scanned then either it's new, or we had a bad scan.
                # Either way, rescan the location.
                if scan_loc['done'] and not just_completed:
                    log.warning('Location was fully scanned, and yet a brand '
                                'new spawnpoint found.')
                    log.warning('Redoing scan of this location to identify '
                                'new spawnpoint.')
                    ScannedLocation.reset_bands(scan_loc)

            if (not SpawnPoint.tth_found(sp) or sighting['tth_secs'] or
                    not scan_loc['done'] or just_completed):
                SpawnpointDetectionData.classify(sp, scan_loc, now_secs,
                                                 sighting)
                sightings[p.encounter_id] = sighting

            sp['last_scanned'] = datetime.utcfromtimestamp(
                p.last_modified_timestamp_ms / 1000.0)

            if ((b64encode(str(p.encounter_id)), p.spawn_point_id)
                    in encountered_pokemon):
                # If Pokemon has been encountered before don't process it.
                skipped += 1
                continue

            start_end = SpawnPoint.start_end(sp, 1)
            seconds_until_despawn = (start_end[1] - now_secs) % 3600
            disappear_time = now_date + \
                timedelta(seconds=seconds_until_despawn)

            pokemon_id = p.pokemon_data.pokemon_id

            # If this is an ignored pokemon, skip this whole section.
            # We want the stuff above or we will impact spawn detection
            # but we don't want to insert it, or send it to webhooks.
            if args.ignorelist_file and pokemon_id in args.ignorelist:
                log.debug('Ignoring Pokemon id: %i.', pokemon_id)
                filtered += 1
                continue

            printPokemon(pokemon_id, p.latitude, p.longitude,
                         disappear_time)

            # Scan for IVs/CP and moves.
            pokemon_info = False
            scout_result = False
            if args.encounter and (pokemon_id in args.enc_whitelist):
                if args.pgscout_url and level < 30:
                    scout_result = perform_pgscout(p)
                else:
                    pokemon_info = encounter_pokemon(args, p, account, pgacc,
                                                     account_sets, status,
                                                     key_scheduler)

            pokemon[p.encounter_id] = {
                'encounter_id': b64encode(str(p.encounter_id)),
                'spawnpoint_id': p.spawn_point_id,
                'pokemon_id': pokemon_id,
                'latitude': p.latitude,
                'longitude': p.longitude,
                'disappear_time': disappear_time,
                'individual_attack': None,
                'individual_defense': None,
                'individual_stamina': None,
                'move_1': None,
                'move_2': None,
                'cp': None,
                'cp_multiplier': None,
                'height': None,
                'weight': None,
                'gender': p.pokemon_data.pokemon_display.gender,
                'form': None,
                'catch_prob_1': None,
                'catch_prob_2': None,
                'catch_prob_3': None,
                'rating_attack': None,
                'rating_defense': None
            }

            # Catch pokemon to check for Ditto if --gain-xp enabled
            # Original code by voxx!
            have_balls = pgacc.inventory_balls > 0
            if args.gain_xp and not pgacc.get_stats(
                'level') >= 30 and pokemon_id in DITTO_CANDIDATES_IDS and have_balls:
                if is_ditto(args, pgacc, p):
                    pokemon[p.encounter_id]['pokemon_id'] = 132
                    pokemon_id = 132
                    pokemon_info = None
            # Check for Unown's alphabetic character.
            elif pokemon_id == 201:
                pokemon[p.encounter_id]['form'] = (p.pokemon_data
                                                    .pokemon_display.form)

            # Updating Pokemon data from PGScout result
            if scout_result and scout_result['success']:
                pokemon[p.encounter_id].update({
                    'individual_attack': scout_result['iv_attack'],
                    'individual_defense': scout_result['iv_defense'],
                    'individual_stamina': scout_result['iv_stamina'],
                    'move_1': scout_result['move_1'],
                    'move_2': scout_result['move_2'],
                    'height': scout_result['height'],
                    'weight': scout_result['weight'],
                    'cp': scout_result['cp'],
                    'cp_multiplier': scout_result['cp_multiplier'],
                    'catch_prob_1': scout_result['catch_prob_1'],
                    'catch_prob_2': scout_result['catch_prob_2'],
                    'catch_prob_3': scout_result['catch_prob_3'],
                    'rating_attack': scout_result['rating_attack'],
                    'rating_defense': scout_result['rating_defense'],
                })
            # We need to check if exist and is not false due to a request error
            elif pokemon_info:
                pokemon[p.encounter_id].update({
                    'individual_attack': pokemon_info.individual_attack,
                    'individual_defense': pokemon_info.individual_defense,
                    'individual_stamina': pokemon_info.individual_stamina,
                    'move_1': pokemon_info.move_1,
                    'move_2': pokemon_info.move_2,
                    'height': pokemon_info.height_m,
                    'weight': pokemon_info.weight_kg,
                    'cp': pokemon_info.cp,
                    'cp_multiplier': pokemon_info.cp_multiplier
                })

            if 'pokemon' in args.wh_types:
                if (not args.webhook_whitelist
                        or pokemon_id in args.webhook_whitelist):

                    wh_poke = pokemon[p.encounter_id].copy()
                    wh_poke.update({
                        'disappear_time': calendar.timegm(
                            disappear_time.timetuple()),
                        'last_modified_time': p.last_modified_timestamp_ms,
                        'time_until_hidden_ms': p.time_till_hidden_ms,
                        'verified': SpawnPoint.tth_found(sp),
                        'seconds_until_despawn': seconds_until_despawn,
                        'spawn_start': start_end[0],
                        'spawn_end': start_end[1],
                        'player_level': encounter_level
                    })
                    if wh_poke['cp_multiplier'] is not None:
                        wh_poke.update({
                            'pokemon_level': calc_pokemon_level(
                                wh_poke['cp_multiplier'])
                        })
                    wh_update_queue.put(('pokemon', wh_poke))

    if forts and (config['parse_pokestops'] or config['parse_gyms']):
        if config['parse_pokestops']:
            stop_ids = [f.id for f in forts if f.type == 1]
            if stop_ids:
                query = (Pokestop
                         .select(Pokestop.pokestop_id, Pokestop.last_modified)
                         .where((Pokestop.pokestop_id << stop_ids))
                         .dicts())
                encountered_pokestops = [(f['pokestop_id'], int(
                    (f['last_modified'] -
                     datetime(1970, 1, 1)).total_seconds())) for f in query]

        for f in forts:
            if config['parse_pokestops'] and f.type == 1:  # Pokestops.
                if len(f.active_fort_modifier) > 0:
                    lure_expiration = (datetime.utcfromtimestamp(
                        f.last_modified_timestamp_ms / 1000.0) +
                        timedelta(minutes=args.lure_duration))
                    active_fort_modifier = f.active_fort_modifier[0]
                else:
                    lure_expiration, active_fort_modifier = None, None

                if ((f.id, int(f.last_modified_timestamp_ms / 1000.0))
                        in encountered_pokestops):
                    # If pokestop has been encountered before and hasn't
                    # changed don't process it.
                    stopsskipped += 1
                    continue

                pokestops[f.id] = {
                    'pokestop_id': f.id,
                    'enabled': f.enabled,
                    'latitude': f.latitude,
                    'longitude': f.longitude,
                    'last_modified': datetime.utcfromtimestamp(
                        f.last_modified_timestamp_ms / 1000.0),
                    'lure_expiration': lure_expiration,
                    'active_fort_modifier': active_fort_modifier
                }

                # Send all pokestops to webhooks.
                if 'pokestop' in args.wh_types or (
                        'lure' in args.wh_types and
                        lure_expiration is not None):
                    l_e = None
                    if lure_expiration is not None:
                        l_e = calendar.timegm(lure_expiration.timetuple())
                    wh_pokestop = pokestops[f.id].copy()
                    wh_pokestop.update({
                        'pokestop_id': b64encode(str(f.id)),
                        'last_modified_time': f.last_modified_timestamp_ms,
                        'lure_expiration': l_e,
                    })
                    wh_update_queue.put(('pokestop', wh_pokestop))

            # Currently, there are only stops and gyms.
            elif config['parse_gyms'] and f.type == 0:
                b64_gym_id = b64encode(str(f.id))
                gym_display = f.gym_display
                raid_info = f.raid_info
                # Send gyms to webhooks.
                if 'gym' in args.wh_types:
                    raid_active_until = 0
                    raid_battle_ms = raid_info.raid_battle_ms
                    raid_end_ms = raid_info.raid_end_ms

                    if raid_battle_ms / 1000 > time.time():
                        raid_active_until = raid_end_ms / 1000

                    # Explicitly set 'webhook_data', in case we want to change
                    # the information pushed to webhooks.  Similar to above
                    # and previous commits.
                    wh_update_queue.put(('gym', {
                        'gym_id':
                            b64_gym_id,
                        'team_id':
                            f.owned_by_team,
                        'guard_pokemon_id':
                            f.guard_pokemon_id,
                        'slots_available':
                            gym_display.slots_available,
                        'total_cp':
                            gym_display.total_gym_cp,
                        'enabled':
                            f.enabled,
                        'latitude':
                            f.latitude,
                        'longitude':
                            f.longitude,
                        'lowest_pokemon_motivation':
                            gym_display.lowest_pokemon_motivation,
                        'occupied_since':
                            calendar.timegm((datetime.utcnow() - timedelta(
                                milliseconds=gym_display.occupied_millis)
                                            ).timetuple()),
                        'last_modified':
                            f.last_modified_timestamp_ms,
                        'raid_active_until':
                            raid_active_until
                    }))

                gyms[f.id] = {
                    'gym_id':
                        f.id,
                    'team_id':
                        f.owned_by_team,
                    'guard_pokemon_id':
                        f.guard_pokemon_id,
                    'slots_available':
                        gym_display.slots_available,
                    'total_cp':
                        gym_display.total_gym_cp,
                    'enabled':
                        f.enabled,
                    'latitude':
                        f.latitude,
                    'longitude':
                        f.longitude,
                    'last_modified':
                        datetime.utcfromtimestamp(
                            f.last_modified_timestamp_ms / 1000.0),
                }

                if config['parse_raids'] and f.type == 0:
                    if f.HasField('raid_info'):
                        raids[f.id] = {
                            'gym_id': f.id,
                            'level': raid_info.raid_level,
                            'spawn': datetime.utcfromtimestamp(
                                raid_info.raid_spawn_ms / 1000.0),
                            'start': datetime.utcfromtimestamp(
                                raid_info.raid_battle_ms / 1000.0),
                            'end': datetime.utcfromtimestamp(
                                raid_info.raid_end_ms / 1000.0),
                            'pokemon_id': None,
                            'cp': None,
                            'move_1': None,
                            'move_2': None
                        }

                        if raid_info.HasField('raid_pokemon'):
                            raid_pokemon = raid_info.raid_pokemon
                            raids[f.id].update({
                                'pokemon_id': raid_pokemon.pokemon_id,
                                'cp': raid_pokemon.cp,
                                'move_1': raid_pokemon.move_1,
                                'move_2': raid_pokemon.move_2
                            })

                        if ('egg' in args.wh_types and
                                raids[f.id]['pokemon_id'] is None) or (
                                    'raid' in args.wh_types and
                                    raids[f.id]['pokemon_id'] is not None):
                            wh_raid = raids[f.id].copy()
                            wh_raid.update({
                                'gym_id': b64_gym_id,
                                'spawn': raid_info.raid_spawn_ms / 1000,
                                'start': raid_info.raid_battle_ms / 1000,
                                'end': raid_info.raid_end_ms / 1000,
                                'latitude': f.latitude,
                                'longitude': f.longitude
                            })
                            wh_update_queue.put(('raid', wh_raid))

        # Let db do it's things while we try to spin.
        if args.gain_xp:
            gxp_spin_stops(forts, pgacc, step_location)
            incubate_eggs(pgacc)
        elif args.pokestop_spinning:
            for f in forts:
                # Spin Pokestop with 50% chance.
                if f.type == 1 and pokestop_spinnable(f, step_location):
                    if spin_pokestop(pgacc, account, args, f, step_location):
                        incubate_eggs(pgacc)

        # Helping out the GC.
        del forts

    log.info('Parsing found Pokemon: %d (%d filtered), nearby: %d, ' +
             'pokestops: %d, gyms: %d, raids: %d.',
             len(pokemon) + skipped,
             filtered,
             nearby_pokemon,
             len(pokestops) + stopsskipped,
             len(gyms),
             len(raids))

    log.debug('Skipped Pokemon: %d, pokestops: %d.', skipped, stopsskipped)

    # Look for spawnpoints within scan_loc that are not here to see if we
    # can narrow down tth window.
    for sp in ScannedLocation.linked_spawn_points(scan_loc['cellid']):
        if sp['id'] in sp_id_list:
            # Don't overwrite changes from this parse with DB version.
            sp = spawn_points[sp['id']]
        else:
            # If the cell has completed, we need to classify all
            # the SPs that were not picked up in the scan
            if just_completed:
                SpawnpointDetectionData.classify(sp, scan_loc, now_secs)
                spawn_points[sp['id']] = sp
            if SpawnpointDetectionData.unseen(sp, now_secs):
                spawn_points[sp['id']] = sp
            endpoints = SpawnPoint.start_end(sp, args.spawn_delay)
            if clock_between(endpoints[0], now_secs, endpoints[1]):
                sp['missed_count'] += 1
                spawn_points[sp['id']] = sp
                log.warning('%s kind spawnpoint %s has no Pokemon %d times'
                            ' in a row.',
                            sp['kind'], sp['id'], sp['missed_count'])
                log.info('Possible causes: Still doing initial scan, super'
                         ' rare double spawnpoint during')
                log.info('hidden period, or Niantic has removed '
                         'spawnpoint.')

        if (not SpawnPoint.tth_found(sp) and scan_loc['done'] and
                (now_secs - sp['latest_seen'] -
                 args.spawn_delay) % 3600 < 60):
            log.warning('Spawnpoint %s was unable to locate a TTH, with '
                        'only %ss after Pokemon last seen.', sp['id'],
                        (now_secs - sp['latest_seen']) % 3600)
            log.info('Restarting current 15 minute search for TTH.')
            if sp['id'] not in sp_id_list:
                SpawnpointDetectionData.classify(sp, scan_loc, now_secs)
            sp['latest_seen'] = (sp['latest_seen'] - 60) % 3600
            sp['earliest_unseen'] = (
                sp['earliest_unseen'] + 14 * 60) % 3600
            spawn_points[sp['id']] = sp

    db_update_queue.put((ScannedLocation, {0: scan_loc}))

    if pokemon:
        db_update_queue.put((Pokemon, pokemon))
    if pokestops:
        db_update_queue.put((Pokestop, pokestops))
    if gyms:
        db_update_queue.put((Gym, gyms))
    if raids:
        db_update_queue.put((Raid, raids))
    if spawn_points:
        db_update_queue.put((SpawnPoint, spawn_points))
        db_update_queue.put((ScanSpawnPoint, scan_spawn_points))
        if sightings:
            db_update_queue.put((SpawnpointDetectionData, sightings))

    if not nearby_pokemon and not wild_pokemon:
        # After parsing the forts, we'll mark this scan as bad due to
        # a possible speed violation.
        return {
            'count': wild_pokemon_count + forts_count,
            'gyms': gyms,
            'sp_id_list': sp_id_list,
            'bad_scan': True,
            'scan_secs': now_secs
        }

    return {
        'count': wild_pokemon_count + forts_count,
        'gyms': gyms,
        'sp_id_list': sp_id_list,
        'bad_scan': False,
        'scan_secs': now_secs
    }


def encounter_pokemon(args, pokemon, account, pgacc, account_sets, status,
                      key_scheduler):
    using_accountset = False
    hlvl_account = None
    pokemon_id = None
    result = False
    try:
        hlvl_pgacc = None
        pokemon_id = pokemon.pokemon_data.pokemon_id
        scan_location = [pokemon.latitude, pokemon.longitude, pgacc.altitude]
        # If the host has L30s in the regular account pool, we
        # can just use the current account.
        if pgacc.get_stats('level') >= 30:
            hlvl_account = account
            hlvl_pgacc = pgacc
        else:
            # Get account to use for IV and CP scanning.
            hlvl_account = account_sets.next('30', scan_location)
            using_accountset = True

        time.sleep(args.encounter_delay)

        # If we didn't get an account, we can't encounter.
        if not hlvl_account:
            log.error('No L30 accounts are available, please' +
                      ' consider adding more. Skipping encounter.')
            return False

        # Logging.
        log.info('Encountering Pokemon ID %s with account %s at %s, %s.',
                 pokemon_id, hlvl_account['username'], scan_location[0],
                 scan_location[1])

        # If not args.no_api_store is enabled, we need to
        # re-use an old API object if it's stored and we're
        # using an account from the AccountSet.
        if not args.no_api_store and using_accountset:
            hlvl_pgacc = hlvl_account.get('pgacc', None)

        # Make new API for this account if we're not using an
        # API that's already logged in.
        if not hlvl_pgacc:
            hlvl_status = {
                'proxy_url': status['proxy_url']
            }
            hlvl_pgacc = setup_mrmime_account(args, hlvl_status, hlvl_account)

        # Hashing key.
        # TODO: Rework inefficient threading.
        if args.hash_key:
            key = key_scheduler.next()
            log.debug('Using hashing key %s for this encounter.', key)
            hlvl_pgacc.hash_key = key

        # We have an API object now. If necessary, store it.
        if using_accountset and not args.no_api_store:
            hlvl_account['pgacc'] = hlvl_pgacc

        # Set location.
        hlvl_pgacc.set_position(scan_location[0], scan_location[1],
                                scan_location[2])

        # Log in.
        hlvl_pgacc.check_login()
        encounter_level = hlvl_pgacc.get_stats('level')

        # User error -> we skip freeing the account.
        if encounter_level < 30:
            log.warning('Expected account of level 30 or higher, ' +
                        'but account %s is only level %d',
                        hlvl_account['username'], encounter_level)
            return False

        # Encounter Pokémon.
        encounter_result = encounter_pokemon_request(
            hlvl_pgacc, pokemon.encounter_id,
            pokemon.spawn_point_id, scan_location)

        # Handle errors.
        if encounter_result:
            enc_responses = encounter_result
            # Throw warning but finish parsing.
            if hlvl_pgacc.has_captcha():
                # Flag account.
                log.error('Account %s encountered a captcha.' +
                          ' Account will not be used.',
                          hlvl_account['username'])

            if ('ENCOUNTER' in enc_responses and
                    enc_responses['ENCOUNTER'].status != 1):
                log.error('There was an error encountering Pokemon ID %s with '
                          + 'account %s: %d.', pokemon_id,
                          hlvl_account['username'],
                          enc_responses['ENCOUNTER'].status)
            else:
                pokemon_info = enc_responses[
                    'ENCOUNTER'].wild_pokemon.pokemon_data
                # Logging: let the user know we succeeded.
                log.info('Encounter for Pokemon ID %s at %s, %s ' +
                         'successful: %s/%s/%s, %s CP.', pokemon_id,
                         pokemon.latitude, pokemon.longitude,
                         pokemon_info.individual_attack,
                         pokemon_info.individual_defense,
                         pokemon_info.individual_stamina, pokemon_info.cp)

                result = pokemon_info

    except Exception as e:
        log.exception('There was an error encountering Pokemon ID %s with ' +
                      'account %s: %s.',
                      pokemon_id,
                      hlvl_account['username'],
                      e)

    # We're done with the encounter. If it's from an
    # AccountSet, release account back to the pool.
    if using_accountset:
        account_sets.release(hlvl_account)

    return result


def parse_gyms(args, gym_responses, wh_update_queue, db_update_queue):
    gym_details = {}
    gym_members = {}
    gym_pokemon = {}
    trainers = {}
    i = 0
    for g in gym_responses.values():
        gym_state = g.gym_status_and_defenders
        gym_id = gym_state.pokemon_fort_proto.id

        gym_details[gym_id] = {
            'gym_id': gym_id,
            'name': g.name,
            'description': g.description,
            'url': g.url
        }

        if 'gym-info' in args.wh_types:
            webhook_data = {
                'id': b64encode(str(gym_id)),
                'latitude': gym_state.pokemon_fort_proto.latitude,
                'longitude': gym_state.pokemon_fort_proto.longitude,
                'team': gym_state.pokemon_fort_proto.owned_by_team,
                'name': g.name,
                'description': g.description,
                'url': g.url,
                'pokemon': [],
            }

        for member in gym_state.gym_defender:
            pokemon = member.motivated_pokemon.pokemon
            gym_members[i] = {
                'gym_id':
                    gym_id,
                'pokemon_uid':
                    pokemon.id,
                'cp_decayed':
                    member.motivated_pokemon.cp_now,
                'deployment_time':
                    datetime.utcnow() -
                    timedelta(milliseconds=member.deployment_totals
                              .deployment_duration_ms)
            }
            gym_pokemon[i] = {
                'pokemon_uid': pokemon.id,
                'pokemon_id': pokemon.pokemon_id,
                'cp': member.motivated_pokemon.cp_when_deployed,
                'trainer_name': pokemon.owner_name,
                'num_upgrades': pokemon.num_upgrades,
                'move_1': pokemon.move_1,
                'move_2': pokemon.move_2,
                'height': pokemon.height_m,
                'weight': pokemon.weight_kg,
                'stamina': pokemon.stamina,
                'stamina_max': pokemon.stamina_max,
                'cp_multiplier': pokemon.cp_multiplier,
                'additional_cp_multiplier': pokemon.additional_cp_multiplier,
                'iv_defense': pokemon.individual_defense,
                'iv_stamina': pokemon.individual_stamina,
                'iv_attack': pokemon.individual_attack,
                'last_seen': datetime.utcnow(),
            }

            trainers[i] = {
                'name': member.trainer_public_profile.name,
                'team': member.trainer_public_profile.team_color,
                'level': member.trainer_public_profile.level,
                'last_seen': datetime.utcnow(),
            }

            if 'gym-info' in args.wh_types:
                wh_pokemon = gym_pokemon[i].copy()
                del wh_pokemon['last_seen']
                wh_pokemon.update({
                    'cp_decayed':
                        member.motivated_pokemon.cp_now,
                    'trainer_level':
                        member.trainer_public_profile.level,
                    'deployment_time': calendar.timegm(
                        gym_members[i]['deployment_time'].timetuple())
                })
                webhook_data['pokemon'].append(wh_pokemon)

            i += 1
        if 'gym-info' in args.wh_types:
            wh_update_queue.put(('gym_details', webhook_data))

    # All this database stuff is synchronous (not using the upsert queue) on
    # purpose.  Since the search workers load the GymDetails model from the
    # database to determine if a gym needs to be rescanned, we need to be sure
    # the GymDetails get fully committed to the database before moving on.
    #
    # We _could_ synchronously upsert GymDetails, then queue the other tables
    # for upsert, but that would put that Gym's overall information in a weird
    # non-atomic state.

    # Upsert all the models.
    if gym_details:
        db_update_queue.put((GymDetails, gym_details))
    if gym_pokemon:
        db_update_queue.put((GymPokemon, gym_pokemon))
    if trainers:
        db_update_queue.put((Trainer, trainers))

    # This needs to be completed in a transaction, because we don't wany any
    # other thread or process to mess with the GymMembers for the gyms we're
    # updating while we're updating the bridge table.
    with flaskDb.database.transaction():
        # Get rid of all the gym members, we're going to insert new records.
        if gym_details:
            DeleteQuery(GymMember).where(
                GymMember.gym_id << gym_details.keys()).execute()

        # Insert new gym members.
        if gym_members:
            db_update_queue.put((GymMember, gym_members))

    log.info('Upserted gyms: %d, gym members: %d.',
             len(gym_details),
             len(gym_members))


def db_updater(q, db):
    # The forever loop.
    while True:
        try:

            while True:
                try:
                    flaskDb.connect_db()
                    break
                except Exception as e:
                    log.exception('%s... Retrying...', repr(e))
                    time.sleep(5)

            # Loop the queue.
            while True:
                last_upsert = default_timer()
                model, data = q.get()

                bulk_upsert(model, data, db)
                q.task_done()

                log.debug('Upserted to %s, %d records (upsert queue '
                          'remaining: %d) in %.2f seconds.',
                          model.__name__,
                          len(data),
                          q.qsize(),
                          default_timer() - last_upsert)

                # Helping out the GC.
                del model
                del data

                if q.qsize() > 50:
                    log.warning(
                        "DB queue is > 50 (@%d); try increasing --db-threads.",
                        q.qsize())

        except Exception as e:
            log.exception('Exception in db_updater: %s', repr(e))
            time.sleep(5)


def clean_db_loop(args):
    while True:
        try:
            query = (MainWorker
                     .delete()
                     .where((MainWorker.last_modified <
                             (datetime.utcnow() - timedelta(minutes=30)))))
            query.execute()

            query = (WorkerStatus
                     .delete()
                     .where((WorkerStatus.last_modified <
                             (datetime.utcnow() - timedelta(minutes=30)))))
            query.execute()

            # Remove active modifier from expired lured pokestops.
            query = (Pokestop
                     .update(lure_expiration=None, active_fort_modifier=None)
                     .where(Pokestop.lure_expiration < datetime.utcnow()))
            query.execute()

            # Remove old (unusable) captcha tokens
            query = (Token
                     .delete()
                     .where((Token.last_updated <
                             (datetime.utcnow() - timedelta(minutes=2)))))
            query.execute()

            # Remove expired HashKeys
            query = (HashKeys
                     .delete()
                     .where(HashKeys.expires <
                            (datetime.now() - timedelta(days=1))))
            query.execute()

            # If desired, clear old Pokemon spawns.
            if args.purge_data > 0:
                log.info("Beginning purge of old Pokemon spawns.")
                start = datetime.utcnow()
                query = (Pokemon
                         .delete()
                         .where((Pokemon.disappear_time <
                                 (datetime.utcnow() -
                                  timedelta(hours=args.purge_data)))))
                rows = query.execute()
                end = datetime.utcnow()
                diff = end - start
                log.info("Completed purge of old Pokemon spawns. "
                         "%i deleted in %f seconds.",
                         rows, diff.total_seconds())

            log.info('Regular database cleaning complete.')
            time.sleep(60)
        except Exception as e:
            log.exception('Exception in clean_db_loop: %s', repr(e))


def bulk_upsert(cls, data, db):
    num_rows = len(data.values())
    i = 0

    if args.db_type == 'mysql':
        step = 250
    else:
        # SQLite has a default max number of parameters of 999,
        # so we need to limit how many rows we insert for it.
        step = 50

    with db.atomic():
        while i < num_rows:
            log.debug('Inserting items %d to %d.', i, min(i + step, num_rows))
            try:
                # Turn off FOREIGN_KEY_CHECKS on MySQL, because apparently it's
                # unable to recognize strings to update unicode keys for
                # foreign key fields, thus giving lots of foreign key
                # constraint errors.
                if args.db_type == 'mysql':
                    db.execute_sql('SET FOREIGN_KEY_CHECKS=0;')

                # Use peewee's own implementation of the insert_many() method.
                InsertQuery(cls, rows=data.values()[
                            i:min(i + step, num_rows)]).upsert().execute()

                if args.db_type == 'mysql':
                    db.execute_sql('SET FOREIGN_KEY_CHECKS=1;')

            except Exception as e:
                # If there is a DB table constraint error, dump the data and
                # don't retry.
                #
                # Unrecoverable error strings:
                unrecoverable = ['constraint', 'has no attribute',
                                 'peewee.IntegerField object at']
                has_unrecoverable = filter(
                    lambda x: x in str(e), unrecoverable)
                if has_unrecoverable:
                    log.exception('%s. Data is:', repr(e))
                    log.warning(data.items())
                else:
                    log.warning('%s... Retrying...', repr(e))
                    time.sleep(1)
                    continue

            i += step


def create_tables(db):
    db.connect()
    tables = [Pokemon, Pokestop, Gym, Raid, ScannedLocation, GymDetails,
              GymMember, GymPokemon, Trainer, MainWorker, WorkerStatus,
              SpawnPoint, ScanSpawnPoint, SpawnpointDetectionData,
              Token, LocationAltitude, PlayerLocale, HashKeys]
    for table in tables:
        if not table.table_exists():
            log.info('Creating table: %s', table.__name__)
            db.create_tables([table], safe=True)
        else:
            log.debug('Skipping table %s, it already exists.', table.__name__)
    db.close()


def drop_tables(db):
    tables = [Pokemon, Pokestop, Gym, Raid, ScannedLocation, Versions,
              GymDetails, GymMember, GymPokemon, Trainer, MainWorker,
              WorkerStatus, SpawnPoint, ScanSpawnPoint,
              SpawnpointDetectionData, LocationAltitude, PlayerLocale,
              Token, HashKeys]
    db.connect()
    db.execute_sql('SET FOREIGN_KEY_CHECKS=0;')
    for table in tables:
        if table.table_exists():
            log.info('Dropping table: %s', table.__name__)
            db.drop_tables([table], safe=True)

    db.execute_sql('SET FOREIGN_KEY_CHECKS=1;')
    db.close()


def verify_table_encoding(db):
    if args.db_type == 'mysql':
        db.connect()

        cmd_sql = '''
            SELECT table_name FROM information_schema.tables WHERE
            table_collation != "utf8mb4_unicode_ci" AND table_schema = "%s";
            ''' % args.db_name
        change_tables = db.execute_sql(cmd_sql)

        cmd_sql = "SHOW tables;"
        tables = db.execute_sql(cmd_sql)

        if change_tables.rowcount > 0:
            log.info('Changing collation and charset on %s tables.',
                     change_tables.rowcount)

            if change_tables.rowcount == tables.rowcount:
                log.info('Changing whole database, this might a take while.')

            with db.atomic():
                db.execute_sql('SET FOREIGN_KEY_CHECKS=0;')
                for table in change_tables:
                    log.debug('Changing collation and charset on table %s.',
                              table[0])
                    cmd_sql = '''ALTER TABLE %s CONVERT TO CHARACTER SET utf8mb4
                                COLLATE utf8mb4_unicode_ci;''' % str(table[0])
                    db.execute_sql(cmd_sql)
                db.execute_sql('SET FOREIGN_KEY_CHECKS=1;')
        db.close()


def verify_database_schema(db):
    db.connect()
    if not Versions.table_exists():
        db.create_tables([Versions])

        if ScannedLocation.table_exists():
            # Versions table doesn't exist, but there are tables. This must
            # mean the user is coming from a database that existed before we
            # started tracking the schema version. Perform a full upgrade.
            InsertQuery(Versions, {Versions.key: 'schema_version',
                                   Versions.val: 0}).execute()
            database_migrate(db, 0)
        else:
            InsertQuery(Versions, {Versions.key: 'schema_version',
                                   Versions.val: db_schema_version}).execute()

    else:
        db_ver = Versions.get(Versions.key == 'schema_version').val

        if db_ver < db_schema_version:
            database_migrate(db, db_ver)

        elif db_ver > db_schema_version:
            log.error('Your database version (%i) appears to be newer than '
                      'the code supports (%i).', db_ver, db_schema_version)
            log.error('Please upgrade your code base or drop all tables in '
                      'your database.')
            sys.exit(1)
    db.close()


def database_migrate(db, old_ver):
    # Update database schema version.
    Versions.update(val=db_schema_version).where(
        Versions.key == 'schema_version').execute()

    log.info('Detected database version %i, updating to %i...',
             old_ver, db_schema_version)

    # Perform migrations here.
    if args.db_type == 'mysql':
        migrator = MySQLMigrator(db)
    else:
        migrator = SqliteMigrator(db)

    if old_ver < 2:
        migrate(migrator.add_column('pokestop', 'encounter_id',
                                    Utf8mb4CharField(max_length=50,
                                                     null=True)))

    if old_ver < 3:
        migrate(
            migrator.add_column('pokestop', 'active_fort_modifier',
                                Utf8mb4CharField(max_length=50, null=True)),
            migrator.drop_column('pokestop', 'encounter_id'),
            migrator.drop_column('pokestop', 'active_pokemon_id')
        )

    if old_ver < 4:
        db.drop_tables([ScannedLocation])

    if old_ver < 5:
        # Some Pokemon were added before the 595 bug was "fixed".
        # Clean those up for a better UX.
        query = (Pokemon
                 .delete()
                 .where(Pokemon.disappear_time >
                        (datetime.utcnow() - timedelta(hours=24))))
        query.execute()

    if old_ver < 6:
        migrate(
            migrator.add_column('gym', 'last_scanned',
                                DateTimeField(null=True)),
        )

    if old_ver < 7:
        migrate(
            migrator.drop_column('gymdetails', 'description'),
            migrator.add_column('gymdetails', 'description',
                                TextField(null=True, default=""))
        )

    if old_ver < 8:
        migrate(
            migrator.add_column('pokemon', 'individual_attack',
                                IntegerField(null=True, default=0)),
            migrator.add_column('pokemon', 'individual_defense',
                                IntegerField(null=True, default=0)),
            migrator.add_column('pokemon', 'individual_stamina',
                                IntegerField(null=True, default=0)),
            migrator.add_column('pokemon', 'move_1',
                                IntegerField(null=True, default=0)),
            migrator.add_column('pokemon', 'move_2',
                                IntegerField(null=True, default=0))
        )

    if old_ver < 9:
        migrate(
            migrator.add_column('pokemon', 'last_modified',
                                DateTimeField(null=True, index=True)),
            migrator.add_column('pokestop', 'last_updated',
                                DateTimeField(null=True, index=True))
        )

    if old_ver < 10:
        # Information in ScannedLocation and Member Status is probably
        # out of date.  Drop and recreate with new schema.

        db.drop_tables([ScannedLocation])
        db.drop_tables([WorkerStatus])

    if old_ver < 11:

        db.drop_tables([ScanSpawnPoint])

    if old_ver < 13:

        db.drop_tables([WorkerStatus])
        db.drop_tables([MainWorker])

    if old_ver < 14:
        migrate(
            migrator.add_column('pokemon', 'weight',
                                DoubleField(null=True, default=0)),
            migrator.add_column('pokemon', 'height',
                                DoubleField(null=True, default=0)),
            migrator.add_column('pokemon', 'gender',
                                IntegerField(null=True, default=0))
        )

    if old_ver < 15:
        # we don't have to touch sqlite because it has REAL and INTEGER only
        if args.db_type == 'mysql':
            db.execute_sql('ALTER TABLE `pokemon` '
                           'MODIFY COLUMN `weight` FLOAT NULL DEFAULT NULL,'
                           'MODIFY COLUMN `height` FLOAT NULL DEFAULT NULL,'
                           'MODIFY COLUMN `gender` SMALLINT NULL DEFAULT NULL'
                           ';')

    if old_ver < 16:
        log.info('This DB schema update can take some time. '
                 'Please be patient.')

        # change some column types from INT to SMALLINT
        # we don't have to touch sqlite because it has INTEGER only
        if args.db_type == 'mysql':
            db.execute_sql(
                'ALTER TABLE `pokemon` '
                'MODIFY COLUMN `pokemon_id` SMALLINT NOT NULL,'
                'MODIFY COLUMN `individual_attack` SMALLINT '
                'NULL DEFAULT NULL,'
                'MODIFY COLUMN `individual_defense` SMALLINT '
                'NULL DEFAULT NULL,'
                'MODIFY COLUMN `individual_stamina` SMALLINT '
                'NULL DEFAULT NULL,'
                'MODIFY COLUMN `move_1` SMALLINT NULL DEFAULT NULL,'
                'MODIFY COLUMN `move_2` SMALLINT NULL DEFAULT NULL;'
            )
            db.execute_sql(
                'ALTER TABLE `gym` '
                'MODIFY COLUMN `team_id` SMALLINT NOT NULL,'
                'MODIFY COLUMN `guard_pokemon_id` SMALLINT NOT NULL;'
            )
            db.execute_sql(
                'ALTER TABLE `scannedlocation` '
                'MODIFY COLUMN `band1` SMALLINT NOT NULL,'
                'MODIFY COLUMN `band2` SMALLINT NOT NULL,'
                'MODIFY COLUMN `band3` SMALLINT NOT NULL,'
                'MODIFY COLUMN `band4` SMALLINT NOT NULL,'
                'MODIFY COLUMN `band5` SMALLINT NOT NULL,'
                'MODIFY COLUMN `midpoint` SMALLINT NOT NULL,'
                'MODIFY COLUMN `width` SMALLINT NOT NULL;'
            )
            db.execute_sql(
                'ALTER TABLE `spawnpoint` '
                'MODIFY COLUMN `latest_seen` SMALLINT NOT NULL,'
                'MODIFY COLUMN `earliest_unseen` SMALLINT NOT NULL;'
            )
            db.execute_sql(
                'ALTER TABLE `spawnpointdetectiondata` '
                'MODIFY COLUMN `tth_secs` SMALLINT NULL DEFAULT NULL;'
            )
            db.execute_sql(
                'ALTER TABLE `versions` '
                'MODIFY COLUMN `val` SMALLINT NOT NULL;'
            )
            db.execute_sql(
                'ALTER TABLE `gympokemon` '
                'MODIFY COLUMN `pokemon_id` SMALLINT NOT NULL,'
                'MODIFY COLUMN `cp` SMALLINT NOT NULL,'
                'MODIFY COLUMN `num_upgrades` SMALLINT NULL DEFAULT NULL,'
                'MODIFY COLUMN `move_1` SMALLINT NULL DEFAULT NULL,'
                'MODIFY COLUMN `move_2` SMALLINT NULL DEFAULT NULL,'
                'MODIFY COLUMN `stamina` SMALLINT NULL DEFAULT NULL,'
                'MODIFY COLUMN `stamina_max` SMALLINT NULL DEFAULT NULL,'
                'MODIFY COLUMN `iv_defense` SMALLINT NULL DEFAULT NULL,'
                'MODIFY COLUMN `iv_stamina` SMALLINT NULL DEFAULT NULL,'
                'MODIFY COLUMN `iv_attack` SMALLINT NULL DEFAULT NULL;'
            )
            db.execute_sql(
                'ALTER TABLE `trainer` '
                'MODIFY COLUMN `team` SMALLINT NOT NULL,'
                'MODIFY COLUMN `level` SMALLINT NOT NULL;'
            )

        # add some missing indexes
        migrate(
            migrator.add_index('gym', ('last_scanned',), False),
            migrator.add_index('gymmember', ('last_scanned',), False),
            migrator.add_index('gymmember', ('pokemon_uid',), False),
            migrator.add_index('gympokemon', ('trainer_name',), False),
            migrator.add_index('pokestop', ('active_fort_modifier',), False),
            migrator.add_index('spawnpointdetectiondata', ('spawnpoint_id',),
                               False),
            migrator.add_index('token', ('last_updated',), False)
        )
        # pokestop.last_updated was missing in a previous migration
        # check whether we have to add it
        has_last_updated_index = False
        for index in db.get_indexes('pokestop'):
            if index.columns[0] == 'last_updated':
                has_last_updated_index = True
                break
        if not has_last_updated_index:
            log.debug('pokestop.last_updated index is missing. Creating now.')
            migrate(
                migrator.add_index('pokestop', ('last_updated',), False)
            )

    if old_ver < 17:
        migrate(
            migrator.add_column('pokemon', 'form',
                                SmallIntegerField(null=True))
        )

    if old_ver < 18:
        migrate(
            migrator.add_column('pokemon', 'cp',
                                SmallIntegerField(null=True))
        )

    if old_ver < 19:
        migrate(
            migrator.add_column('pokemon', 'cp_multiplier',
                                FloatField(null=True))
        )

    if old_ver < 20:
        migrate(
            migrator.drop_column('gym', 'gym_points'),
            migrator.add_column('gym', 'slots_available',
                                SmallIntegerField(null=False, default=0)),
            migrator.add_column('gymmember', 'cp_decayed',
                                SmallIntegerField(null=False, default=0)),
            migrator.add_column('gymmember', 'deployment_time',
                                DateTimeField(
                                    null=False, default=datetime.utcnow())),
            migrator.add_column('gym', 'total_cp',
                                SmallIntegerField(null=False, default=0)))

    if old_ver < 21:
        migrate(
            migrator.add_column('pokemon', 'catch_prob_1',
                                DoubleField(null=True)),
            migrator.add_column('pokemon', 'catch_prob_2',
                                DoubleField(null=True)),
            migrator.add_column('pokemon', 'catch_prob_3',
                                DoubleField(null=True)),
            migrator.add_column('pokemon', 'rating_attack',
                                CharField(null=True, max_length=2)),
            migrator.add_column('pokemon', 'rating_defense',
                                CharField(null=True, max_length=2))
        )

    # Always log that we're done.
    log.info('Schema upgrade complete.')<|MERGE_RESOLUTION|>--- conflicted
+++ resolved
@@ -26,11 +26,8 @@
 from playhouse.shortcuts import RetryOperationalError, case
 from playhouse.sqlite_ext import SqliteExtDatabase
 
-<<<<<<< HEAD
 from pogom.pgscout import pgscout_encounter
-=======
 from pogom.gainxp import gxp_spin_stops, DITTO_CANDIDATES_IDS, is_ditto
->>>>>>> 1ba670fc
 from . import config
 from .account import (encounter_pokemon_request,
                       pokestop_spinnable, spin_pokestop, setup_mrmime_account, incubate_eggs)
