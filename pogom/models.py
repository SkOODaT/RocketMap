#!/usr/bin/python
# -*- coding: utf-8 -*-

import calendar
import gc
import itertools
import logging
import math
import sys
import time
import traceback
from base64 import b64encode
from datetime import datetime, timedelta
from timeit import default_timer

import geopy
from cachetools import TTLCache
from cachetools import cached
from peewee import (InsertQuery, Check, CompositeKey, ForeignKeyField,
                    SmallIntegerField, IntegerField, CharField, DoubleField,
                    BooleanField, DateTimeField, fn, DeleteQuery, FloatField,
                    TextField, JOIN, OperationalError)
from playhouse.flask_utils import FlaskDB
from playhouse.migrate import migrate, MySQLMigrator, SqliteMigrator
from playhouse.pool import PooledMySQLDatabase
from playhouse.shortcuts import RetryOperationalError, case
from playhouse.sqlite_ext import SqliteExtDatabase

<<<<<<< HEAD
from pogom.pgscout import pgscout_encounter
=======
from pogom.gainxp import gxp_spin_stops, DITTO_CANDIDATES_IDS, is_ditto
>>>>>>> ea744865
from . import config
from .account import (encounter_pokemon_request,
                      pokestop_spinnable, spin_pokestop, setup_mrmime_account, incubate_eggs)
from .customLog import printPokemon
from .transform import transform_from_wgs_to_gcj, get_new_coords
from .utils import (get_pokemon_name, get_pokemon_rarity, get_pokemon_types,
                    get_args, cellid, in_radius, date_secs, clock_between,
                    get_move_name, get_move_damage, get_move_energy,
                    get_move_type, calc_pokemon_level)

log = logging.getLogger(__name__)

args = get_args()
flaskDb = FlaskDB()
cache = TTLCache(maxsize=100, ttl=60 * 5)

db_schema_version = 21


class MyRetryDB(RetryOperationalError, PooledMySQLDatabase):
    pass


# Reduction of CharField to fit max length inside 767 bytes for utf8mb4 charset
class Utf8mb4CharField(CharField):
    def __init__(self, max_length=191, *args, **kwargs):
        self.max_length = max_length
        super(CharField, self).__init__(*args, **kwargs)


def init_database(app):
    if args.db_type == 'mysql':
        log.info('Connecting to MySQL database on %s:%i...',
                 args.db_host, args.db_port)
        connections = args.db_max_connections
        if hasattr(args, 'accounts'):
            connections *= len(args.accounts)
        db = MyRetryDB(
            args.db_name,
            user=args.db_user,
            password=args.db_pass,
            host=args.db_host,
            port=args.db_port,
            max_connections=connections,
            stale_timeout=300,
            charset='utf8mb4')
    else:
        log.info('Connecting to local SQLite database')
        db = SqliteExtDatabase(args.db,
                               pragmas=(
                                   ('journal_mode', 'WAL'),
                                   ('mmap_size', 1024 * 1024 * 32),
                                   ('cache_size', 10000),
                                   ('journal_size_limit', 1024 * 1024 * 4),))

    # Using internal method as the other way would be using internal var, we
    # could use initializer but db is initialized later
    flaskDb._load_database(app, db)
    if app is not None:
        flaskDb._register_handlers(app)
    return db


class BaseModel(flaskDb.Model):

    @classmethod
    def get_all(cls):
        results = [m for m in cls.select().dicts()]
        if args.china:
            for result in results:
                result['latitude'], result['longitude'] = \
                    transform_from_wgs_to_gcj(
                        result['latitude'], result['longitude'])
        return results


class Pokemon(BaseModel):
    # We are base64 encoding the ids delivered by the api
    # because they are too big for sqlite to handle.
    encounter_id = Utf8mb4CharField(primary_key=True, max_length=50)
    spawnpoint_id = Utf8mb4CharField(index=True)
    pokemon_id = SmallIntegerField(index=True)
    latitude = DoubleField()
    longitude = DoubleField()
    disappear_time = DateTimeField(index=True)
    individual_attack = SmallIntegerField(null=True)
    individual_defense = SmallIntegerField(null=True)
    individual_stamina = SmallIntegerField(null=True)
    move_1 = SmallIntegerField(null=True)
    move_2 = SmallIntegerField(null=True)
    cp = SmallIntegerField(null=True)
    cp_multiplier = FloatField(null=True)
    weight = FloatField(null=True)
    height = FloatField(null=True)
    gender = SmallIntegerField(null=True)
    form = SmallIntegerField(null=True)
    catch_prob_1 = DoubleField(null=True)
    catch_prob_2 = DoubleField(null=True)
    catch_prob_3 = DoubleField(null=True)
    rating_attack = CharField(null=True, max_length=2)
    rating_defense = CharField(null=True, max_length=2)
    last_modified = DateTimeField(
        null=True, index=True, default=datetime.utcnow)

    class Meta:
        indexes = ((('latitude', 'longitude'), False),)

    @staticmethod
    def get_active(swLat, swLng, neLat, neLng, timestamp=0, oSwLat=None,
                   oSwLng=None, oNeLat=None, oNeLng=None):
        now_date = datetime.utcnow()
        query = Pokemon.select()
        if not (swLat and swLng and neLat and neLng):
            query = (query
                     .where(Pokemon.disappear_time > now_date)
                     .dicts())
        elif timestamp > 0:
            # If timestamp is known only load modified Pokemon.
            query = (query
                     .where(((Pokemon.last_modified >
                              datetime.utcfromtimestamp(timestamp / 1000)) &
                             (Pokemon.disappear_time > now_date)) &
                            ((Pokemon.latitude >= swLat) &
                             (Pokemon.longitude >= swLng) &
                             (Pokemon.latitude <= neLat) &
                             (Pokemon.longitude <= neLng)))
                     .dicts())
        elif oSwLat and oSwLng and oNeLat and oNeLng:
            # Send Pokemon in view but exclude those within old boundaries.
            # Only send newly uncovered Pokemon.
            query = (query
                     .where(((Pokemon.disappear_time > now_date) &
                             (((Pokemon.latitude >= swLat) &
                               (Pokemon.longitude >= swLng) &
                               (Pokemon.latitude <= neLat) &
                               (Pokemon.longitude <= neLng))) &
                             ~((Pokemon.disappear_time > now_date) &
                               (Pokemon.latitude >= oSwLat) &
                               (Pokemon.longitude >= oSwLng) &
                               (Pokemon.latitude <= oNeLat) &
                               (Pokemon.longitude <= oNeLng))))
                     .dicts())
        else:
            query = (Pokemon
                     .select()
                     # Add 1 hour buffer to include spawnpoints that persist
                     # after tth, like shsh.
                     .where((Pokemon.disappear_time > now_date) &
                            (((Pokemon.latitude >= swLat) &
                              (Pokemon.longitude >= swLng) &
                              (Pokemon.latitude <= neLat) &
                              (Pokemon.longitude <= neLng))))
                     .dicts())

        # Performance:  disable the garbage collector prior to creating a
        # (potentially) large dict with append().
        gc.disable()

        pokemon = []
        for p in list(query):

            p['pokemon_name'] = get_pokemon_name(p['pokemon_id'])
            p['pokemon_rarity'] = get_pokemon_rarity(p['pokemon_id'])
            p['pokemon_types'] = get_pokemon_types(p['pokemon_id'])
            if args.china:
                p['latitude'], p['longitude'] = \
                    transform_from_wgs_to_gcj(p['latitude'], p['longitude'])
            pokemon.append(p)

        # Re-enable the GC.
        gc.enable()

        return pokemon

    @staticmethod
    def get_active_by_id(ids, swLat, swLng, neLat, neLng):
        if not (swLat and swLng and neLat and neLng):
            query = (Pokemon
                     .select()
                     .where((Pokemon.pokemon_id << ids) &
                            (Pokemon.disappear_time > datetime.utcnow()))
                     .dicts())
        else:
            query = (Pokemon
                     .select()
                     .where((Pokemon.pokemon_id << ids) &
                            (Pokemon.disappear_time > datetime.utcnow()) &
                            (Pokemon.latitude >= swLat) &
                            (Pokemon.longitude >= swLng) &
                            (Pokemon.latitude <= neLat) &
                            (Pokemon.longitude <= neLng))
                     .dicts())

        # Performance:  disable the garbage collector prior to creating a
        # (potentially) large dict with append().
        gc.disable()

        pokemon = []
        for p in query:
            p['pokemon_name'] = get_pokemon_name(p['pokemon_id'])
            p['pokemon_rarity'] = get_pokemon_rarity(p['pokemon_id'])
            p['pokemon_types'] = get_pokemon_types(p['pokemon_id'])
            if args.china:
                p['latitude'], p['longitude'] = \
                    transform_from_wgs_to_gcj(p['latitude'], p['longitude'])
            pokemon.append(p)

        # Re-enable the GC.
        gc.enable()

        return pokemon

    @classmethod
    @cached(cache)
    def get_seen(cls, timediff):
        if timediff:
            timediff = datetime.utcnow() - timediff
        pokemon_count_query = (Pokemon
                               .select(Pokemon.pokemon_id,
                                       fn.COUNT(Pokemon.pokemon_id).alias(
                                           'count'),
                                       fn.MAX(Pokemon.disappear_time).alias(
                                           'lastappeared')
                                       )
                               .where(Pokemon.disappear_time > timediff)
                               .group_by(Pokemon.pokemon_id)
                               .alias('counttable')
                               )
        query = (Pokemon
                 .select(Pokemon.pokemon_id,
                         Pokemon.disappear_time,
                         Pokemon.latitude,
                         Pokemon.longitude,
                         pokemon_count_query.c.count)
                 .join(pokemon_count_query,
                       on=(Pokemon.pokemon_id ==
                           pokemon_count_query.c.pokemon_id))
                 .distinct()
                 .where(Pokemon.disappear_time ==
                        pokemon_count_query.c.lastappeared)
                 .dicts()
                 )

        # Performance:  disable the garbage collector prior to creating a
        # (potentially) large dict with append().
        gc.disable()

        pokemon = []
        total = 0
        for p in query:
            p['pokemon_name'] = get_pokemon_name(p['pokemon_id'])
            pokemon.append(p)
            total += p['count']

        # Re-enable the GC.
        gc.enable()

        return {'pokemon': pokemon, 'total': total}

    @classmethod
    def get_appearances(cls, pokemon_id, timediff):
        '''
        :param pokemon_id: id of Pokemon that we need appearances for
        :param timediff: limiting period of the selection
        :return: list of Pokemon appearances over a selected period
        '''
        if timediff:
            timediff = datetime.utcnow() - timediff
        query = (Pokemon
                 .select(Pokemon.latitude, Pokemon.longitude,
                         Pokemon.pokemon_id,
                         fn.Count(Pokemon.spawnpoint_id).alias('count'),
                         Pokemon.spawnpoint_id)
                 .where((Pokemon.pokemon_id == pokemon_id) &
                        (Pokemon.disappear_time > timediff)
                        )
                 .group_by(Pokemon.latitude, Pokemon.longitude,
                           Pokemon.pokemon_id, Pokemon.spawnpoint_id)
                 .dicts()
                 )

        return list(query)

    @classmethod
    def get_appearances_times_by_spawnpoint(cls, pokemon_id,
                                            spawnpoint_id, timediff):
        '''
        :param pokemon_id: id of Pokemon that we need appearances times for.
        :param spawnpoint_id: spawnpoint id we need appearances times for.
        :param timediff: limiting period of the selection.
        :return: list of time appearances over a selected period.
        '''
        if timediff:
            timediff = datetime.utcnow() - timediff
        query = (Pokemon
                 .select(Pokemon.disappear_time)
                 .where((Pokemon.pokemon_id == pokemon_id) &
                        (Pokemon.spawnpoint_id == spawnpoint_id) &
                        (Pokemon.disappear_time > timediff)
                        )
                 .order_by(Pokemon.disappear_time.asc())
                 .tuples()
                 )

        return list(itertools.chain(*query))


class Pokestop(BaseModel):
    pokestop_id = Utf8mb4CharField(primary_key=True, max_length=50)
    enabled = BooleanField()
    latitude = DoubleField()
    longitude = DoubleField()
    last_modified = DateTimeField(index=True)
    lure_expiration = DateTimeField(null=True, index=True)
    active_fort_modifier = Utf8mb4CharField(max_length=50,
                                            null=True, index=True)
    last_updated = DateTimeField(
        null=True, index=True, default=datetime.utcnow)

    class Meta:
        indexes = ((('latitude', 'longitude'), False),)

    @staticmethod
    def get_stops(swLat, swLng, neLat, neLng, timestamp=0, oSwLat=None,
                  oSwLng=None, oNeLat=None, oNeLng=None, lured=False):

        query = Pokestop.select(Pokestop.active_fort_modifier,
                                Pokestop.enabled, Pokestop.latitude,
                                Pokestop.longitude, Pokestop.last_modified,
                                Pokestop.lure_expiration, Pokestop.pokestop_id)

        if not (swLat and swLng and neLat and neLng):
            query = (query
                     .dicts())
        elif timestamp > 0:
            query = (query
                     .where(((Pokestop.last_updated >
                              datetime.utcfromtimestamp(timestamp / 1000))) &
                            (Pokestop.latitude >= swLat) &
                            (Pokestop.longitude >= swLng) &
                            (Pokestop.latitude <= neLat) &
                            (Pokestop.longitude <= neLng))
                     .dicts())
        elif oSwLat and oSwLng and oNeLat and oNeLng and lured:
            query = (query
                     .where((((Pokestop.latitude >= swLat) &
                              (Pokestop.longitude >= swLng) &
                              (Pokestop.latitude <= neLat) &
                              (Pokestop.longitude <= neLng)) &
                             (Pokestop.active_fort_modifier.is_null(False))) &
                            ~((Pokestop.latitude >= oSwLat) &
                              (Pokestop.longitude >= oSwLng) &
                              (Pokestop.latitude <= oNeLat) &
                              (Pokestop.longitude <= oNeLng)) &
                             (Pokestop.active_fort_modifier.is_null(False)))
                     .dicts())
        elif oSwLat and oSwLng and oNeLat and oNeLng:
            # Send stops in view but exclude those within old boundaries. Only
            # send newly uncovered stops.
            query = (query
                     .where(((Pokestop.latitude >= swLat) &
                             (Pokestop.longitude >= swLng) &
                             (Pokestop.latitude <= neLat) &
                             (Pokestop.longitude <= neLng)) &
                            ~((Pokestop.latitude >= oSwLat) &
                              (Pokestop.longitude >= oSwLng) &
                              (Pokestop.latitude <= oNeLat) &
                              (Pokestop.longitude <= oNeLng)))
                     .dicts())
        elif lured:
            query = (query
                     .where(((Pokestop.last_updated >
                              datetime.utcfromtimestamp(timestamp / 1000))) &
                            ((Pokestop.latitude >= swLat) &
                             (Pokestop.longitude >= swLng) &
                             (Pokestop.latitude <= neLat) &
                             (Pokestop.longitude <= neLng)) &
                            (Pokestop.active_fort_modifier.is_null(False)))
                     .dicts())

        else:
            query = (query
                     .where((Pokestop.latitude >= swLat) &
                            (Pokestop.longitude >= swLng) &
                            (Pokestop.latitude <= neLat) &
                            (Pokestop.longitude <= neLng))
                     .dicts())

        # Performance:  disable the garbage collector prior to creating a
        # (potentially) large dict with append().
        gc.disable()

        pokestops = []
        for p in query:
            if args.china:
                p['latitude'], p['longitude'] = \
                    transform_from_wgs_to_gcj(p['latitude'], p['longitude'])
            pokestops.append(p)

        # Re-enable the GC.
        gc.enable()

        return pokestops


class Gym(BaseModel):
    gym_id = Utf8mb4CharField(primary_key=True, max_length=50)
    team_id = SmallIntegerField()
    guard_pokemon_id = SmallIntegerField()
    slots_available = SmallIntegerField()
    enabled = BooleanField()
    latitude = DoubleField()
    longitude = DoubleField()
    total_cp = SmallIntegerField()
    last_modified = DateTimeField(index=True)
    last_scanned = DateTimeField(default=datetime.utcnow, index=True)

    class Meta:
        indexes = ((('latitude', 'longitude'), False),)

    @staticmethod
    def get_gyms(swLat, swLng, neLat, neLng, timestamp=0, oSwLat=None,
                 oSwLng=None, oNeLat=None, oNeLng=None):
        if not (swLat and swLng and neLat and neLng):
            results = (Gym
                       .select()
                       .dicts())
        elif timestamp > 0:
            # If timestamp is known only send last scanned Gyms.
            results = (Gym
                       .select()
                       .where(((Gym.last_scanned >
                                datetime.utcfromtimestamp(timestamp / 1000)) &
                               (Gym.latitude >= swLat) &
                               (Gym.longitude >= swLng) &
                               (Gym.latitude <= neLat) &
                               (Gym.longitude <= neLng)))
                       .dicts())
        elif oSwLat and oSwLng and oNeLat and oNeLng:
            # Send gyms in view but exclude those within old boundaries. Only
            # send newly uncovered gyms.
            results = (Gym
                       .select()
                       .where(((Gym.latitude >= swLat) &
                               (Gym.longitude >= swLng) &
                               (Gym.latitude <= neLat) &
                               (Gym.longitude <= neLng)) &
                              ~((Gym.latitude >= oSwLat) &
                                (Gym.longitude >= oSwLng) &
                                (Gym.latitude <= oNeLat) &
                                (Gym.longitude <= oNeLng)))
                       .dicts())

        else:
            results = (Gym
                       .select()
                       .where((Gym.latitude >= swLat) &
                              (Gym.longitude >= swLng) &
                              (Gym.latitude <= neLat) &
                              (Gym.longitude <= neLng))
                       .dicts())

        # Performance:  disable the garbage collector prior to creating a
        # (potentially) large dict with append().
        gc.disable()

        gyms = {}
        gym_ids = []
        for g in results:
            g['name'] = None
            g['pokemon'] = []
            g['raid'] = None
            gyms[g['gym_id']] = g
            gym_ids.append(g['gym_id'])

        if len(gym_ids) > 0:
            pokemon = (GymMember
                       .select(
                           GymMember.gym_id,
                           GymPokemon.cp.alias('pokemon_cp'),
                           GymMember.cp_decayed,
                           GymMember.deployment_time,
                           GymMember.last_scanned,
                           GymPokemon.pokemon_id,
                           Trainer.name.alias('trainer_name'),
                           Trainer.level.alias('trainer_level'))
                       .join(Gym, on=(GymMember.gym_id == Gym.gym_id))
                       .join(GymPokemon, on=(GymMember.pokemon_uid ==
                                             GymPokemon.pokemon_uid))
                       .join(Trainer, on=(GymPokemon.trainer_name ==
                                          Trainer.name))
                       .where(GymMember.gym_id << gym_ids)
                       .where(GymMember.last_scanned > Gym.last_modified)
                       .distinct()
                       .dicts())

            for p in pokemon:
                p['pokemon_name'] = get_pokemon_name(p['pokemon_id'])
                gyms[p['gym_id']]['pokemon'].append(p)

            details = (GymDetails
                       .select(
                           GymDetails.gym_id,
                           GymDetails.name)
                       .where(GymDetails.gym_id << gym_ids)
                       .dicts())

            for d in details:
                gyms[d['gym_id']]['name'] = d['name']

            raids = (Raid
                     .select()
                     .where(Raid.gym_id << gym_ids)
                     .dicts())

            for r in raids:
                if r['pokemon_id']:
                    r['pokemon_name'] = get_pokemon_name(r['pokemon_id'])
                    r['pokemon_types'] = get_pokemon_types(r['pokemon_id'])
                gyms[r['gym_id']]['raid'] = r

        # Re-enable the GC.
        gc.enable()

        return gyms

    @staticmethod
    def get_gym(id):

        try:
            result = (Gym
                      .select(Gym.gym_id,
                              Gym.team_id,
                              GymDetails.name,
                              GymDetails.description,
                              Gym.guard_pokemon_id,
                              Gym.slots_available,
                              Gym.latitude,
                              Gym.longitude,
                              Gym.last_modified,
                              Gym.last_scanned,
                              Gym.total_cp)
                      .join(GymDetails, JOIN.LEFT_OUTER,
                            on=(Gym.gym_id == GymDetails.gym_id))
                      .where(Gym.gym_id == id)
                      .dicts()
                      .get())
        except Gym.DoesNotExist:
            return None

        result['guard_pokemon_name'] = get_pokemon_name(
            result['guard_pokemon_id']) if result['guard_pokemon_id'] else ''
        result['pokemon'] = []

        pokemon = (GymMember
                   .select(GymPokemon.cp.alias('pokemon_cp'),
                           GymMember.cp_decayed,
                           GymMember.deployment_time,
                           GymMember.last_scanned,
                           GymPokemon.pokemon_id,
                           GymPokemon.pokemon_uid,
                           GymPokemon.move_1,
                           GymPokemon.move_2,
                           GymPokemon.iv_attack,
                           GymPokemon.iv_defense,
                           GymPokemon.iv_stamina,
                           Trainer.name.alias('trainer_name'),
                           Trainer.level.alias('trainer_level'))
                   .join(Gym, on=(GymMember.gym_id == Gym.gym_id))
                   .join(GymPokemon,
                         on=(GymMember.pokemon_uid == GymPokemon.pokemon_uid))
                   .join(Trainer, on=(GymPokemon.trainer_name == Trainer.name))
                   .where(GymMember.gym_id == id)
                   .where(GymMember.last_scanned > Gym.last_modified)
                   .order_by(GymMember.cp_decayed.desc())
                   .distinct()
                   .dicts())

        for p in pokemon:
            p['pokemon_name'] = get_pokemon_name(p['pokemon_id'])

            p['move_1_name'] = get_move_name(p['move_1'])
            p['move_1_damage'] = get_move_damage(p['move_1'])
            p['move_1_energy'] = get_move_energy(p['move_1'])
            p['move_1_type'] = get_move_type(p['move_1'])

            p['move_2_name'] = get_move_name(p['move_2'])
            p['move_2_damage'] = get_move_damage(p['move_2'])
            p['move_2_energy'] = get_move_energy(p['move_2'])
            p['move_2_type'] = get_move_type(p['move_2'])

            result['pokemon'].append(p)

        try:
            raid = Raid.select(Raid).where(Raid.gym_id == id).dicts().get()
            if raid['pokemon_id']:
                raid['pokemon_name'] = get_pokemon_name(raid['pokemon_id'])
                raid['pokemon_types'] = get_pokemon_types(raid['pokemon_id'])
            result['raid'] = raid
        except Raid.DoesNotExist:
            pass

        return result


class Raid(BaseModel):
    gym_id = Utf8mb4CharField(primary_key=True, max_length=50)
    level = IntegerField(index=True)
    spawn = DateTimeField(index=True)
    start = DateTimeField(index=True)
    end = DateTimeField(index=True)
    pokemon_id = SmallIntegerField(null=True)
    cp = IntegerField(null=True)
    move_1 = SmallIntegerField(null=True)
    move_2 = SmallIntegerField(null=True)
    last_scanned = DateTimeField(default=datetime.utcnow, index=True)


class LocationAltitude(BaseModel):
    cellid = Utf8mb4CharField(primary_key=True, max_length=50)
    latitude = DoubleField()
    longitude = DoubleField()
    last_modified = DateTimeField(index=True, default=datetime.utcnow,
                                  null=True)
    altitude = DoubleField()

    class Meta:
        indexes = ((('latitude', 'longitude'), False),)

    # DB format of a new location altitude
    @staticmethod
    def new_loc(loc, altitude):
        return {'cellid': cellid(loc),
                'latitude': loc[0],
                'longitude': loc[1],
                'altitude': altitude}

    # find a nearby altitude from the db
    # looking for one within 140m
    @classmethod
    def get_nearby_altitude(cls, loc):
        n, e, s, w = hex_bounds(loc, radius=0.14)  # 140m

        # Get all location altitudes in that box.
        query = (cls
                 .select()
                 .where((cls.latitude <= n) &
                        (cls.latitude >= s) &
                        (cls.longitude >= w) &
                        (cls.longitude <= e))
                 .dicts())

        altitude = None
        if len(list(query)):
            altitude = query[0]['altitude']

        return altitude

    @classmethod
    def save_altitude(cls, loc, altitude):
        InsertQuery(cls, rows=[cls.new_loc(loc, altitude)]).upsert().execute()


class PlayerLocale(BaseModel):
    location = Utf8mb4CharField(primary_key=True, max_length=50, index=True)
    country = Utf8mb4CharField(max_length=2)
    language = Utf8mb4CharField(max_length=2)
    timezone = Utf8mb4CharField(max_length=50)

    @staticmethod
    def get_locale(location):
        locale = None
        try:
            query = PlayerLocale.get(PlayerLocale.location == location)
            locale = {
                'country': query.country,
                'language': query.language,
                'timezone': query.timezone
            }
        except PlayerLocale.DoesNotExist:
            log.debug('This location is not yet in PlayerLocale DB table.')
        finally:
            return locale


class ScannedLocation(BaseModel):
    cellid = Utf8mb4CharField(primary_key=True, max_length=50)
    latitude = DoubleField()
    longitude = DoubleField()
    last_modified = DateTimeField(
        index=True, default=datetime.utcnow, null=True)
    # Marked true when all five bands have been completed.
    done = BooleanField(default=False)

    # Five scans/hour is required to catch all spawns.
    # Each scan must be at least 12 minutes from the previous check,
    # with a 2 minute window during which the scan can be done.

    # Default of -1 is for bands not yet scanned.
    band1 = SmallIntegerField(default=-1)
    band2 = SmallIntegerField(default=-1)
    band3 = SmallIntegerField(default=-1)
    band4 = SmallIntegerField(default=-1)
    band5 = SmallIntegerField(default=-1)

    # midpoint is the center of the bands relative to band 1.
    # If band 1 is 10.4 minutes, and band 4 is 34.0 minutes, midpoint
    # is -0.2 minutes in minsec.  Extra 10 seconds in case of delay in
    # recording now time.
    midpoint = SmallIntegerField(default=0)

    # width is how wide the valid window is. Default is 0, max is 2 minutes.
    # If band 1 is 10.4 minutes, and band 4 is 34.0 minutes, midpoint
    # is 0.4 minutes in minsec.
    width = SmallIntegerField(default=0)

    class Meta:
        indexes = ((('latitude', 'longitude'), False),)
        constraints = [Check('band1 >= -1'), Check('band1 < 3600'),
                       Check('band2 >= -1'), Check('band2 < 3600'),
                       Check('band3 >= -1'), Check('band3 < 3600'),
                       Check('band4 >= -1'), Check('band4 < 3600'),
                       Check('band5 >= -1'), Check('band5 < 3600'),
                       Check('midpoint >= -130'), Check('midpoint <= 130'),
                       Check('width >= 0'), Check('width <= 130')]

    @staticmethod
    def get_recent(swLat, swLng, neLat, neLng, timestamp=0, oSwLat=None,
                   oSwLng=None, oNeLat=None, oNeLng=None):
        activeTime = (datetime.utcnow() - timedelta(minutes=15))
        if timestamp > 0:
            query = (ScannedLocation
                     .select()
                     .where(((ScannedLocation.last_modified >=
                              datetime.utcfromtimestamp(timestamp / 1000))) &
                            (ScannedLocation.latitude >= swLat) &
                            (ScannedLocation.longitude >= swLng) &
                            (ScannedLocation.latitude <= neLat) &
                            (ScannedLocation.longitude <= neLng))
                     .dicts())
        elif oSwLat and oSwLng and oNeLat and oNeLng:
            # Send scannedlocations in view but exclude those within old
            # boundaries. Only send newly uncovered scannedlocations.
            query = (ScannedLocation
                     .select()
                     .where((((ScannedLocation.last_modified >= activeTime)) &
                             (ScannedLocation.latitude >= swLat) &
                             (ScannedLocation.longitude >= swLng) &
                             (ScannedLocation.latitude <= neLat) &
                             (ScannedLocation.longitude <= neLng)) &
                            ~(((ScannedLocation.last_modified >= activeTime)) &
                              (ScannedLocation.latitude >= oSwLat) &
                              (ScannedLocation.longitude >= oSwLng) &
                              (ScannedLocation.latitude <= oNeLat) &
                              (ScannedLocation.longitude <= oNeLng)))
                     .dicts())
        else:
            query = (ScannedLocation
                     .select()
                     .where((ScannedLocation.last_modified >= activeTime) &
                            (ScannedLocation.latitude >= swLat) &
                            (ScannedLocation.longitude >= swLng) &
                            (ScannedLocation.latitude <= neLat) &
                            (ScannedLocation.longitude <= neLng))
                     .order_by(ScannedLocation.last_modified.asc())
                     .dicts())

        return list(query)

    # DB format of a new location.
    @staticmethod
    def new_loc(loc):
        return {'cellid': cellid(loc),
                'latitude': loc[0],
                'longitude': loc[1],
                'done': False,
                'band1': -1,
                'band2': -1,
                'band3': -1,
                'band4': -1,
                'band5': -1,
                'width': 0,
                'midpoint': 0,
                'last_modified': None}

    # Used to update bands.
    @staticmethod
    def db_format(scan, band, nowms):
        scan.update({'band' + str(band): nowms})
        scan['done'] = reduce(lambda x, y: x and (
            scan['band' + str(y)] > -1), range(1, 6), True)
        return scan

    # Shorthand helper for DB dict.
    @staticmethod
    def _q_init(scan, start, end, kind, sp_id=None):
        return {'loc': scan['loc'], 'kind': kind, 'start': start, 'end': end,
                'step': scan['step'], 'sp': sp_id}

    @classmethod
    def get_by_cellids(cls, cellids):
        query = (cls
                 .select()
                 .where(cls.cellid << cellids)
                 .dicts())

        d = {}
        for sl in list(query):
            key = "{}".format(sl['cellid'])
            d[key] = sl

        return d

    @classmethod
    def find_in_locs(cls, loc, locs):
        key = "{}".format(cellid(loc))
        return locs[key] if key in locs else cls.new_loc(loc)

    # Return value of a particular scan from loc, or default dict if not found.
    @classmethod
    def get_by_loc(cls, loc):
        query = (cls
                 .select()
                 .where(cls.cellid == cellid(loc))
                 .dicts())

        return query[0] if len(list(query)) else cls.new_loc(loc)

    # Check if spawnpoints in a list are in any of the existing
    # spannedlocation records.  Otherwise, search through the spawnpoint list
    # and update scan_spawn_point dict for DB bulk upserting.
    @classmethod
    def link_spawn_points(cls, scans, initial, spawn_points, distance,
                          scan_spawn_point, force=False):
        for cell, scan in scans.iteritems():
            if initial[cell]['done'] and not force:
                continue
            # Difference in degrees at the equator for 70m is actually 0.00063
            # degrees and gets smaller the further north or south you go
            deg_at_lat = 0.0007 / math.cos(math.radians(scan['loc'][0]))
            for sp in spawn_points:
                if (abs(sp['latitude'] - scan['loc'][0]) > 0.0008 or
                        abs(sp['longitude'] - scan['loc'][1]) > deg_at_lat):
                    continue
                if in_radius((sp['latitude'], sp['longitude']),
                             scan['loc'], distance):
                    scan_spawn_point[cell + sp['id']] = {
                        'spawnpoint': sp['id'],
                        'scannedlocation': cell}

    # Return list of dicts for upcoming valid band times.
    @classmethod
    def linked_spawn_points(cls, cell):

        # Unable to use a normal join, since MySQL produces foreignkey
        # constraint errors when trying to upsert fields that are foreignkeys
        # on another table

        query = (SpawnPoint
                 .select()
                 .join(ScanSpawnPoint)
                 .join(cls)
                 .where(cls.cellid == cell).dicts())

        return list(query)

    # Return list of dicts for upcoming valid band times.
    @classmethod
    def get_cell_to_linked_spawn_points(cls, cellids, location_change_date):

        # Get all spawnpoints from the hive's cells
        sp_from_cells = (ScanSpawnPoint
                         .select(ScanSpawnPoint.spawnpoint)
                         .where(ScanSpawnPoint.scannedlocation << cellids)
                         .alias('spcells'))
        # A new SL (new ones are created when the location changes) or
        # it can be a cell from another active hive
        one_sp_scan = (ScanSpawnPoint
                       .select(ScanSpawnPoint.spawnpoint,
                               fn.MAX(ScanSpawnPoint.scannedlocation).alias(
                                   'cellid'))
                       .join(sp_from_cells, on=sp_from_cells.c.spawnpoint_id
                             == ScanSpawnPoint.spawnpoint)
                       .join(cls, on=(cls.cellid ==
                                      ScanSpawnPoint.scannedlocation))
                       .where(((cls.last_modified >= (location_change_date)) &
                               (cls.last_modified > (
                                datetime.utcnow() - timedelta(minutes=60)))) |
                              (cls.cellid << cellids))
                       .group_by(ScanSpawnPoint.spawnpoint)
                       .alias('maxscan'))
        # As scan locations overlap,spawnpoints can belong to up to 3 locations
        # This sub-query effectively assigns each SP to exactly one location.

        query = (SpawnPoint
                 .select(SpawnPoint, one_sp_scan.c.cellid)
                 .join(one_sp_scan, on=(SpawnPoint.id ==
                                        one_sp_scan.c.spawnpoint_id))
                 .where(one_sp_scan.c.cellid << cellids)
                 .dicts())
        l = list(query)
        ret = {}
        for item in l:
            if item['cellid'] not in ret:
                ret[item['cellid']] = []
            ret[item['cellid']].append(item)

        return ret

    # Return list of dicts for upcoming valid band times.
    @classmethod
    def get_times(cls, scan, now_date, scanned_locations):
        s = cls.find_in_locs(scan['loc'], scanned_locations)
        if s['done']:
            return []

        max = 3600 * 2 + 250  # Greater than maximum possible value.
        min = {'end': max}

        nowms = date_secs(now_date)
        if s['band1'] == -1:
            return [cls._q_init(scan, nowms, nowms + 3599, 'band')]

        # Find next window.
        basems = s['band1']
        for i in range(2, 6):
            ms = s['band' + str(i)]

            # Skip bands already done.
            if ms > -1:
                continue

            radius = 120 - s['width'] / 2
            end = (basems + s['midpoint'] + radius + (i - 1) * 720 - 10) % 3600
            end = end if end >= nowms else end + 3600

            if end < min['end']:
                min = cls._q_init(scan, end - radius * 2 + 10, end, 'band')

        return [min] if min['end'] < max else []

    # Checks if now falls within an unfilled band for a scanned location.
    # Returns the updated scan location dict.
    @classmethod
    def update_band(cls, scan, now_date):

        scan['last_modified'] = now_date

        if scan['done']:
            return scan

        now_secs = date_secs(now_date)
        if scan['band1'] == -1:
            return cls.db_format(scan, 1, now_secs)

        # Calculate if number falls in band with remaining points.
        basems = scan['band1']
        delta = (now_secs - basems - scan['midpoint']) % 3600
        band = int(round(delta / 12 / 60.0) % 5) + 1

        # Check if that band is already filled.
        if scan['band' + str(band)] > -1:
            return scan

        # Check if this result falls within the band's 2 minute window.
        offset = (delta + 1080) % 720 - 360
        if abs(offset) > 120 - scan['width'] / 2:
            return scan

        # Find band midpoint/width.
        scan = cls.db_format(scan, band, now_secs)
        bts = [scan['band' + str(i)] for i in range(1, 6)]
        bts = filter(lambda ms: ms > -1, bts)
        bts_delta = map(lambda ms: (ms - basems) % 3600, bts)
        bts_offsets = map(lambda ms: (ms + 1080) % 720 - 360, bts_delta)
        min_scan = min(bts_offsets)
        max_scan = max(bts_offsets)
        scan['width'] = max_scan - min_scan
        scan['midpoint'] = (max_scan + min_scan) / 2

        return scan

    @classmethod
    def get_bands_filled_by_cellids(cls, cellids):
        return int(cls
                   .select(fn.SUM(case(cls.band1, ((-1, 0),), 1)
                                  + case(cls.band2, ((-1, 0),), 1)
                                  + case(cls.band3, ((-1, 0),), 1)
                                  + case(cls.band4, ((-1, 0),), 1)
                                  + case(cls.band5, ((-1, 0),), 1))
                           .alias('band_count'))
                   .where(cls.cellid << cellids)
                   .scalar() or 0)

    @classmethod
    def reset_bands(cls, scan_loc):
        scan_loc['done'] = False
        scan_loc['last_modified'] = datetime.utcnow()
        for i in range(1, 6):
            scan_loc['band' + str(i)] = -1

    @classmethod
    def select_in_hex(cls, locs):
        # There should be a way to delegate this to SpawnPoint.select_in_hex,
        # but w/e.
        cells = []
        for i, e in enumerate(locs):
            cells.append(cellid(e[1]))

        # Get all spawns for the locations.
        sp = list(cls
                  .select()
                  .where(cls.cellid << cells)
                  .dicts())

        # For each spawn work out if it is in the hex (clipping the diagonals).
        in_hex = []
        for spawn in sp:
            in_hex.append(spawn)
        return in_hex


class MainWorker(BaseModel):
    worker_name = Utf8mb4CharField(primary_key=True, max_length=50)
    message = TextField(null=True, default="")
    method = Utf8mb4CharField(max_length=50)
    last_modified = DateTimeField(index=True)
    accounts_working = IntegerField()
    accounts_captcha = IntegerField()
    accounts_failed = IntegerField()

    @staticmethod
    def get_account_stats():
        account_stats = (MainWorker
                         .select(fn.SUM(MainWorker.accounts_working),
                                 fn.SUM(MainWorker.accounts_captcha),
                                 fn.SUM(MainWorker.accounts_failed))
                         .scalar(as_tuple=True))
        dict = {'working': 0, 'captcha': 0, 'failed': 0}
        if account_stats[0] is not None:
            dict = {'working': int(account_stats[0]),
                    'captcha': int(account_stats[1]),
                    'failed': int(account_stats[2])}

        return dict


class WorkerStatus(BaseModel):
    username = Utf8mb4CharField(primary_key=True, max_length=50)
    worker_name = Utf8mb4CharField(index=True, max_length=50)
    success = IntegerField()
    fail = IntegerField()
    no_items = IntegerField()
    skip = IntegerField()
    captcha = IntegerField()
    last_modified = DateTimeField(index=True)
    message = Utf8mb4CharField(max_length=191)
    last_scan_date = DateTimeField(index=True)
    latitude = DoubleField(null=True)
    longitude = DoubleField(null=True)

    @staticmethod
    def db_format(status, name='status_worker_db'):
        status['worker_name'] = status.get('worker_name', name)
        return {'username': status['username'],
                'worker_name': status['worker_name'],
                'success': status['success'],
                'fail': status['fail'],
                'no_items': status['noitems'],
                'skip': status['skip'],
                'captcha': status['captcha'],
                'last_modified': datetime.utcnow(),
                'message': status['message'],
                'last_scan_date': status.get('last_scan_date',
                                             datetime.utcnow()),
                'latitude': status.get('latitude', None),
                'longitude': status.get('longitude', None)}

    @staticmethod
    def get_recent():
        query = (WorkerStatus
                 .select()
                 .where((WorkerStatus.last_modified >=
                         (datetime.utcnow() - timedelta(minutes=5))))
                 .order_by(WorkerStatus.username)
                 .dicts())

        status = []
        for s in query:
            status.append(s)

        return status

    @staticmethod
    def get_worker(username, loc=False):
        query = (WorkerStatus
                 .select()
                 .where((WorkerStatus.username == username))
                 .dicts())

        # Sometimes is appears peewee is slow to load, and this produces
        # an exception.  Retry after a second to give peewee time to load.
        while True:
            try:
                result = query[0] if len(query) else {
                    'username': username,
                    'success': 0,
                    'fail': 0,
                    'no_items': 0,
                    'skip': 0,
                    'last_modified': datetime.utcnow(),
                    'message': 'New account {} loaded'.format(username),
                    'last_scan_date': datetime.utcnow(),
                    'latitude': loc[0] if loc else None,
                    'longitude': loc[1] if loc else None
                }
                break
            except Exception as e:
                log.error('Exception in get_worker under account {}.  '
                          'Exception message: {}'.format(username, repr(e)))
                traceback.print_exc(file=sys.stdout)
                time.sleep(1)

        return result


class SpawnPoint(BaseModel):
    id = Utf8mb4CharField(primary_key=True, max_length=50)
    latitude = DoubleField()
    longitude = DoubleField()
    last_scanned = DateTimeField(index=True)
    # kind gives the four quartiles of the spawn, as 's' for seen
    # or 'h' for hidden.  For example, a 30 minute spawn is 'hhss'.
    kind = Utf8mb4CharField(max_length=4, default='hhhs')

    # links shows whether a Pokemon encounter id changes between quartiles or
    # stays the same.  Both 1x45 and 1x60h3 have the kind of 'sssh', but the
    # different links shows when the encounter id changes.  Same encounter id
    # is shared between two quartiles, links shows a '+'.  A different
    # encounter id between two quartiles is a '-'.
    #
    # For the hidden times, an 'h' is used.  Until determined, '?' is used.
    # Note index is shifted by a half. links[0] is the link between
    # kind[0] and kind[1] and so on. links[3] is the link between
    # kind[3] and kind[0]
    links = Utf8mb4CharField(max_length=4, default='????')

    # Count consecutive times spawn should have been seen, but wasn't.
    # If too high, will not be scheduled for review, and treated as inactive.
    missed_count = IntegerField(default=0)

    # Next 2 fields are to narrow down on the valid TTH window.
    # Seconds after the hour of the latest Pokemon seen time within the hour.
    latest_seen = SmallIntegerField()

    # Seconds after the hour of the earliest time Pokemon wasn't seen after an
    # appearance.
    earliest_unseen = SmallIntegerField()

    class Meta:
        indexes = ((('latitude', 'longitude'), False),)
        constraints = [Check('earliest_unseen >= 0'),
                       Check('earliest_unseen < 3600'),
                       Check('latest_seen >= 0'), Check('latest_seen < 3600')]

    # Returns the spawnpoint dict from ID, or a new dict if not found.
    @classmethod
    def get_by_id(cls, id, latitude=0, longitude=0):
        query = (cls
                 .select()
                 .where(cls.id == id)
                 .dicts())

        return query[0] if query else {
            'id': id,
            'latitude': latitude,
            'longitude': longitude,
            'last_scanned': None,  # Null value used as new flag.
            'kind': 'hhhs',
            'links': '????',
            'missed_count': 0,
            'latest_seen': 0,
            'earliest_unseen': 0

        }

    @staticmethod
    def get_spawnpoints(swLat, swLng, neLat, neLng, timestamp=0,
                        oSwLat=None, oSwLng=None, oNeLat=None, oNeLng=None):
        query = (SpawnPoint
                 .select(SpawnPoint.latitude, SpawnPoint.longitude,
                         SpawnPoint.id, SpawnPoint.links, SpawnPoint.kind,
                         SpawnPoint.latest_seen, SpawnPoint.earliest_unseen,
                         ScannedLocation.done)
                 .join(ScanSpawnPoint)
                 .join(ScannedLocation)
                 .dicts())

        if timestamp > 0:
            query = (query
                     .where(((SpawnPoint.last_scanned >
                              datetime.utcfromtimestamp(timestamp / 1000))) &
                            ((SpawnPoint.latitude >= swLat) &
                            (SpawnPoint.longitude >= swLng) &
                            (SpawnPoint.latitude <= neLat) &
                            (SpawnPoint.longitude <= neLng)))
                     .dicts())
        elif oSwLat and oSwLng and oNeLat and oNeLng:
            # Send spawnpoints in view but exclude those within old boundaries.
            # Only send newly uncovered spawnpoints.
            query = (query
                     .where((((SpawnPoint.latitude >= swLat) &
                              (SpawnPoint.longitude >= swLng) &
                              (SpawnPoint.latitude <= neLat) &
                              (SpawnPoint.longitude <= neLng))) &
                            ~((SpawnPoint.latitude >= oSwLat) &
                              (SpawnPoint.longitude >= oSwLng) &
                              (SpawnPoint.latitude <= oNeLat) &
                              (SpawnPoint.longitude <= oNeLng)))
                     .dicts())
        elif swLat and swLng and neLat and neLng:
            query = (query
                     .where((SpawnPoint.latitude <= neLat) &
                            (SpawnPoint.latitude >= swLat) &
                            (SpawnPoint.longitude >= swLng) &
                            (SpawnPoint.longitude <= neLng)))

        queryDict = query.dicts()
        spawnpoints = {}
        for sp in queryDict:
            key = sp['id']
            appear_time, disappear_time = SpawnPoint.start_end(sp)
            spawnpoints[key] = sp
            spawnpoints[key]['disappear_time'] = disappear_time
            spawnpoints[key]['appear_time'] = appear_time
            if not SpawnPoint.tth_found(sp) or not sp['done']:
                spawnpoints[key]['uncertain'] = True

        # Helping out the GC.
        for sp in spawnpoints.values():
            del sp['done']
            del sp['kind']
            del sp['links']
            del sp['latest_seen']
            del sp['earliest_unseen']

        return list(spawnpoints.values())

    @classmethod
    def get_spawnpoints_in_hex(cls, center, steps):

        log.info('Finding spawnpoints {} steps away.'.format(steps))

        n, e, s, w = hex_bounds(center, steps)

        query = (SpawnPoint
                 .select(SpawnPoint.latitude.alias('lat'),
                         SpawnPoint.longitude.alias('lng'),
                         SpawnPoint.id,
                         SpawnPoint.earliest_unseen,
                         SpawnPoint.latest_seen,
                         SpawnPoint.kind,
                         SpawnPoint.links,
                         ))
        query = (query.where((SpawnPoint.latitude <= n) &
                             (SpawnPoint.latitude >= s) &
                             (SpawnPoint.longitude >= w) &
                             (SpawnPoint.longitude <= e)
                             ))
        # Sqlite doesn't support distinct on columns.
        if args.db_type == 'mysql':
            query = query.distinct(SpawnPoint.id)
        else:
            query = query.group_by(SpawnPoint.id)

        s = list(query.dicts())

        # The distance between scan circles of radius 70 in a hex is 121.2436
        # steps - 1 to account for the center circle then add 70 for the edge.
        step_distance = ((steps - 1) * 121.2436) + 70
        # Compare spawnpoint list to a circle with radius steps * 120.
        # Uses the direct geopy distance between the center and the spawnpoint.
        filtered = []

        for idx, sp in enumerate(s):
            if geopy.distance.distance(
                    center, (sp['lat'], sp['lng'])).meters <= step_distance:
                filtered.append(s[idx])

        # We use 'time' as appearance time as this was how things worked
        # previously we now also include 'disappear_time' because we
        # can and it is meaningful in a list of spawn data
        # the other changes also maintain a similar file format
        for sp in filtered:
            sp['time'], sp['disappear_time'] = cls.start_end(sp)
            del sp['earliest_unseen']
            del sp['latest_seen']
            del sp['kind']
            del sp['links']
            sp['spawnpoint_id'] = sp['id']
            del sp['id']

        return filtered

    # Confirm if tth has been found.
    @staticmethod
    def tth_found(sp):
        # Fully indentified if no '?' in links and
        # latest_seen == earliest_unseen.
        return sp['latest_seen'] == sp['earliest_unseen']

    # Return [start, end] in seconds after the hour for the spawn, despawn
    # time of a spawnpoint.
    @classmethod
    def start_end(cls, sp, spawn_delay=0, links=False):
        links_arg = links
        links = links if links else str(sp['links'])

        if links == '????':  # Clean up for old data.
            links = str(sp['kind'].replace('s', '?'))

        # Make some assumptions if link not fully identified.
        if links.count('-') == 0:
            links = links[:-1] + '-'

        links = links.replace('?', '+')

        links = links[:-1] + '-'
        plus_or_minus = links.index(
            '+') if links.count('+') else links.index('-')
        start = sp['earliest_unseen'] - (4 - plus_or_minus) * 900 + spawn_delay
        no_tth_adjust = 60 if not links_arg and not cls.tth_found(sp) else 0
        end = sp['latest_seen'] - (3 - links.index('-')) * 900 + no_tth_adjust
        return [start % 3600, end % 3600]

    # Return a list of dicts with the next spawn times.
    @classmethod
    def get_times(cls, cell, scan, now_date, scan_delay,
                  cell_to_linked_spawn_points, sp_by_id):
        l = []
        now_secs = date_secs(now_date)
        linked_spawn_points = (cell_to_linked_spawn_points[cell]
                               if cell in cell_to_linked_spawn_points else [])

        for sp in linked_spawn_points:

            if sp['missed_count'] > 5:
                continue

            endpoints = SpawnPoint.start_end(sp, scan_delay)
            cls.add_if_not_scanned('spawn', l, sp, scan,
                                   endpoints[0], endpoints[1], now_date,
                                   now_secs, sp_by_id)

            # Check to see if still searching for valid TTH.
            if cls.tth_found(sp):
                continue

            # Add a spawnpoint check between latest_seen and earliest_unseen.
            start = sp['latest_seen']
            end = sp['earliest_unseen']

            # So if the gap between start and end < 89 seconds make the gap
            # 89 seconds
            if ((end > start and end - start < 89) or
                    (start > end and (end + 3600) - start < 89)):
                end = (start + 89) % 3600
            # So we move the search gap on 45 to within 45 and 89 seconds from
            # the last scan. TTH appears in the last 90 seconds of the Spawn.
            start = sp['latest_seen'] + 45

            cls.add_if_not_scanned('TTH', l, sp, scan,
                                   start, end, now_date, now_secs, sp_by_id)

        return l

    @classmethod
    def add_if_not_scanned(cls, kind, l, sp, scan, start,
                           end, now_date, now_secs, sp_by_id):
        # Make sure later than now_secs.
        while end < now_secs:
            start, end = start + 3600, end + 3600

        # Ensure start before end.
        while start > end:
            start -= 3600

        while start < 0:
            start, end = start + 3600, end + 3600

        last_scanned = sp_by_id[sp['id']]['last_scanned']
        if ((now_date - last_scanned).total_seconds() > now_secs - start):
            l.append(ScannedLocation._q_init(scan, start, end, kind, sp['id']))

    @classmethod
    def select_in_hex_by_cellids(cls, cellids, location_change_date):
        # Get all spawnpoints from the hive's cells
        sp_from_cells = (ScanSpawnPoint
                         .select(ScanSpawnPoint.spawnpoint)
                         .where(ScanSpawnPoint.scannedlocation << cellids)
                         .alias('spcells'))
        # Allocate a spawnpoint to one cell only, this can either be
        # A new SL (new ones are created when the location changes) or
        # it can be a cell from another active hive
        one_sp_scan = (ScanSpawnPoint
                       .select(ScanSpawnPoint.spawnpoint,
                               fn.MAX(ScanSpawnPoint.scannedlocation).alias(
                                   'Max_ScannedLocation_id'))
                       .join(sp_from_cells, on=sp_from_cells.c.spawnpoint_id
                             == ScanSpawnPoint.spawnpoint)
                       .join(
                           ScannedLocation,
                           on=(ScannedLocation.cellid
                               == ScanSpawnPoint.scannedlocation))
                       .where(((ScannedLocation.last_modified
                                >= (location_change_date)) & (
                           ScannedLocation.last_modified > (
                               datetime.utcnow() - timedelta(minutes=60)))) |
                              (ScannedLocation.cellid << cellids))
                       .group_by(ScanSpawnPoint.spawnpoint)
                       .alias('maxscan'))

        query = (cls
                 .select(cls)
                 .join(one_sp_scan,
                       on=(one_sp_scan.c.spawnpoint_id == cls.id))
                 .where(one_sp_scan.c.Max_ScannedLocation_id << cellids)
                 .dicts())

        in_hex = []
        for spawn in list(query):
            in_hex.append(spawn)
        return in_hex

    @classmethod
    def select_in_hex_by_location(cls, center, steps):
        R = 6378.1  # KM radius of the earth
        hdist = ((steps * 120.0) - 50.0) / 1000.0
        n, e, s, w = hex_bounds(center, steps)

        # Get all spawns in that box.
        sp = list(cls
                  .select()
                  .where((cls.latitude <= n) &
                         (cls.latitude >= s) &
                         (cls.longitude >= w) &
                         (cls.longitude <= e))
                  .dicts())

        # For each spawn work out if it is in the hex (clipping the diagonals).
        in_hex = []
        for spawn in sp:
            # Get the offset from the center of each spawn in km.
            offset = [math.radians(spawn['latitude'] - center[0]) * R,
                      math.radians(spawn['longitude'] - center[1]) *
                      (R * math.cos(math.radians(center[0])))]
            # Check against the 4 lines that make up the diagonals.
            if (offset[1] + (offset[0] * 0.5)) > hdist:  # Too far NE
                continue
            if (offset[1] - (offset[0] * 0.5)) > hdist:  # Too far SE
                continue
            if ((offset[0] * 0.5) - offset[1]) > hdist:  # Too far NW
                continue
            if ((0 - offset[1]) - (offset[0] * 0.5)) > hdist:  # Too far SW
                continue
            # If it gets to here it's a good spawn.
            in_hex.append(spawn)
        return in_hex


class ScanSpawnPoint(BaseModel):
    scannedlocation = ForeignKeyField(ScannedLocation, null=True)
    spawnpoint = ForeignKeyField(SpawnPoint, null=True)

    class Meta:
        primary_key = CompositeKey('spawnpoint', 'scannedlocation')


class SpawnpointDetectionData(BaseModel):
    id = Utf8mb4CharField(primary_key=True, max_length=54)
    # Removed ForeignKeyField since it caused MySQL issues.
    encounter_id = Utf8mb4CharField(max_length=54)
    # Removed ForeignKeyField since it caused MySQL issues.
    spawnpoint_id = Utf8mb4CharField(max_length=54, index=True)
    scan_time = DateTimeField()
    tth_secs = SmallIntegerField(null=True)

    @staticmethod
    def set_default_earliest_unseen(sp):
        sp['earliest_unseen'] = (sp['latest_seen'] + 15 * 60) % 3600

    @classmethod
    def classify(cls, sp, scan_loc, now_secs, sighting=None):

        # Get past sightings.
        query = list(cls.select()
                        .where(cls.spawnpoint_id == sp['id'])
                        .order_by(cls.scan_time.asc())
                        .dicts())

        if sighting:
            query.append(sighting)

        tth_found = False
        for s in query:
            if s['tth_secs'] is not None:
                tth_found = True
                tth_secs = (s['tth_secs'] - 1) % 3600

        # To reduce CPU usage, give an intial reading of 15 minute spawns if
        # not done with initial scan of location.
        if not scan_loc['done']:
            # We only want to reset a SP if it is new and not due the
            # location changing (which creates new Scannedlocations)
            if not tth_found:
                sp['kind'] = 'hhhs'
                if not sp['earliest_unseen']:
                    sp['latest_seen'] = now_secs
                    cls.set_default_earliest_unseen(sp)

                elif clock_between(sp['latest_seen'], now_secs,
                                   sp['earliest_unseen']):
                    sp['latest_seen'] = now_secs
            return

        # Make a record of links, so we can reset earliest_unseen
        # if it changes.
        old_kind = str(sp['kind'])
        # Make a sorted list of the seconds after the hour.
        seen_secs = sorted(map(lambda x: date_secs(x['scan_time']), query))
        # Include and entry for the TTH if it found
        if tth_found:
            seen_secs.append(tth_secs)
            seen_secs.sort()
        # Add the first seen_secs to the end as a clock wrap around.
        if seen_secs:
            seen_secs.append(seen_secs[0] + 3600)

        # Make a list of gaps between sightings.
        gap_list = [seen_secs[i + 1] - seen_secs[i]
                    for i in range(len(seen_secs) - 1)]

        max_gap = max(gap_list)

        # An hour minus the largest gap in minutes gives us the duration the
        # spawn was there.  Round up to the nearest 15 minute interval for our
        # current best guess duration.
        duration = (int((60 - max_gap / 60.0) / 15) + 1) * 15

        # If the second largest gap is larger than 15 minutes, then there are
        # two gaps greater than 15 minutes.  It must be a double spawn.
        if len(gap_list) > 4 and sorted(gap_list)[-2] > 900:
            sp['kind'] = 'hshs'
            sp['links'] = 'h?h?'

        else:
            # Convert the duration into a 'hhhs', 'hhss', 'hsss', 'ssss' string
            # accordingly.  's' is for seen, 'h' is for hidden.
            sp['kind'] = ''.join(
                ['s' if i > (3 - duration / 15) else 'h' for i in range(0, 4)])

        # Assume no hidden times.
        sp['links'] = sp['kind'].replace('s', '?')

        if sp['kind'] != 'ssss':

            if (not sp['earliest_unseen'] or
                    sp['earliest_unseen'] != sp['latest_seen'] or
                    not tth_found):

                # New latest_seen will be just before max_gap.
                sp['latest_seen'] = seen_secs[gap_list.index(max_gap)]

                # if we don't have a earliest_unseen yet or if the kind of
                # spawn has changed, reset to latest_seen + 14 minutes.
                if not sp['earliest_unseen'] or sp['kind'] != old_kind:
                    cls.set_default_earliest_unseen(sp)
            return

        # Only ssss spawns from here below.

        sp['links'] = '+++-'
        if sp['earliest_unseen'] == sp['latest_seen']:
            return

        # Make a sight_list of dicts:
        # {date: first seen time,
        # delta: duration of sighting,
        # same: whether encounter ID was same or different over that time}
        #
        # For 60 minute spawns ('ssss'), the largest gap doesn't give the
        # earliest spawnpoint because a Pokemon is always there.  Use the union
        # of all intervals where the same encounter ID was seen to find the
        # latest_seen.  If a different encounter ID was seen, then the
        # complement of that interval was the same ID, so union that
        # complement as well.

        sight_list = [{'date': query[i]['scan_time'],
                       'delta': query[i + 1]['scan_time'] -
                       query[i]['scan_time'],
                       'same': query[i + 1]['encounter_id'] ==
                       query[i]['encounter_id']
                       }
                      for i in range(len(query) - 1)
                      if query[i + 1]['scan_time'] - query[i]['scan_time'] <
                      timedelta(hours=1)
                      ]

        start_end_list = []
        for s in sight_list:
            if s['same']:
                # Get the seconds past the hour for start and end times.
                start = date_secs(s['date'])
                end = (start + int(s['delta'].total_seconds())) % 3600

            else:
                # Convert diff range to same range by taking the clock
                # complement.
                start = date_secs(s['date'] + s['delta']) % 3600
                end = date_secs(s['date'])

            start_end_list.append([start, end])

        # Take the union of all the ranges.
        while True:
            # union is list of unions of ranges with the same encounter id.
            union = []
            for start, end in start_end_list:
                if not union:
                    union.append([start, end])
                    continue
                # Cycle through all ranges in union, since it might overlap
                # with any of them.
                for u in union:
                    if clock_between(u[0], start, u[1]):
                        u[1] = end if not(clock_between(
                            u[0], end, u[1])) else u[1]
                    elif clock_between(u[0], end, u[1]):
                        u[0] = start if not(clock_between(
                            u[0], start, u[1])) else u[0]
                    elif union.count([start, end]) == 0:
                        union.append([start, end])

            # Are no more unions possible?
            if union == start_end_list:
                break

            start_end_list = union  # Make another pass looking for unions.

        # If more than one disparate union, take the largest as our starting
        # point.
        union = reduce(lambda x, y: x if (x[1] - x[0]) % 3600 >
                       (y[1] - y[0]) % 3600 else y, union, [0, 3600])
        sp['latest_seen'] = union[1]
        sp['earliest_unseen'] = union[0]
        log.info('1x60: appear %d, despawn %d, duration: %d min.',
                 union[0], union[1], ((union[1] - union[0]) % 3600) / 60)

    # Expand the seen times for 30 minute spawnpoints based on scans when spawn
    # wasn't there.  Return true if spawnpoint dict changed.
    @classmethod
    def unseen(cls, sp, now_secs):

        # Return if we already have a tth.
        if sp['latest_seen'] == sp['earliest_unseen']:
            return False

        # If now_secs is later than the latest seen return.
        if not clock_between(sp['latest_seen'], now_secs,
                             sp['earliest_unseen']):
            return False

        sp['earliest_unseen'] = now_secs

        return True


class Versions(flaskDb.Model):
    key = Utf8mb4CharField()
    val = SmallIntegerField()

    class Meta:
        primary_key = False


class GymMember(BaseModel):
    gym_id = Utf8mb4CharField(index=True)
    pokemon_uid = Utf8mb4CharField(index=True)
    last_scanned = DateTimeField(default=datetime.utcnow, index=True)
    deployment_time = DateTimeField()
    cp_decayed = SmallIntegerField()

    class Meta:
        primary_key = False


class GymPokemon(BaseModel):
    pokemon_uid = Utf8mb4CharField(primary_key=True, max_length=50)
    pokemon_id = SmallIntegerField()
    cp = SmallIntegerField()
    trainer_name = Utf8mb4CharField(index=True)
    num_upgrades = SmallIntegerField(null=True)
    move_1 = SmallIntegerField(null=True)
    move_2 = SmallIntegerField(null=True)
    height = FloatField(null=True)
    weight = FloatField(null=True)
    stamina = SmallIntegerField(null=True)
    stamina_max = SmallIntegerField(null=True)
    cp_multiplier = FloatField(null=True)
    additional_cp_multiplier = FloatField(null=True)
    iv_defense = SmallIntegerField(null=True)
    iv_stamina = SmallIntegerField(null=True)
    iv_attack = SmallIntegerField(null=True)
    last_seen = DateTimeField(default=datetime.utcnow)


class Trainer(BaseModel):
    name = Utf8mb4CharField(primary_key=True, max_length=50)
    team = SmallIntegerField()
    level = SmallIntegerField()
    last_seen = DateTimeField(default=datetime.utcnow)


class GymDetails(BaseModel):
    gym_id = Utf8mb4CharField(primary_key=True, max_length=50)
    name = Utf8mb4CharField()
    description = TextField(null=True, default="")
    url = Utf8mb4CharField()
    last_scanned = DateTimeField(default=datetime.utcnow)


class Token(flaskDb.Model):
    token = TextField()
    last_updated = DateTimeField(default=datetime.utcnow, index=True)

    @staticmethod
    def get_valid(limit=15):
        # Make sure we don't grab more than we can process
        if limit > 15:
            limit = 15
        valid_time = datetime.utcnow() - timedelta(seconds=30)
        token_ids = []
        tokens = []
        try:
            with flaskDb.database.transaction():
                query = (Token
                         .select()
                         .where(Token.last_updated > valid_time)
                         .order_by(Token.last_updated.asc())
                         .limit(limit))
                for t in query:
                    token_ids.append(t.id)
                    tokens.append(t.token)
                if tokens:
                    log.debug('Retrived Token IDs: {}'.format(token_ids))
                    result = DeleteQuery(Token).where(
                        Token.id << token_ids).execute()
                    log.debug('Deleted {} tokens.'.format(result))
        except OperationalError as e:
            log.error('Failed captcha token transactional query: {}'.format(e))

        return tokens


class HashKeys(BaseModel):
    key = Utf8mb4CharField(primary_key=True, max_length=20)
    maximum = SmallIntegerField(default=0)
    remaining = SmallIntegerField(default=0)
    peak = SmallIntegerField(default=0)
    expires = DateTimeField(null=True)
    last_updated = DateTimeField(default=datetime.utcnow)

    @staticmethod
    def get_by_key(key):
        query = (HashKeys
                 .select()
                 .where(HashKeys.key == key)
                 .dicts())

        return query[0] if query else {
            'maximum': 0,
            'remaining': 0,
            'peak': 0,
            'expires': None,
            'last_updated': None
        }

    @staticmethod
    def get_obfuscated_keys():
        # Obfuscate hashing keys before we sent them to the front-end.
        hashkeys = HashKeys.get_all()
        for i, s in enumerate(hashkeys):
            hashkeys[i]['key'] = s['key'][:-9] + '*'*9
        return hashkeys

    @staticmethod
    # Retrieve the last stored 'peak' value for each hashing key.
    def getStoredPeak(key):
        result = HashKeys.select(HashKeys.peak).where(HashKeys.key == key)
        if result:
            # only one row can be returned
            return result[0].peak
        else:
            return 0


def hex_bounds(center, steps=None, radius=None):
    # Make a box that is (70m * step_limit * 2) + 70m away from the
    # center point.  Rationale is that you need to travel.
    sp_dist = 0.07 * (2 * steps + 1) if steps else radius
    n = get_new_coords(center, sp_dist, 0)[0]
    e = get_new_coords(center, sp_dist, 90)[1]
    s = get_new_coords(center, sp_dist, 180)[0]
    w = get_new_coords(center, sp_dist, 270)[1]
    return (n, e, s, w)


def perform_pgscout(p):
    pokemon_id = p.pokemon_data.pokemon_id
    pokemon_name = get_pokemon_name(pokemon_id)
    log.info(u"PGScouting a {} at {}, {}.".format(pokemon_name, p.latitude,
                                                  p.longitude))

    # Prepare Pokemon object
    pkm = Pokemon()
    pkm.pokemon_id = pokemon_id
    pkm.encounter_id = b64encode(str(p.encounter_id))
    pkm.spawnpoint_id = p.spawn_point_id
    pkm.latitude = p.latitude
    pkm.longitude = p.longitude
    scout_result = pgscout_encounter(pkm)
    if scout_result['success']:
        log.info(
            u"Successfully PGScouted a {:.1f}% lvl {} {} with {} CP"
            u" (scout level {}).".format(
                scout_result['iv_percent'], scout_result['level'],
                pokemon_name, scout_result['cp'], scout_result['scout_level']))
    else:
        log.warning(u"Failed PGScouting {}: {}".format(pokemon_name,
                                                       scout_result['error']))
    return scout_result


# todo: this probably shouldn't _really_ be in "models" anymore, but w/e.
def parse_map(args, map_dict, step_location, db_update_queue, wh_update_queue,
              key_scheduler, pgacc, status, now_date, account, account_sets):
    pokemon = {}
    pokestops = {}
    gyms = {}
    raids = {}
    skipped = 0
    filtered = 0
    stopsskipped = 0
    forts = []
    forts_count = 0
    wild_pokemon = []
    wild_pokemon_count = 0
    nearby_pokemon = 0
    spawn_points = {}
    scan_spawn_points = {}
    sightings = {}
    new_spawn_points = []
    sp_id_list = []

    # Consolidate the individual lists in each cell into two lists of Pokemon
    # and a list of forts.
    cells = map_dict['GET_MAP_OBJECTS'].map_cells
    # Get the level for the pokestop spin, and to send to webhook.
    level = pgacc.get_stats('level')
    # Use separate level indicator for our L30 encounters.
    encounter_level = level

    for i, cell in enumerate(cells):
        # If we have map responses then use the time from the request
        if i == 0:
            now_date = datetime.utcfromtimestamp(
                cell.current_timestamp_ms / 1000)

        nearby_pokemon += len(cell.nearby_pokemons)
        # Parse everything for stats (counts).  Future enhancement -- we don't
        # necessarily need to know *how many* forts/wild/nearby were found but
        # we'd like to know whether or not *any* were found to help determine
        # if a scan was actually bad.
        if config['parse_pokemon']:
            wild_pokemon += cell.wild_pokemons

        if config['parse_pokestops'] or config['parse_gyms']:
            forts += cell.forts

        wild_pokemon_count += len(cell.wild_pokemons)
        forts_count += len(cell.forts)

    now_secs = date_secs(now_date)

    del map_dict['GET_MAP_OBJECTS']

    # If there are no wild or nearby Pokemon . . .
    if not wild_pokemon and not nearby_pokemon:
        # . . . and there are no gyms/pokestops then it's unusable/bad.
        if not forts:
            log.warning('Bad scan. Parsing found absolutely nothing.')
            log.info('Common causes: captchas or IP bans.')
        else:
            # No wild or nearby Pokemon but there are forts.  It's probably
            # a speed violation.
            log.warning('No nearby or wild Pokemon but there are visible gyms '
                        'or pokestops. Possible speed violation.')

    scan_loc = ScannedLocation.get_by_loc(step_location)
    done_already = scan_loc['done']
    ScannedLocation.update_band(scan_loc, now_date)
    just_completed = not done_already and scan_loc['done']

    if wild_pokemon and config['parse_pokemon']:
        encounter_ids = [b64encode(str(p.encounter_id))
                         for p in wild_pokemon]
        # For all the wild Pokemon we found check if an active Pokemon is in
        # the database.
        query = (Pokemon
                 .select(Pokemon.encounter_id, Pokemon.spawnpoint_id)
                 .where((Pokemon.disappear_time >= now_date) &
                        (Pokemon.encounter_id << encounter_ids))
                 .dicts())

        # Store all encounter_ids and spawnpoint_ids for the Pokemon in query.
        # All of that is needed to make sure it's unique.
        encountered_pokemon = [
            (p['encounter_id'], p['spawnpoint_id']) for p in query]

        for p in wild_pokemon:

            sp = SpawnPoint.get_by_id(p.spawn_point_id, p.latitude,
                                      p.longitude)
            spawn_points[p.spawn_point_id] = sp
            sp['missed_count'] = 0

            sighting = {
                'id': b64encode(str(p.encounter_id)) + '_' + str(now_secs),
                'encounter_id': b64encode(str(p.encounter_id)),
                'spawnpoint_id': p.spawn_point_id,
                'scan_time': now_date,
                'tth_secs': None
            }

            # Keep a list of sp_ids to return.
            sp_id_list.append(p.spawn_point_id)

            # time_till_hidden_ms was overflowing causing a negative integer.
            # It was also returning a value above 3.6M ms.
            if 0 < p.time_till_hidden_ms < 3600000:
                d_t_secs = date_secs(datetime.utcfromtimestamp(
                    (p.last_modified_timestamp_ms +
                     p.time_till_hidden_ms) / 1000.0))
                if (sp['latest_seen'] != sp['earliest_unseen'] or
                        not sp['last_scanned']):
                    log.info('TTH found for spawnpoint %s.', sp['id'])
                    sighting['tth_secs'] = d_t_secs

                    # Only update when TTH is seen for the first time.
                    # Just before Pokemon migrations, Niantic sets all TTH
                    # to the exact time of the migration, not the normal
                    # despawn time.
                    sp['latest_seen'] = d_t_secs
                    sp['earliest_unseen'] = d_t_secs

            scan_spawn_points[scan_loc['cellid'] + sp['id']] = {
                'spawnpoint': sp['id'],
                'scannedlocation': scan_loc['cellid']}
            if not sp['last_scanned']:
                log.info('New Spawn Point found.')
                new_spawn_points.append(sp)

                # If we found a new spawnpoint after the location was already
                # fully scanned then either it's new, or we had a bad scan.
                # Either way, rescan the location.
                if scan_loc['done'] and not just_completed:
                    log.warning('Location was fully scanned, and yet a brand '
                                'new spawnpoint found.')
                    log.warning('Redoing scan of this location to identify '
                                'new spawnpoint.')
                    ScannedLocation.reset_bands(scan_loc)

            if (not SpawnPoint.tth_found(sp) or sighting['tth_secs'] or
                    not scan_loc['done'] or just_completed):
                SpawnpointDetectionData.classify(sp, scan_loc, now_secs,
                                                 sighting)
                sightings[p.encounter_id] = sighting

            sp['last_scanned'] = datetime.utcfromtimestamp(
                p.last_modified_timestamp_ms / 1000.0)

            if ((b64encode(str(p.encounter_id)), p.spawn_point_id)
                    in encountered_pokemon):
                # If Pokemon has been encountered before don't process it.
                skipped += 1
                continue

            start_end = SpawnPoint.start_end(sp, 1)
            seconds_until_despawn = (start_end[1] - now_secs) % 3600
            disappear_time = now_date + \
                timedelta(seconds=seconds_until_despawn)

            pokemon_id = p.pokemon_data.pokemon_id

            # If this is an ignored pokemon, skip this whole section.
            # We want the stuff above or we will impact spawn detection
            # but we don't want to insert it, or send it to webhooks.
            if args.ignorelist_file and pokemon_id in args.ignorelist:
                log.debug('Ignoring Pokemon id: %i.', pokemon_id)
                filtered += 1
                continue

            printPokemon(pokemon_id, p.latitude, p.longitude,
                         disappear_time)

            # Scan for IVs/CP and moves.
            pokemon_info = False
            scout_result = False
            if args.encounter and (pokemon_id in args.enc_whitelist):
                if args.pgscout_url and level < 30:
                    scout_result = perform_pgscout(p)
                else:
                    pokemon_info = encounter_pokemon(args, p, account, pgacc,
                                                     account_sets, status,
                                                     key_scheduler)

            pokemon[p.encounter_id] = {
                'encounter_id': b64encode(str(p.encounter_id)),
                'spawnpoint_id': p.spawn_point_id,
                'pokemon_id': pokemon_id,
                'latitude': p.latitude,
                'longitude': p.longitude,
                'disappear_time': disappear_time,
                'individual_attack': None,
                'individual_defense': None,
                'individual_stamina': None,
                'move_1': None,
                'move_2': None,
                'cp': None,
                'cp_multiplier': None,
                'height': None,
                'weight': None,
                'gender': p.pokemon_data.pokemon_display.gender,
                'form': None,
                'catch_prob_1': None,
                'catch_prob_2': None,
                'catch_prob_3': None,
                'rating_attack': None,
                'rating_defense': None
            }

            # Catch pokemon to check for Ditto if --gain-xp enabled
            # Original code by voxx!
            have_balls = pgacc.inventory_balls > 0
            if args.gain_xp and not pgacc.get_stats(
                'level') >= 30 and pokemon_id in DITTO_CANDIDATES_IDS and have_balls:
                if is_ditto(args, pgacc, p):
                    pokemon[p['encounter_id']]['pokemon_id'] = 132
                    pokemon_id = 132
                    pokemon_info = None
            # Check for Unown's alphabetic character.
            elif pokemon_id == 201:
                pokemon[p.encounter_id]['form'] = (p.pokemon_data
                                                    .pokemon_display.form)

            # Updating Pokemon data from PGScout result
            if scout_result and scout_result['success']:
                pokemon[p.encounter_id].update({
                    'individual_attack': scout_result['iv_attack'],
                    'individual_defense': scout_result['iv_defense'],
                    'individual_stamina': scout_result['iv_stamina'],
                    'move_1': scout_result['move_1'],
                    'move_2': scout_result['move_2'],
                    'height': scout_result['height'],
                    'weight': scout_result['weight'],
                    'cp': scout_result['cp'],
                    'cp_multiplier': scout_result['cp_multiplier'],
                    'catch_prob_1': scout_result['catch_prob_1'],
                    'catch_prob_2': scout_result['catch_prob_2'],
                    'catch_prob_3': scout_result['catch_prob_3'],
                    'rating_attack': scout_result['rating_attack'],
                    'rating_defense': scout_result['rating_defense'],
                })
            # We need to check if exist and is not false due to a request error
            elif pokemon_info:
                pokemon[p.encounter_id].update({
                    'individual_attack': pokemon_info.individual_attack,
                    'individual_defense': pokemon_info.individual_defense,
                    'individual_stamina': pokemon_info.individual_stamina,
                    'move_1': pokemon_info.move_1,
                    'move_2': pokemon_info.move_2,
                    'height': pokemon_info.height_m,
                    'weight': pokemon_info.weight_kg,
                    'cp': pokemon_info.cp,
                    'cp_multiplier': pokemon_info.cp_multiplier
                })

            if 'pokemon' in args.wh_types:
                if (not args.webhook_whitelist
                        or pokemon_id in args.webhook_whitelist):

                    wh_poke = pokemon[p.encounter_id].copy()
                    wh_poke.update({
                        'disappear_time': calendar.timegm(
                            disappear_time.timetuple()),
                        'last_modified_time': p.last_modified_timestamp_ms,
                        'time_until_hidden_ms': p.time_till_hidden_ms,
                        'verified': SpawnPoint.tth_found(sp),
                        'seconds_until_despawn': seconds_until_despawn,
                        'spawn_start': start_end[0],
                        'spawn_end': start_end[1],
                        'player_level': encounter_level
                    })
                    if wh_poke['cp_multiplier'] is not None:
                        wh_poke.update({
                            'pokemon_level': calc_pokemon_level(
                                wh_poke['cp_multiplier'])
                        })
                    wh_update_queue.put(('pokemon', wh_poke))

    if forts and (config['parse_pokestops'] or config['parse_gyms']):
        if config['parse_pokestops']:
            stop_ids = [f.id for f in forts if f.type == 1]
            if stop_ids:
                query = (Pokestop
                         .select(Pokestop.pokestop_id, Pokestop.last_modified)
                         .where((Pokestop.pokestop_id << stop_ids))
                         .dicts())
                encountered_pokestops = [(f['pokestop_id'], int(
                    (f['last_modified'] -
                     datetime(1970, 1, 1)).total_seconds())) for f in query]

        for f in forts:
            if config['parse_pokestops'] and f.type == 1:  # Pokestops.
                if len(f.active_fort_modifier) > 0:
                    lure_expiration = (datetime.utcfromtimestamp(
                        f.last_modified_timestamp_ms / 1000.0) +
                        timedelta(minutes=args.lure_duration))
                    active_fort_modifier = f.active_fort_modifier[0]
                else:
                    lure_expiration, active_fort_modifier = None, None

                if ((f.id, int(f.last_modified_timestamp_ms / 1000.0))
                        in encountered_pokestops):
                    # If pokestop has been encountered before and hasn't
                    # changed don't process it.
                    stopsskipped += 1
                    continue

                pokestops[f.id] = {
                    'pokestop_id': f.id,
                    'enabled': f.enabled,
                    'latitude': f.latitude,
                    'longitude': f.longitude,
                    'last_modified': datetime.utcfromtimestamp(
                        f.last_modified_timestamp_ms / 1000.0),
                    'lure_expiration': lure_expiration,
                    'active_fort_modifier': active_fort_modifier
                }

                # Send all pokestops to webhooks.
                if 'pokestop' in args.wh_types or (
                        'lure' in args.wh_types and
                        lure_expiration is not None):
                    l_e = None
                    if lure_expiration is not None:
                        l_e = calendar.timegm(lure_expiration.timetuple())
                    wh_pokestop = pokestops[f.id].copy()
                    wh_pokestop.update({
                        'pokestop_id': b64encode(str(f.id)),
                        'last_modified_time': f.last_modified_timestamp_ms,
                        'lure_expiration': l_e,
                    })
                    wh_update_queue.put(('pokestop', wh_pokestop))

            # Currently, there are only stops and gyms.
            elif config['parse_gyms'] and f.type == 0:
                b64_gym_id = b64encode(str(f.id))
                gym_display = f.gym_display
                raid_info = f.raid_info
                # Send gyms to webhooks.
                if 'gym' in args.wh_types:
                    raid_active_until = 0
                    raid_battle_ms = raid_info.raid_battle_ms
                    raid_end_ms = raid_info.raid_end_ms

                    if raid_battle_ms / 1000 > time.time():
                        raid_active_until = raid_end_ms / 1000

                    # Explicitly set 'webhook_data', in case we want to change
                    # the information pushed to webhooks.  Similar to above
                    # and previous commits.
                    wh_update_queue.put(('gym', {
                        'gym_id':
                            b64_gym_id,
                        'team_id':
                            f.owned_by_team,
                        'guard_pokemon_id':
                            f.guard_pokemon_id,
                        'slots_available':
                            gym_display.slots_available,
                        'total_cp':
                            gym_display.total_gym_cp,
                        'enabled':
                            f.enabled,
                        'latitude':
                            f.latitude,
                        'longitude':
                            f.longitude,
                        'lowest_pokemon_motivation':
                            gym_display.lowest_pokemon_motivation,
                        'occupied_since':
                            calendar.timegm((datetime.utcnow() - timedelta(
                                milliseconds=gym_display.occupied_millis)
                                            ).timetuple()),
                        'last_modified':
                            f.last_modified_timestamp_ms,
                        'raid_active_until':
                            raid_active_until
                    }))

                gyms[f.id] = {
                    'gym_id':
                        f.id,
                    'team_id':
                        f.owned_by_team,
                    'guard_pokemon_id':
                        f.guard_pokemon_id,
                    'slots_available':
                        gym_display.slots_available,
                    'total_cp':
                        gym_display.total_gym_cp,
                    'enabled':
                        f.enabled,
                    'latitude':
                        f.latitude,
                    'longitude':
                        f.longitude,
                    'last_modified':
                        datetime.utcfromtimestamp(
                            f.last_modified_timestamp_ms / 1000.0),
                }

                if config['parse_raids'] and f.type == 0:
                    if f.HasField('raid_info'):
                        raids[f.id] = {
                            'gym_id': f.id,
                            'level': raid_info.raid_level,
                            'spawn': datetime.utcfromtimestamp(
                                raid_info.raid_spawn_ms / 1000.0),
                            'start': datetime.utcfromtimestamp(
                                raid_info.raid_battle_ms / 1000.0),
                            'end': datetime.utcfromtimestamp(
                                raid_info.raid_end_ms / 1000.0),
                            'pokemon_id': None,
                            'cp': None,
                            'move_1': None,
                            'move_2': None
                        }

                        if raid_info.HasField('raid_pokemon'):
                            raid_pokemon = raid_info.raid_pokemon
                            raids[f.id].update({
                                'pokemon_id': raid_pokemon.pokemon_id,
                                'cp': raid_pokemon.cp,
                                'move_1': raid_pokemon.move_1,
                                'move_2': raid_pokemon.move_2
                            })

                        if ('egg' in args.wh_types and
                                raids[f.id]['pokemon_id'] is None) or (
                                    'raid' in args.wh_types and
                                    raids[f.id]['pokemon_id'] is not None):
                            wh_raid = raids[f.id].copy()
                            wh_raid.update({
                                'gym_id': b64_gym_id,
                                'spawn': raid_info.raid_spawn_ms / 1000,
                                'start': raid_info.raid_battle_ms / 1000,
                                'end': raid_info.raid_end_ms / 1000,
                                'latitude': f.latitude,
                                'longitude': f.longitude
                            })
                            wh_update_queue.put(('raid', wh_raid))

        # Let db do it's things while we try to spin.
        if args.gain_xp:
            gxp_spin_stops(forts, pgacc, step_location)
            incubate_eggs(pgacc)
        elif args.pokestop_spinning:
            for f in forts:
                # Spin Pokestop with 50% chance.
                if f.type == 1 and pokestop_spinnable(f, step_location):
                    if spin_pokestop(pgacc, account, args, f, step_location):
                        incubate_eggs(pgacc)

        # Helping out the GC.
        del forts

    log.info('Parsing found Pokemon: %d (%d filtered), nearby: %d, ' +
             'pokestops: %d, gyms: %d, raids: %d.',
             len(pokemon) + skipped,
             filtered,
             nearby_pokemon,
             len(pokestops) + stopsskipped,
             len(gyms),
             len(raids))

    log.debug('Skipped Pokemon: %d, pokestops: %d.', skipped, stopsskipped)

    # Look for spawnpoints within scan_loc that are not here to see if we
    # can narrow down tth window.
    for sp in ScannedLocation.linked_spawn_points(scan_loc['cellid']):
        if sp['id'] in sp_id_list:
            # Don't overwrite changes from this parse with DB version.
            sp = spawn_points[sp['id']]
        else:
            # If the cell has completed, we need to classify all
            # the SPs that were not picked up in the scan
            if just_completed:
                SpawnpointDetectionData.classify(sp, scan_loc, now_secs)
                spawn_points[sp['id']] = sp
            if SpawnpointDetectionData.unseen(sp, now_secs):
                spawn_points[sp['id']] = sp
            endpoints = SpawnPoint.start_end(sp, args.spawn_delay)
            if clock_between(endpoints[0], now_secs, endpoints[1]):
                sp['missed_count'] += 1
                spawn_points[sp['id']] = sp
                log.warning('%s kind spawnpoint %s has no Pokemon %d times'
                            ' in a row.',
                            sp['kind'], sp['id'], sp['missed_count'])
                log.info('Possible causes: Still doing initial scan, super'
                         ' rare double spawnpoint during')
                log.info('hidden period, or Niantic has removed '
                         'spawnpoint.')

        if (not SpawnPoint.tth_found(sp) and scan_loc['done'] and
                (now_secs - sp['latest_seen'] -
                 args.spawn_delay) % 3600 < 60):
            log.warning('Spawnpoint %s was unable to locate a TTH, with '
                        'only %ss after Pokemon last seen.', sp['id'],
                        (now_secs - sp['latest_seen']) % 3600)
            log.info('Restarting current 15 minute search for TTH.')
            if sp['id'] not in sp_id_list:
                SpawnpointDetectionData.classify(sp, scan_loc, now_secs)
            sp['latest_seen'] = (sp['latest_seen'] - 60) % 3600
            sp['earliest_unseen'] = (
                sp['earliest_unseen'] + 14 * 60) % 3600
            spawn_points[sp['id']] = sp

    db_update_queue.put((ScannedLocation, {0: scan_loc}))

    if pokemon:
        db_update_queue.put((Pokemon, pokemon))
    if pokestops:
        db_update_queue.put((Pokestop, pokestops))
    if gyms:
        db_update_queue.put((Gym, gyms))
    if raids:
        db_update_queue.put((Raid, raids))
    if spawn_points:
        db_update_queue.put((SpawnPoint, spawn_points))
        db_update_queue.put((ScanSpawnPoint, scan_spawn_points))
        if sightings:
            db_update_queue.put((SpawnpointDetectionData, sightings))

    if not nearby_pokemon and not wild_pokemon:
        # After parsing the forts, we'll mark this scan as bad due to
        # a possible speed violation.
        return {
            'count': wild_pokemon_count + forts_count,
            'gyms': gyms,
            'sp_id_list': sp_id_list,
            'bad_scan': True,
            'scan_secs': now_secs
        }

    return {
        'count': wild_pokemon_count + forts_count,
        'gyms': gyms,
        'sp_id_list': sp_id_list,
        'bad_scan': False,
        'scan_secs': now_secs
    }


def encounter_pokemon(args, pokemon, account, pgacc, account_sets, status,
                      key_scheduler):
    using_accountset = False
    hlvl_account = None
    pokemon_id = None
    result = False
    try:
        hlvl_pgacc = None
        pokemon_id = pokemon.pokemon_data.pokemon_id
        scan_location = [pokemon.latitude, pokemon.longitude]
        # If the host has L30s in the regular account pool, we
        # can just use the current account.
        if pgacc.get_stats('level') >= 30:
            hlvl_account = account
            hlvl_pgacc = pgacc
        else:
            # Get account to use for IV and CP scanning.
            hlvl_account = account_sets.next('30', scan_location)
            using_accountset = True

        time.sleep(args.encounter_delay)

        # If we didn't get an account, we can't encounter.
        if not hlvl_account:
            log.error('No L30 accounts are available, please' +
                      ' consider adding more. Skipping encounter.')
            return False

        # Logging.
        log.info('Encountering Pokemon ID %s with account %s at %s, %s.',
                 pokemon_id, hlvl_account['username'], scan_location[0],
                 scan_location[1])

        # If not args.no_api_store is enabled, we need to
        # re-use an old API object if it's stored and we're
        # using an account from the AccountSet.
        if not args.no_api_store and using_accountset:
            hlvl_pgacc = hlvl_account.get('pgacc', None)

        # Make new API for this account if we're not using an
        # API that's already logged in.
        if not hlvl_pgacc:
            hlvl_status = {
                'proxy_url': status['proxy_url']
            }
            hlvl_pgacc = setup_mrmime_account(args, hlvl_status, hlvl_account)

        # Hashing key.
        # TODO: Rework inefficient threading.
        if args.hash_key:
            key = key_scheduler.next()
            log.debug('Using hashing key %s for this encounter.', key)
            hlvl_pgacc.hash_key = key

        # We have an API object now. If necessary, store it.
        if using_accountset and not args.no_api_store:
            hlvl_account['pgacc'] = hlvl_pgacc

        # Set location.
        hlvl_pgacc.set_position(scan_location[0], scan_location[1],
                                scan_location[2])

        # Log in.
        hlvl_pgacc.check_login()
        encounter_level = hlvl_pgacc.get_stats('level')

        # User error -> we skip freeing the account.
        if encounter_level < 30:
            log.warning('Expected account of level 30 or higher, ' +
                        'but account %s is only level %d',
                        hlvl_account['username'], encounter_level)
            return False

        # Encounter Pokémon.
        encounter_result = encounter_pokemon_request(
            hlvl_pgacc, pokemon.encounter_id,
            pokemon.spawn_point_id, scan_location)

        # Handle errors.
        if encounter_result:
            enc_responses = encounter_result
            # Throw warning but finish parsing.
            if hlvl_pgacc.has_captcha():
                # Flag account.
                log.error('Account %s encountered a captcha.' +
                          ' Account will not be used.',
                          hlvl_account['username'])

            if ('ENCOUNTER' in enc_responses and
                    enc_responses['ENCOUNTER'].status != 1):
                log.error('There was an error encountering Pokemon ID %s with '
                          + 'account %s: %d.', pokemon_id,
                          hlvl_account['username'],
                          enc_responses['ENCOUNTER'].status)
            else:
                pokemon_info = enc_responses[
                    'ENCOUNTER'].wild_pokemon.pokemon_data
                # Logging: let the user know we succeeded.
                log.info('Encounter for Pokemon ID %s at %s, %s ' +
                         'successful: %s/%s/%s, %s CP.', pokemon_id,
                         pokemon.latitude, pokemon.longitude,
                         pokemon_info.individual_attack,
                         pokemon_info.individual_defense,
                         pokemon_info.individual_stamina, pokemon_info.cp)

                result = pokemon_info

    except Exception as e:
        log.exception('There was an error encountering Pokemon ID %s with ' +
                      'account %s: %s.',
                      pokemon_id,
                      hlvl_account['username'],
                      e)

    # We're done with the encounter. If it's from an
    # AccountSet, release account back to the pool.
    if using_accountset:
        account_sets.release(hlvl_account)

    return result


def parse_gyms(args, gym_responses, wh_update_queue, db_update_queue):
    gym_details = {}
    gym_members = {}
    gym_pokemon = {}
    trainers = {}
    i = 0
    for g in gym_responses.values():
        gym_state = g.gym_status_and_defenders
        gym_id = gym_state.pokemon_fort_proto.id

        gym_details[gym_id] = {
            'gym_id': gym_id,
            'name': g.name,
            'description': g.description,
            'url': g.url
        }

        if 'gym-info' in args.wh_types:
            webhook_data = {
                'id': b64encode(str(gym_id)),
                'latitude': gym_state.pokemon_fort_proto.latitude,
                'longitude': gym_state.pokemon_fort_proto.longitude,
                'team': gym_state.pokemon_fort_proto.owned_by_team,
                'name': g.name,
                'description': g.description,
                'url': g.url,
                'pokemon': [],
            }

        for member in gym_state.gym_defender:
            pokemon = member.motivated_pokemon.pokemon
            gym_members[i] = {
                'gym_id':
                    gym_id,
                'pokemon_uid':
                    pokemon.id,
                'cp_decayed':
                    member.motivated_pokemon.cp_now,
                'deployment_time':
                    datetime.utcnow() -
                    timedelta(milliseconds=member.deployment_totals
                              .deployment_duration_ms)
            }
            gym_pokemon[i] = {
                'pokemon_uid': pokemon.id,
                'pokemon_id': pokemon.pokemon_id,
                'cp': member.motivated_pokemon.cp_when_deployed,
                'trainer_name': pokemon.owner_name,
                'num_upgrades': pokemon.num_upgrades,
                'move_1': pokemon.move_1,
                'move_2': pokemon.move_2,
                'height': pokemon.height_m,
                'weight': pokemon.weight_kg,
                'stamina': pokemon.stamina,
                'stamina_max': pokemon.stamina_max,
                'cp_multiplier': pokemon.cp_multiplier,
                'additional_cp_multiplier': pokemon.additional_cp_multiplier,
                'iv_defense': pokemon.individual_defense,
                'iv_stamina': pokemon.individual_stamina,
                'iv_attack': pokemon.individual_attack,
                'last_seen': datetime.utcnow(),
            }

            trainers[i] = {
                'name': member.trainer_public_profile.name,
                'team': member.trainer_public_profile.team_color,
                'level': member.trainer_public_profile.level,
                'last_seen': datetime.utcnow(),
            }

            if 'gym-info' in args.wh_types:
                wh_pokemon = gym_pokemon[i].copy()
                del wh_pokemon['last_seen']
                wh_pokemon.update({
                    'cp_decayed':
                        member.motivated_pokemon.cp_now,
                    'trainer_level':
                        member.trainer_public_profile.level,
                    'deployment_time': calendar.timegm(
                        gym_members[i]['deployment_time'].timetuple())
                })
                webhook_data['pokemon'].append(wh_pokemon)

            i += 1
        if 'gym-info' in args.wh_types:
            wh_update_queue.put(('gym_details', webhook_data))

    # All this database stuff is synchronous (not using the upsert queue) on
    # purpose.  Since the search workers load the GymDetails model from the
    # database to determine if a gym needs to be rescanned, we need to be sure
    # the GymDetails get fully committed to the database before moving on.
    #
    # We _could_ synchronously upsert GymDetails, then queue the other tables
    # for upsert, but that would put that Gym's overall information in a weird
    # non-atomic state.

    # Upsert all the models.
    if gym_details:
        db_update_queue.put((GymDetails, gym_details))
    if gym_pokemon:
        db_update_queue.put((GymPokemon, gym_pokemon))
    if trainers:
        db_update_queue.put((Trainer, trainers))

    # This needs to be completed in a transaction, because we don't wany any
    # other thread or process to mess with the GymMembers for the gyms we're
    # updating while we're updating the bridge table.
    with flaskDb.database.transaction():
        # Get rid of all the gym members, we're going to insert new records.
        if gym_details:
            DeleteQuery(GymMember).where(
                GymMember.gym_id << gym_details.keys()).execute()

        # Insert new gym members.
        if gym_members:
            db_update_queue.put((GymMember, gym_members))

    log.info('Upserted gyms: %d, gym members: %d.',
             len(gym_details),
             len(gym_members))


def db_updater(q, db):
    # The forever loop.
    while True:
        try:

            while True:
                try:
                    flaskDb.connect_db()
                    break
                except Exception as e:
                    log.exception('%s... Retrying...', repr(e))
                    time.sleep(5)

            # Loop the queue.
            while True:
                last_upsert = default_timer()
                model, data = q.get()

                bulk_upsert(model, data, db)
                q.task_done()

                log.debug('Upserted to %s, %d records (upsert queue '
                          'remaining: %d) in %.2f seconds.',
                          model.__name__,
                          len(data),
                          q.qsize(),
                          default_timer() - last_upsert)

                # Helping out the GC.
                del model
                del data

                if q.qsize() > 50:
                    log.warning(
                        "DB queue is > 50 (@%d); try increasing --db-threads.",
                        q.qsize())

        except Exception as e:
            log.exception('Exception in db_updater: %s', repr(e))
            time.sleep(5)


def clean_db_loop(args):
    while True:
        try:
            query = (MainWorker
                     .delete()
                     .where((MainWorker.last_modified <
                             (datetime.utcnow() - timedelta(minutes=30)))))
            query.execute()

            query = (WorkerStatus
                     .delete()
                     .where((WorkerStatus.last_modified <
                             (datetime.utcnow() - timedelta(minutes=30)))))
            query.execute()

            # Remove active modifier from expired lured pokestops.
            query = (Pokestop
                     .update(lure_expiration=None, active_fort_modifier=None)
                     .where(Pokestop.lure_expiration < datetime.utcnow()))
            query.execute()

            # Remove old (unusable) captcha tokens
            query = (Token
                     .delete()
                     .where((Token.last_updated <
                             (datetime.utcnow() - timedelta(minutes=2)))))
            query.execute()

            # Remove expired HashKeys
            query = (HashKeys
                     .delete()
                     .where(HashKeys.expires <
                            (datetime.now() - timedelta(days=1))))
            query.execute()

            # If desired, clear old Pokemon spawns.
            if args.purge_data > 0:
                log.info("Beginning purge of old Pokemon spawns.")
                start = datetime.utcnow()
                query = (Pokemon
                         .delete()
                         .where((Pokemon.disappear_time <
                                 (datetime.utcnow() -
                                  timedelta(hours=args.purge_data)))))
                rows = query.execute()
                end = datetime.utcnow()
                diff = end - start
                log.info("Completed purge of old Pokemon spawns. "
                         "%i deleted in %f seconds.",
                         rows, diff.total_seconds())

            log.info('Regular database cleaning complete.')
            time.sleep(60)
        except Exception as e:
            log.exception('Exception in clean_db_loop: %s', repr(e))


def bulk_upsert(cls, data, db):
    num_rows = len(data.values())
    i = 0

    if args.db_type == 'mysql':
        step = 250
    else:
        # SQLite has a default max number of parameters of 999,
        # so we need to limit how many rows we insert for it.
        step = 50

    with db.atomic():
        while i < num_rows:
            log.debug('Inserting items %d to %d.', i, min(i + step, num_rows))
            try:
                # Turn off FOREIGN_KEY_CHECKS on MySQL, because apparently it's
                # unable to recognize strings to update unicode keys for
                # foreign key fields, thus giving lots of foreign key
                # constraint errors.
                if args.db_type == 'mysql':
                    db.execute_sql('SET FOREIGN_KEY_CHECKS=0;')

                # Use peewee's own implementation of the insert_many() method.
                InsertQuery(cls, rows=data.values()[
                            i:min(i + step, num_rows)]).upsert().execute()

                if args.db_type == 'mysql':
                    db.execute_sql('SET FOREIGN_KEY_CHECKS=1;')

            except Exception as e:
                # If there is a DB table constraint error, dump the data and
                # don't retry.
                #
                # Unrecoverable error strings:
                unrecoverable = ['constraint', 'has no attribute',
                                 'peewee.IntegerField object at']
                has_unrecoverable = filter(
                    lambda x: x in str(e), unrecoverable)
                if has_unrecoverable:
                    log.exception('%s. Data is:', repr(e))
                    log.warning(data.items())
                else:
                    log.warning('%s... Retrying...', repr(e))
                    time.sleep(1)
                    continue

            i += step


def create_tables(db):
    db.connect()
    tables = [Pokemon, Pokestop, Gym, Raid, ScannedLocation, GymDetails,
              GymMember, GymPokemon, Trainer, MainWorker, WorkerStatus,
              SpawnPoint, ScanSpawnPoint, SpawnpointDetectionData,
              Token, LocationAltitude, PlayerLocale, HashKeys]
    for table in tables:
        if not table.table_exists():
            log.info('Creating table: %s', table.__name__)
            db.create_tables([table], safe=True)
        else:
            log.debug('Skipping table %s, it already exists.', table.__name__)
    db.close()


def drop_tables(db):
    tables = [Pokemon, Pokestop, Gym, Raid, ScannedLocation, Versions,
              GymDetails, GymMember, GymPokemon, Trainer, MainWorker,
              WorkerStatus, SpawnPoint, ScanSpawnPoint,
              SpawnpointDetectionData, LocationAltitude, PlayerLocale,
              Token, HashKeys]
    db.connect()
    db.execute_sql('SET FOREIGN_KEY_CHECKS=0;')
    for table in tables:
        if table.table_exists():
            log.info('Dropping table: %s', table.__name__)
            db.drop_tables([table], safe=True)

    db.execute_sql('SET FOREIGN_KEY_CHECKS=1;')
    db.close()


def verify_table_encoding(db):
    if args.db_type == 'mysql':
        db.connect()

        cmd_sql = '''
            SELECT table_name FROM information_schema.tables WHERE
            table_collation != "utf8mb4_unicode_ci" AND table_schema = "%s";
            ''' % args.db_name
        change_tables = db.execute_sql(cmd_sql)

        cmd_sql = "SHOW tables;"
        tables = db.execute_sql(cmd_sql)

        if change_tables.rowcount > 0:
            log.info('Changing collation and charset on %s tables.',
                     change_tables.rowcount)

            if change_tables.rowcount == tables.rowcount:
                log.info('Changing whole database, this might a take while.')

            with db.atomic():
                db.execute_sql('SET FOREIGN_KEY_CHECKS=0;')
                for table in change_tables:
                    log.debug('Changing collation and charset on table %s.',
                              table[0])
                    cmd_sql = '''ALTER TABLE %s CONVERT TO CHARACTER SET utf8mb4
                                COLLATE utf8mb4_unicode_ci;''' % str(table[0])
                    db.execute_sql(cmd_sql)
                db.execute_sql('SET FOREIGN_KEY_CHECKS=1;')
        db.close()


def verify_database_schema(db):
    db.connect()
    if not Versions.table_exists():
        db.create_tables([Versions])

        if ScannedLocation.table_exists():
            # Versions table doesn't exist, but there are tables. This must
            # mean the user is coming from a database that existed before we
            # started tracking the schema version. Perform a full upgrade.
            InsertQuery(Versions, {Versions.key: 'schema_version',
                                   Versions.val: 0}).execute()
            database_migrate(db, 0)
        else:
            InsertQuery(Versions, {Versions.key: 'schema_version',
                                   Versions.val: db_schema_version}).execute()

    else:
        db_ver = Versions.get(Versions.key == 'schema_version').val

        if db_ver < db_schema_version:
            database_migrate(db, db_ver)

        elif db_ver > db_schema_version:
            log.error('Your database version (%i) appears to be newer than '
                      'the code supports (%i).', db_ver, db_schema_version)
            log.error('Please upgrade your code base or drop all tables in '
                      'your database.')
            sys.exit(1)
    db.close()


def database_migrate(db, old_ver):
    # Update database schema version.
    Versions.update(val=db_schema_version).where(
        Versions.key == 'schema_version').execute()

    log.info('Detected database version %i, updating to %i...',
             old_ver, db_schema_version)

    # Perform migrations here.
    if args.db_type == 'mysql':
        migrator = MySQLMigrator(db)
    else:
        migrator = SqliteMigrator(db)

    if old_ver < 2:
        migrate(migrator.add_column('pokestop', 'encounter_id',
                                    Utf8mb4CharField(max_length=50,
                                                     null=True)))

    if old_ver < 3:
        migrate(
            migrator.add_column('pokestop', 'active_fort_modifier',
                                Utf8mb4CharField(max_length=50, null=True)),
            migrator.drop_column('pokestop', 'encounter_id'),
            migrator.drop_column('pokestop', 'active_pokemon_id')
        )

    if old_ver < 4:
        db.drop_tables([ScannedLocation])

    if old_ver < 5:
        # Some Pokemon were added before the 595 bug was "fixed".
        # Clean those up for a better UX.
        query = (Pokemon
                 .delete()
                 .where(Pokemon.disappear_time >
                        (datetime.utcnow() - timedelta(hours=24))))
        query.execute()

    if old_ver < 6:
        migrate(
            migrator.add_column('gym', 'last_scanned',
                                DateTimeField(null=True)),
        )

    if old_ver < 7:
        migrate(
            migrator.drop_column('gymdetails', 'description'),
            migrator.add_column('gymdetails', 'description',
                                TextField(null=True, default=""))
        )

    if old_ver < 8:
        migrate(
            migrator.add_column('pokemon', 'individual_attack',
                                IntegerField(null=True, default=0)),
            migrator.add_column('pokemon', 'individual_defense',
                                IntegerField(null=True, default=0)),
            migrator.add_column('pokemon', 'individual_stamina',
                                IntegerField(null=True, default=0)),
            migrator.add_column('pokemon', 'move_1',
                                IntegerField(null=True, default=0)),
            migrator.add_column('pokemon', 'move_2',
                                IntegerField(null=True, default=0))
        )

    if old_ver < 9:
        migrate(
            migrator.add_column('pokemon', 'last_modified',
                                DateTimeField(null=True, index=True)),
            migrator.add_column('pokestop', 'last_updated',
                                DateTimeField(null=True, index=True))
        )

    if old_ver < 10:
        # Information in ScannedLocation and Member Status is probably
        # out of date.  Drop and recreate with new schema.

        db.drop_tables([ScannedLocation])
        db.drop_tables([WorkerStatus])

    if old_ver < 11:

        db.drop_tables([ScanSpawnPoint])

    if old_ver < 13:

        db.drop_tables([WorkerStatus])
        db.drop_tables([MainWorker])

    if old_ver < 14:
        migrate(
            migrator.add_column('pokemon', 'weight',
                                DoubleField(null=True, default=0)),
            migrator.add_column('pokemon', 'height',
                                DoubleField(null=True, default=0)),
            migrator.add_column('pokemon', 'gender',
                                IntegerField(null=True, default=0))
        )

    if old_ver < 15:
        # we don't have to touch sqlite because it has REAL and INTEGER only
        if args.db_type == 'mysql':
            db.execute_sql('ALTER TABLE `pokemon` '
                           'MODIFY COLUMN `weight` FLOAT NULL DEFAULT NULL,'
                           'MODIFY COLUMN `height` FLOAT NULL DEFAULT NULL,'
                           'MODIFY COLUMN `gender` SMALLINT NULL DEFAULT NULL'
                           ';')

    if old_ver < 16:
        log.info('This DB schema update can take some time. '
                 'Please be patient.')

        # change some column types from INT to SMALLINT
        # we don't have to touch sqlite because it has INTEGER only
        if args.db_type == 'mysql':
            db.execute_sql(
                'ALTER TABLE `pokemon` '
                'MODIFY COLUMN `pokemon_id` SMALLINT NOT NULL,'
                'MODIFY COLUMN `individual_attack` SMALLINT '
                'NULL DEFAULT NULL,'
                'MODIFY COLUMN `individual_defense` SMALLINT '
                'NULL DEFAULT NULL,'
                'MODIFY COLUMN `individual_stamina` SMALLINT '
                'NULL DEFAULT NULL,'
                'MODIFY COLUMN `move_1` SMALLINT NULL DEFAULT NULL,'
                'MODIFY COLUMN `move_2` SMALLINT NULL DEFAULT NULL;'
            )
            db.execute_sql(
                'ALTER TABLE `gym` '
                'MODIFY COLUMN `team_id` SMALLINT NOT NULL,'
                'MODIFY COLUMN `guard_pokemon_id` SMALLINT NOT NULL;'
            )
            db.execute_sql(
                'ALTER TABLE `scannedlocation` '
                'MODIFY COLUMN `band1` SMALLINT NOT NULL,'
                'MODIFY COLUMN `band2` SMALLINT NOT NULL,'
                'MODIFY COLUMN `band3` SMALLINT NOT NULL,'
                'MODIFY COLUMN `band4` SMALLINT NOT NULL,'
                'MODIFY COLUMN `band5` SMALLINT NOT NULL,'
                'MODIFY COLUMN `midpoint` SMALLINT NOT NULL,'
                'MODIFY COLUMN `width` SMALLINT NOT NULL;'
            )
            db.execute_sql(
                'ALTER TABLE `spawnpoint` '
                'MODIFY COLUMN `latest_seen` SMALLINT NOT NULL,'
                'MODIFY COLUMN `earliest_unseen` SMALLINT NOT NULL;'
            )
            db.execute_sql(
                'ALTER TABLE `spawnpointdetectiondata` '
                'MODIFY COLUMN `tth_secs` SMALLINT NULL DEFAULT NULL;'
            )
            db.execute_sql(
                'ALTER TABLE `versions` '
                'MODIFY COLUMN `val` SMALLINT NOT NULL;'
            )
            db.execute_sql(
                'ALTER TABLE `gympokemon` '
                'MODIFY COLUMN `pokemon_id` SMALLINT NOT NULL,'
                'MODIFY COLUMN `cp` SMALLINT NOT NULL,'
                'MODIFY COLUMN `num_upgrades` SMALLINT NULL DEFAULT NULL,'
                'MODIFY COLUMN `move_1` SMALLINT NULL DEFAULT NULL,'
                'MODIFY COLUMN `move_2` SMALLINT NULL DEFAULT NULL,'
                'MODIFY COLUMN `stamina` SMALLINT NULL DEFAULT NULL,'
                'MODIFY COLUMN `stamina_max` SMALLINT NULL DEFAULT NULL,'
                'MODIFY COLUMN `iv_defense` SMALLINT NULL DEFAULT NULL,'
                'MODIFY COLUMN `iv_stamina` SMALLINT NULL DEFAULT NULL,'
                'MODIFY COLUMN `iv_attack` SMALLINT NULL DEFAULT NULL;'
            )
            db.execute_sql(
                'ALTER TABLE `trainer` '
                'MODIFY COLUMN `team` SMALLINT NOT NULL,'
                'MODIFY COLUMN `level` SMALLINT NOT NULL;'
            )

        # add some missing indexes
        migrate(
            migrator.add_index('gym', ('last_scanned',), False),
            migrator.add_index('gymmember', ('last_scanned',), False),
            migrator.add_index('gymmember', ('pokemon_uid',), False),
            migrator.add_index('gympokemon', ('trainer_name',), False),
            migrator.add_index('pokestop', ('active_fort_modifier',), False),
            migrator.add_index('spawnpointdetectiondata', ('spawnpoint_id',),
                               False),
            migrator.add_index('token', ('last_updated',), False)
        )
        # pokestop.last_updated was missing in a previous migration
        # check whether we have to add it
        has_last_updated_index = False
        for index in db.get_indexes('pokestop'):
            if index.columns[0] == 'last_updated':
                has_last_updated_index = True
                break
        if not has_last_updated_index:
            log.debug('pokestop.last_updated index is missing. Creating now.')
            migrate(
                migrator.add_index('pokestop', ('last_updated',), False)
            )

    if old_ver < 17:
        migrate(
            migrator.add_column('pokemon', 'form',
                                SmallIntegerField(null=True))
        )

    if old_ver < 18:
        migrate(
            migrator.add_column('pokemon', 'cp',
                                SmallIntegerField(null=True))
        )

    if old_ver < 19:
        migrate(
            migrator.add_column('pokemon', 'cp_multiplier',
                                FloatField(null=True))
        )

    if old_ver < 20:
        migrate(
            migrator.drop_column('gym', 'gym_points'),
            migrator.add_column('gym', 'slots_available',
                                SmallIntegerField(null=False, default=0)),
            migrator.add_column('gymmember', 'cp_decayed',
                                SmallIntegerField(null=False, default=0)),
            migrator.add_column('gymmember', 'deployment_time',
                                DateTimeField(
                                    null=False, default=datetime.utcnow())),
            migrator.add_column('gym', 'total_cp',
                                SmallIntegerField(null=False, default=0)))

    if old_ver < 21:
        migrate(
            migrator.add_column('pokemon', 'catch_prob_1',
                                DoubleField(null=True)),
            migrator.add_column('pokemon', 'catch_prob_2',
                                DoubleField(null=True)),
            migrator.add_column('pokemon', 'catch_prob_3',
                                DoubleField(null=True)),
            migrator.add_column('pokemon', 'rating_attack',
                                CharField(null=True, max_length=2)),
            migrator.add_column('pokemon', 'rating_defense',
                                CharField(null=True, max_length=2))
        )

    # Always log that we're done.
    log.info('Schema upgrade complete.')<|MERGE_RESOLUTION|>--- conflicted
+++ resolved
@@ -26,11 +26,10 @@
 from playhouse.shortcuts import RetryOperationalError, case
 from playhouse.sqlite_ext import SqliteExtDatabase
 
-<<<<<<< HEAD
+
 from pogom.pgscout import pgscout_encounter
-=======
 from pogom.gainxp import gxp_spin_stops, DITTO_CANDIDATES_IDS, is_ditto
->>>>>>> ea744865
+
 from . import config
 from .account import (encounter_pokemon_request,
                       pokestop_spinnable, spin_pokestop, setup_mrmime_account, incubate_eggs)
@@ -2088,7 +2087,8 @@
             if args.gain_xp and not pgacc.get_stats(
                 'level') >= 30 and pokemon_id in DITTO_CANDIDATES_IDS and have_balls:
                 if is_ditto(args, pgacc, p):
-                    pokemon[p['encounter_id']]['pokemon_id'] = 132
+                    log.info('++++++++++++++++++++++ %s', p)
+                    pokemon[p.encounter_id]['pokemon_id'] = 132
                     pokemon_id = 132
                     pokemon_info = None
             # Check for Unown's alphabetic character.
@@ -2425,7 +2425,7 @@
     try:
         hlvl_pgacc = None
         pokemon_id = pokemon.pokemon_data.pokemon_id
-        scan_location = [pokemon.latitude, pokemon.longitude]
+        scan_location = [pokemon.latitude, pokemon.longitude, pgacc.altitude]
         # If the host has L30s in the regular account pool, we
         # can just use the current account.
         if pgacc.get_stats('level') >= 30:
