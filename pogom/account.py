--- conflicted
+++ resolved
@@ -112,7 +112,7 @@
 
     try:  # 1 - get_player
         # Get warning/banned flags and tutorial state.
-        account.update(get_player_state(api))
+        account.update(get_player_state(args, api))
         time.sleep(random.uniform(.53, 1.1))
     except Exception as e:
         log.debug('Login for account %s failed. Exception in get_player: %s',
@@ -160,15 +160,8 @@
     time.sleep(random.uniform(10, 20))
 
 
-<<<<<<< HEAD
 # Returns warning/banned flags and tutorial state.
-def get_player_state(api):
-=======
-# Check if all important tutorial steps have been completed.
-# API argument needs to be a logged in API instance.
-def get_tutorial_state(args, api, account):
-    log.debug('Checking tutorial state for %s.', account['username'])
->>>>>>> 6fa25f2a
+def get_player_state(args, api):
     request = api.create_request()
     request.get_player(
         player_locale=args.player_locale)
