#!/usr/bin/python
# -*- coding: utf-8 -*-

import calendar
import logging
import os

<<<<<<< HEAD
import subprocess

import errno
from flask import Flask, abort, jsonify, render_template, request, \
=======
from flask import Flask, abort, jsonify, render_template, request,\
>>>>>>> 17b1ea55
    make_response, send_from_directory, send_file
from flask.json import JSONEncoder
from flask_compress import Compress
from datetime import datetime
from s2sphere import LatLng

from pogom.dyn_img import get_gym_icon
from pogom.pgscout import scout_error, pgscout_encounter
from pogom.utils import get_args, get_pokemon_name
from datetime import timedelta
from collections import OrderedDict
from bisect import bisect_left

from .models import (Geofence, Pokemon, LurePokemon, Gym, Pokestop, ScannedLocation,
                     MainWorker, WorkerStatus, Token, HashKeys,
                     SpawnPoint)
from .utils import now, dottedQuadToNum, get_blacklist
log = logging.getLogger(__name__)
compress = Compress()


class Pogom(Flask):

    def __init__(self, import_name, **kwargs):
        super(Pogom, self).__init__(import_name, **kwargs)
        compress.init_app(self)

        args = get_args()

        # Global blist
        if not args.disable_blacklist:
            log.info('Retrieving blacklist...')
            self.blacklist = get_blacklist()
            # Sort & index for binary search
            self.blacklist.sort(key=lambda r: r[0])
            self.blacklist_keys = [
                dottedQuadToNum(r[0]) for r in self.blacklist
            ]
        else:
            log.info('Blacklist disabled for this session.')
            self.blacklist = []
            self.blacklist_keys = []

        # Routes
        self.json_encoder = CustomJSONEncoder
        self.route("/", methods=['GET'])(self.fullmap)
        self.route("/raw_data", methods=['GET'])(self.raw_data)
        self.route("/loc", methods=['GET'])(self.loc)
        self.route("/next_loc", methods=['POST'])(self.next_loc)
        self.route("/mobile", methods=['GET'])(self.list_pokemon)
        self.route("/search_control", methods=['GET'])(self.get_search_control)
        self.route("/search_control", methods=['POST'])(
            self.post_search_control)
        self.route("/stats", methods=['GET'])(self.get_stats)
        self.route("/status", methods=['GET'])(self.get_status)
        self.route("/status", methods=['POST'])(self.post_status)
        self.route("/gym_data", methods=['GET'])(self.get_gymdata)
        self.route("/bookmarklet", methods=['GET'])(self.get_bookmarklet)
        self.route("/inject.js", methods=['GET'])(self.render_inject_js)
        self.route("/submit_token", methods=['POST'])(self.submit_token)
        self.route("/get_stats", methods=['GET'])(self.get_account_stats)
        self.route("/robots.txt", methods=['GET'])(self.render_robots_txt)
        self.route("/serviceWorker.min.js", methods=['GET'])(
            self.render_service_worker_js)
        self.route("/scout", methods=['GET'])(self.scout_pokemon)
        self.route("/gym_img", methods=['GET'])(self.gym_img)
        self.route("/<statusname>", methods=['GET'])(self.fullmap)

    def gym_img(self):
        team = request.args.get('team')
        level = request.args.get('level')
        raidlevel = request.args.get('raidlevel')
        pkm = request.args.get('pkm')
<<<<<<< HEAD
        battle = request.args.get('battle')
        return send_file(get_gym_icon(team, level, raidlevel, pkm, battle), mimetype='image/png')
=======
        is_in_battle = 'in_battle' in request.args
        return send_file(get_gym_icon(team, level, raidlevel, pkm, is_in_battle), mimetype='image/png')
>>>>>>> 17b1ea55

    def scout_pokemon(self):
        args = get_args()
        if args.pgscout_url:
            encounterId = request.args.get('encounter_id')
            p = Pokemon.get(Pokemon.encounter_id == encounterId)
            pokemon_name = get_pokemon_name(p.pokemon_id)
            log.info(
                u"On demand PGScouting a {} at {}, {}.".format(pokemon_name,
                                                              p.latitude,
                                                              p.longitude))
            scout_result = pgscout_encounter(p)
            if scout_result['success']:
                self.update_scouted_pokemon(p, scout_result)
                log.info(
                    u"Successfully PGScouted a {:.1f}% lvl {} {} with {} CP"
                    u" (scout level {}).".format(
                        scout_result['iv_percent'], scout_result['level'],
                        pokemon_name, scout_result['cp'],
                        scout_result['scout_level']))
            else:
                log.warning(u"Failed PGScouting {}: {}".format(pokemon_name,
                                                               scout_result[
                                                                   'error']))
        else:
            scout_result = scout_error("PGScout URL not configured.")
        return jsonify(scout_result)

    def update_scouted_pokemon(self, p, response):
        # Update database
        update_data = {
            p.encounter_id: {
                'encounter_id': p.encounter_id,
                'spawnpoint_id': p.spawnpoint_id,
                'pokemon_id': p.pokemon_id,
                'latitude': p.latitude,
                'longitude': p.longitude,
                'disappear_time': p.disappear_time,
                'individual_attack': response['iv_attack'],
                'individual_defense': response['iv_defense'],
                'individual_stamina': response['iv_stamina'],
                'move_1': response['move_1'],
                'move_2': response['move_2'],
                'height': response['height'],
                'weight': response['weight'],
                'gender': response['gender'],
                'form': response.get('form', None),
                'cp': response['cp'],
                'cp_multiplier': response['cp_multiplier'],
                'catch_prob_1': response['catch_prob_1'],
                'catch_prob_2': response['catch_prob_2'],
                'catch_prob_3': response['catch_prob_3'],
                'rating_attack': response['rating_attack'],
                'rating_defense': response['rating_defense']
            }
        }
        self.db_updates_queue.put((Pokemon, update_data))

    def render_robots_txt(self):
        return render_template('robots.txt')

    def render_service_worker_js(self):
        return send_from_directory('static/dist/js', 'serviceWorker.min.js')

    def get_bookmarklet(self):
        args = get_args()
        return render_template('bookmarklet.html',
                               domain=args.manual_captcha_domain)

    def render_inject_js(self):
        args = get_args()
        src = render_template('inject.js',
                              domain=args.manual_captcha_domain,
                              timer=args.manual_captcha_refresh)

        response = make_response(src)
        response.headers['Content-Type'] = 'application/javascript'

        return response

    def submit_token(self):
        response = 'error'
        if request.form:
            token = request.form.get('token')
            query = Token.insert(token=token, last_updated=datetime.utcnow())
            query.execute()
            response = 'ok'
        r = make_response(response)
        r.headers.add('Access-Control-Allow-Origin', '*')
        return r

    def get_account_stats(self):
        stats = MainWorker.get_account_stats()
        r = make_response(jsonify(**stats))
        r.headers.add('Access-Control-Allow-Origin', '*')
        return r

    def validate_request(self):
        args = get_args()
        ip_addr = request.remote_addr
        if ip_addr in args.trusted_proxies:
            ip_addr = request.headers.get('X-Forwarded-For', ip_addr)
        if self._ip_is_blacklisted(ip_addr):
            log.debug('Denied access to %s.', ip_addr)
            abort(403)

    def _ip_is_blacklisted(self, ip):
        if not self.blacklist:
            return False

        # Get the nearest IP range
        pos = max(bisect_left(self.blacklist_keys, ip) - 1, 0)
        ip_range = self.blacklist[pos]

        start = dottedQuadToNum(ip_range[0])
        end = dottedQuadToNum(ip_range[1])

        return start <= dottedQuadToNum(ip) <= end

    def set_db_updates_queue(self, db_updates_queue):
        self.db_updates_queue = db_updates_queue

    def set_control_flags(self, control):
        self.control_flags = control

    def set_heartbeat_control(self, heartb):
        self.heartbeat = heartb

    def set_location_queue(self, queue):
        self.location_queue = queue

    def set_current_location(self, location):
        self.current_location = location

    def get_search_control(self):
        return jsonify({
            'status': not self.control_flags['search_control'].is_set()})

    def post_search_control(self):
        args = get_args()
        if not args.search_control or args.on_demand_timeout > 0:
            return 'Search control is disabled', 403
        action = request.args.get('action', 'none')
        if action == 'on':
            self.control_flags['search_control'].clear()
            log.info('Search thread resumed')
        elif action == 'off':
            self.control_flags['search_control'].set()
            log.info('Search thread paused')
        else:
            return jsonify({'message': 'invalid use of api'})
        return self.get_search_control()

    def fullmap(self, statusname=None):
        self.heartbeat[0] = now()
        args = get_args()
        if args.on_demand_timeout > 0:
            self.control_flags['on_demand'].clear()

        search_display = True if (args.search_control and
                                  args.on_demand_timeout <= 0) else False

        scan_display = False if (args.only_server or args.fixed_location or
                                 args.spawnpoint_scanning) else True

        visibility_flags = {
            'geofences': bool(args.geofence_file or
                              args.geofence_excluded_file),
            'gyms': not args.no_gyms,
            'pokemons': not args.no_pokemon,
            'pokestops': not args.no_pokestops,
            'raids': not args.no_raids,
            'gym_info': args.gym_info,
            'encounter': args.encounter,
            'scan_display': scan_display,
            'search_display': search_display,
            'fixed_display': not args.fixed_location,
            'custom_css': args.custom_css,
            'custom_js': args.custom_js
        }

        map_lat = False
        if statusname:
            coords = WorkerStatus.get_center_of_worker(statusname)
            if coords:
                map_lat = coords['lat']
                map_lng = coords['lng']

        if not map_lat:
            map_lat = self.current_location[0]
            map_lng = self.current_location[1]

        return render_template('map.html',
                               lat=map_lat,
                               lng=map_lng,
                               showAllZoomLevel=args.show_all_zoom_level,
                               gmaps_key=args.gmaps_key,
                               lang=args.locale,
                               show=visibility_flags
                               )

    def raw_data(self):
        self.heartbeat[0] = now()
        args = get_args()
        if args.on_demand_timeout > 0:
            self.control_flags['on_demand'].clear()
        d = {}

        # Request time of this request.
        d['timestamp'] = datetime.utcnow()

        # Request time of previous request.
        if request.args.get('timestamp'):
            timestamp = int(request.args.get('timestamp'))
            timestamp -= 1000  # Overlap, for rounding errors.
        else:
            timestamp = 0

        swLat = request.args.get('swLat')
        swLng = request.args.get('swLng')
        neLat = request.args.get('neLat')
        neLng = request.args.get('neLng')

        oSwLat = request.args.get('oSwLat')
        oSwLng = request.args.get('oSwLng')
        oNeLat = request.args.get('oNeLat')
        oNeLng = request.args.get('oNeLng')

        # Previous switch settings.
        lastgyms = request.args.get('lastgyms')
        lastpokestops = request.args.get('lastpokestops')
        lastpokemon = request.args.get('lastpokemon')
        lastslocs = request.args.get('lastslocs')
        lastspawns = request.args.get('lastspawns')

        if request.args.get('luredonly', 'true') == 'true':
            luredonly = True
        else:
            luredonly = False

        # Current switch settings saved for next request.
        if request.args.get('gyms', 'true') == 'true':
            d['lastgyms'] = request.args.get('gyms', 'true')

        if request.args.get('pokestops', 'true') == 'true':
            d['lastpokestops'] = request.args.get('pokestops', 'true')

        if request.args.get('pokemon', 'true') == 'true':
            d['lastpokemon'] = request.args.get('pokemon', 'true')

        if request.args.get('scanned', 'true') == 'true':
            d['lastslocs'] = request.args.get('scanned', 'true')

        if request.args.get('spawnpoints', 'false') == 'true':
            d['lastspawns'] = request.args.get('spawnpoints', 'false')

        # If old coords are not equal to current coords we have moved/zoomed!
        if (oSwLng < swLng and oSwLat < swLat and
                oNeLat > neLat and oNeLng > neLng):
            newArea = False  # We zoomed in no new area uncovered.
        elif not (oSwLat == swLat and oSwLng == swLng and
                  oNeLat == neLat and oNeLng == neLng):
            newArea = True
        else:
            newArea = False

        # Pass current coords as old coords.
        d['oSwLat'] = swLat
        d['oSwLng'] = swLng
        d['oNeLat'] = neLat
        d['oNeLng'] = neLng

        if (request.args.get('pokemon', 'true') == 'true' and
                not args.no_pokemon):
            if request.args.get('ids'):
                ids = [int(x) for x in request.args.get('ids').split(',')]
                d['pokemons'] = Pokemon.get_active_by_id(ids, swLat, swLng,
                                                         neLat, neLng)
            elif lastpokemon != 'true':
                # If this is first request since switch on, load
                # all pokemon on screen.
                d['pokemons'] = Pokemon.get_active(swLat, swLng, neLat, neLng)
            else:
                # If map is already populated only request modified Pokemon
                # since last request time.
                d['pokemons'] = Pokemon.get_active(swLat, swLng, neLat, neLng,
                                                   timestamp=timestamp)
                if newArea:
                    # If screen is moved add newly uncovered Pokemon to the
                    # ones that were modified since last request time.
                    d['pokemons'] = d['pokemons'] + (
                        Pokemon.get_active(swLat, swLng, neLat, neLng,
                                           oSwLat=oSwLat, oSwLng=oSwLng,
                                           oNeLat=oNeLat, oNeLng=oNeLng))

            if request.args.get('eids'):
                # Exclude id's of pokemon that are hidden.
                eids = [int(x) for x in request.args.get('eids').split(',')]
                d['pokemons'] = [
                    x for x in d['pokemons'] if x['pokemon_id'] not in eids]

            if request.args.get('reids'):
                reids = [int(x) for x in request.args.get('reids').split(',')]
                d['pokemons'] = d['pokemons'] + (
                    Pokemon.get_active_by_id(reids, swLat, swLng,
                                             neLat, neLng))
                d['reids'] = reids

        if request.args.get('lurePokemon', 'true') == 'true':
            if request.args.get('ids'):
                ids = [int(x) for x in request.args.get('ids').split(',')]
                d['lurePokemons'] = LurePokemon.get_active_by_id(ids, swLat, swLng,
                                                                 neLat, neLng)
            else:
                d['lurePokemons'] = LurePokemon.get_active(swLat, swLng, neLat, neLng)

        if (request.args.get('pokestops', 'true') == 'true' and
                not args.no_pokestops):
            if lastpokestops != 'true':
                d['pokestops'] = Pokestop.get_stops(swLat, swLng, neLat, neLng,
                                                    lured=luredonly)
            else:
                d['pokestops'] = Pokestop.get_stops(swLat, swLng, neLat, neLng,
                                                    timestamp=timestamp)
                if newArea:
                    d['pokestops'] = d['pokestops'] + (
                        Pokestop.get_stops(swLat, swLng, neLat, neLng,
                                           oSwLat=oSwLat, oSwLng=oSwLng,
                                           oNeLat=oNeLat, oNeLng=oNeLng,
                                           lured=luredonly))

        if request.args.get('gyms', 'true') == 'true' and not args.no_gyms:
            if lastgyms != 'true':
                d['gyms'] = Gym.get_gyms(swLat, swLng, neLat, neLng)
            else:
                d['gyms'] = Gym.get_gyms(swLat, swLng, neLat, neLng,
                                         timestamp=timestamp)
                if newArea:
                    d['gyms'].update(
                        Gym.get_gyms(swLat, swLng, neLat, neLng,
                                     oSwLat=oSwLat, oSwLng=oSwLng,
                                     oNeLat=oNeLat, oNeLng=oNeLng))

        if request.args.get('scanned', 'true') == 'true':
            if lastslocs != 'true':
                d['scanned'] = ScannedLocation.get_recent(swLat, swLng,
                                                          neLat, neLng)
            else:
                d['scanned'] = ScannedLocation.get_recent(swLat, swLng,
                                                          neLat, neLng,
                                                          timestamp=timestamp)
                if newArea:
                    d['scanned'] = d['scanned'] + ScannedLocation.get_recent(
                        swLat, swLng, neLat, neLng, oSwLat=oSwLat,
                        oSwLng=oSwLng, oNeLat=oNeLat, oNeLng=oNeLng)

        selected_duration = None

        # for stats and changed nest points etc, limit pokemon queried.
        for duration in (
                self.get_valid_stat_input()["duration"]["items"].values()):
            if duration["selected"] == "SELECTED":
                selected_duration = duration["value"]
                break

        if request.args.get('seen', 'false') == 'true':
            d['seen'] = Pokemon.get_seen(selected_duration)

        if request.args.get('appearances', 'false') == 'true':
            d['appearances'] = Pokemon.get_appearances(
                request.args.get('pokemonid'), selected_duration)

        if request.args.get('appearancesDetails', 'false') == 'true':
            d['appearancesTimes'] = (
                Pokemon.get_appearances_times_by_spawnpoint(
                    request.args.get('pokemonid'),
                    request.args.get('spawnpoint_id'),
                    selected_duration))

        if request.args.get('spawnpoints', 'false') == 'true':
            if lastspawns != 'true':
                d['spawnpoints'] = SpawnPoint.get_spawnpoints(
                    swLat=swLat, swLng=swLng, neLat=neLat, neLng=neLng)
            else:
                d['spawnpoints'] = SpawnPoint.get_spawnpoints(
                    swLat=swLat, swLng=swLng, neLat=neLat, neLng=neLng,
                    timestamp=timestamp)
                if newArea:
                    d['spawnpoints'] = d['spawnpoints'] + (
                        SpawnPoint.get_spawnpoints(
                            swLat, swLng, neLat, neLng,
                            oSwLat=oSwLat, oSwLng=oSwLng,
                            oNeLat=oNeLat, oNeLng=oNeLng))

        if request.args.get('geofences', 'true') == 'true':
            db_geofences = Geofence.get_geofences()

            geofences = {}
            for g in db_geofences:
                # Check if already there
                geofence = geofences.get(g['name'], None)
                if not geofence:  # Create a new sub-dict if new
                    geofences[g['name']] = {
                        'excluded': g['excluded'],
                        'name': g['name'],
                        'coordinates': []
                    }
                coordinate = {
                    'lat': g['latitude'],
                    'lng': g['longitude']
                }
                geofences[g['name']]['coordinates'].append(coordinate)

            d['geofences'] = geofences

        if request.args.get('status', 'false') == 'true':
            args = get_args()
            d = {}
            if args.status_page_password is None:
                d['error'] = 'Access denied'
            elif (request.args.get('password', None) ==
                  args.status_page_password):
                d['main_workers'] = MainWorker.get_all()
                d['workers'] = WorkerStatus.get_all()
        return jsonify(d)

    def loc(self):
        d = {}
        d['lat'] = self.current_location[0]
        d['lng'] = self.current_location[1]

        return jsonify(d)

    def next_loc(self):
        args = get_args()
        if args.fixed_location:
            return 'Location changes are turned off', 403
        lat = None
        lon = None
        # Part of query string.
        if request.args:
            lat = request.args.get('lat', type=float)
            lon = request.args.get('lon', type=float)
        # From post requests.
        if request.form:
            lat = request.form.get('lat', type=float)
            lon = request.form.get('lon', type=float)

        if not (lat and lon):
            log.warning('Invalid next location: %s,%s', lat, lon)
            return 'bad parameters', 400
        else:
            self.location_queue.put((lat, lon, 0))
            self.set_current_location((lat, lon, 0))
            log.info('Changing next location: %s,%s', lat, lon)
            return self.loc()

    def list_pokemon(self):
        # todo: Check if client is Android/iOS/Desktop for geolink, currently
        # only supports Android.
        pokemon_list = []

        # Allow client to specify location.
        lat = request.args.get('lat', self.current_location[0], type=float)
        lon = request.args.get('lon', self.current_location[1], type=float)
        origin_point = LatLng.from_degrees(lat, lon)

        for pokemon in Pokemon.get_active(None, None, None, None):
            pokemon_point = LatLng.from_degrees(pokemon['latitude'],
                                                pokemon['longitude'])
            diff = pokemon_point - origin_point
            diff_lat = diff.lat().degrees
            diff_lng = diff.lng().degrees
            direction = (('N' if diff_lat >= 0 else 'S')
                         if abs(diff_lat) > 1e-4 else '') +\
                        (('E' if diff_lng >= 0 else 'W')
                         if abs(diff_lng) > 1e-4 else '')
            entry = {
                'id': pokemon['pokemon_id'],
                'name': pokemon['pokemon_name'],
                'card_dir': direction,
                'distance': int(origin_point.get_distance(
                    pokemon_point).radians * 6366468.241830914),
                'time_to_disappear': '%d min %d sec' % (divmod(
                    (pokemon['disappear_time'] - datetime.utcnow()).seconds,
                    60)),
                'disappear_time': pokemon['disappear_time'],
                'disappear_sec': (
                    pokemon['disappear_time'] - datetime.utcnow()).seconds,
                'latitude': pokemon['latitude'],
                'longitude': pokemon['longitude']
            }
            pokemon_list.append((entry, entry['distance']))
        pokemon_list = [y[0] for y in sorted(pokemon_list, key=lambda x: x[1])]
        args = get_args()
        visibility_flags = {
            'custom_css': args.custom_css,
            'custom_js': args.custom_js
        }

        return render_template('mobile_list.html',
                               pokemon_list=pokemon_list,
                               origin_lat=lat,
                               origin_lng=lon,
                               show=visibility_flags
                               )

    def get_valid_stat_input(self):
        duration = request.args.get("duration", type=str)
        sort = request.args.get("sort", type=str)
        order = request.args.get("order", type=str)
        valid_durations = OrderedDict()
        valid_durations["1h"] = {
            "display": "Last Hour",
            "value": timedelta(hours=1),
            "selected": ("SELECTED" if duration == "1h" else "")}
        valid_durations["3h"] = {
            "display": "Last 3 Hours",
            "value": timedelta(hours=3),
            "selected": ("SELECTED" if duration == "3h" else "")}
        valid_durations["6h"] = {
            "display": "Last 6 Hours",
            "value": timedelta(hours=6),
            "selected": ("SELECTED" if duration == "6h" else "")}
        valid_durations["12h"] = {
            "display": "Last 12 Hours",
            "value": timedelta(hours=12),
            "selected": ("SELECTED" if duration == "12h" else "")}
        valid_durations["1d"] = {
            "display": "Last Day",
            "value": timedelta(days=1),
            "selected": ("SELECTED" if duration == "1d" else "")}
        valid_durations["7d"] = {
            "display": "Last 7 Days",
            "value": timedelta(days=7),
            "selected": ("SELECTED" if duration == "7d" else "")}
        valid_durations["14d"] = {
            "display": "Last 14 Days",
            "value": timedelta(days=14),
            "selected": ("SELECTED" if duration == "14d" else "")}
        valid_durations["1m"] = {
            "display": "Last Month",
            "value": timedelta(days=365 / 12),
            "selected": ("SELECTED" if duration == "1m" else "")}
        valid_durations["3m"] = {
            "display": "Last 3 Months",
            "value": timedelta(days=3 * 365 / 12),
            "selected": ("SELECTED" if duration == "3m" else "")}
        valid_durations["6m"] = {
            "display": "Last 6 Months",
            "value": timedelta(days=6 * 365 / 12),
            "selected": ("SELECTED" if duration == "6m" else "")}
        valid_durations["1y"] = {
            "display": "Last Year",
            "value": timedelta(days=365),
            "selected": ("SELECTED" if duration == "1y" else "")}
        valid_durations["all"] = {
            "display": "Map Lifetime",
            "value": 0,
            "selected": ("SELECTED" if duration == "all" else "")}
        if duration not in valid_durations:
            valid_durations["1d"]["selected"] = "SELECTED"
        valid_sort = OrderedDict()
        valid_sort["count"] = {
            "display": "Count",
            "selected": ("SELECTED" if sort == "count" else "")}
        valid_sort["id"] = {
            "display": "Pokedex Number",
            "selected": ("SELECTED" if sort == "id" else "")}
        valid_sort["name"] = {
            "display": "Pokemon Name",
            "selected": ("SELECTED" if sort == "name" else "")}
        if sort not in valid_sort:
            valid_sort["count"]["selected"] = "SELECTED"
        valid_order = OrderedDict()
        valid_order["asc"] = {
            "display": "Ascending",
            "selected": ("SELECTED" if order == "asc" else "")}
        valid_order["desc"] = {
            "display": "Descending",
            "selected": ("SELECTED" if order == "desc" else "")}
        if order not in valid_order:
            valid_order["desc"]["selected"] = "SELECTED"
        valid_input = OrderedDict()
        valid_input["duration"] = {
            "display": "Duration", "items": valid_durations}
        valid_input["sort"] = {"display": "Sort", "items": valid_sort}
        valid_input["order"] = {"display": "Order", "items": valid_order}
        return valid_input

    def get_stats(self):
        args = get_args()
        visibility_flags = {
            'custom_css': args.custom_css,
            'custom_js': args.custom_js
        }

        return render_template('statistics.html',
                               lat=self.current_location[0],
                               lng=self.current_location[1],
                               gmaps_key=args.gmaps_key,
                               valid_input=self.get_valid_stat_input(),
                               show=visibility_flags
                               )

    def get_gymdata(self):
        gym_id = request.args.get('id')
        gym = Gym.get_gym(gym_id)

        return jsonify(gym)

    def get_status(self):
        args = get_args()
        visibility_flags = {
            'custom_css': args.custom_css,
            'custom_js': args.custom_js
        }
        if args.status_page_password is None:
            abort(404)

        return render_template('status.html',
                               show=visibility_flags)

    def post_status(self):
        args = get_args()
        d = {}
        if args.status_page_password is None:
            abort(404)

        if request.form.get('password', None) == args.status_page_password:
            d['login'] = 'ok'
            d['main_workers'] = MainWorker.get_all()
            d['workers'] = WorkerStatus.get_all()
            d['hashkeys'] = HashKeys.get_obfuscated_keys()
        else:
            d['login'] = 'failed'
        return jsonify(d)


class CustomJSONEncoder(JSONEncoder):

    def default(self, obj):
        try:
            if isinstance(obj, datetime):
                if obj.utcoffset() is not None:
                    obj = obj - obj.utcoffset()
                millis = int(
                    calendar.timegm(obj.timetuple()) * 1000 +
                    obj.microsecond / 1000
                )
                return millis
            iterable = iter(obj)
        except TypeError:
            pass
        else:
            return list(iterable)
        return JSONEncoder.default(self, obj)<|MERGE_RESOLUTION|>--- conflicted
+++ resolved
@@ -5,14 +5,7 @@
 import logging
 import os
 
-<<<<<<< HEAD
-import subprocess
-
-import errno
-from flask import Flask, abort, jsonify, render_template, request, \
-=======
 from flask import Flask, abort, jsonify, render_template, request,\
->>>>>>> 17b1ea55
     make_response, send_from_directory, send_file
 from flask.json import JSONEncoder
 from flask_compress import Compress
@@ -86,13 +79,8 @@
         level = request.args.get('level')
         raidlevel = request.args.get('raidlevel')
         pkm = request.args.get('pkm')
-<<<<<<< HEAD
         battle = request.args.get('battle')
         return send_file(get_gym_icon(team, level, raidlevel, pkm, battle), mimetype='image/png')
-=======
-        is_in_battle = 'in_battle' in request.args
-        return send_file(get_gym_icon(team, level, raidlevel, pkm, is_in_battle), mimetype='image/png')
->>>>>>> 17b1ea55
 
     def scout_pokemon(self):
         args = get_args()
