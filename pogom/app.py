#!/usr/bin/python
# -*- coding: utf-8 -*-

import calendar
import logging

from flask import Flask, abort, jsonify, render_template, request,\
    make_response
from flask.json import JSONEncoder
from flask_compress import Compress
from datetime import datetime
from s2sphere import LatLng

from pogom.pgscout import scout_error, pgscout_encounter
from pogom.utils import get_args, get_pokemon_name
from datetime import timedelta
from collections import OrderedDict
from bisect import bisect_left

from . import config
from .models import (Pokemon, Gym, Pokestop, ScannedLocation,
                     MainWorker, WorkerStatus, Token, HashKeys)
from .utils import now, dottedQuadToNum, get_blacklist
log = logging.getLogger(__name__)
compress = Compress()


class Pogom(Flask):

    def __init__(self, import_name, **kwargs):
        super(Pogom, self).__init__(import_name, **kwargs)
        compress.init_app(self)

        args = get_args()

        # Global blist
        if not args.disable_blacklist:
            log.info('Retrieving blacklist...')
            self.blacklist = get_blacklist()
            # Sort & index for binary search
            self.blacklist.sort(key=lambda r: r[0])
            self.blacklist_keys = [
                dottedQuadToNum(r[0]) for r in self.blacklist
            ]
        else:
            log.info('Blacklist disabled for this session.')
            self.blacklist = []
            self.blacklist_keys = []

        # Routes
        self.json_encoder = CustomJSONEncoder
        self.route("/", methods=['GET'])(self.fullmap)
        self.route("/raw_data", methods=['GET'])(self.raw_data)
        self.route("/loc", methods=['GET'])(self.loc)
        self.route("/next_loc", methods=['POST'])(self.next_loc)
        self.route("/mobile", methods=['GET'])(self.list_pokemon)
        self.route("/search_control", methods=['GET'])(self.get_search_control)
        self.route("/search_control", methods=['POST'])(
            self.post_search_control)
        self.route("/stats", methods=['GET'])(self.get_stats)
        self.route("/status", methods=['GET'])(self.get_status)
        self.route("/status", methods=['POST'])(self.post_status)
        self.route("/gym_data", methods=['GET'])(self.get_gymdata)
        self.route("/bookmarklet", methods=['GET'])(self.get_bookmarklet)
        self.route("/inject.js", methods=['GET'])(self.render_inject_js)
        self.route("/submit_token", methods=['POST'])(self.submit_token)
        self.route("/get_stats", methods=['GET'])(self.get_account_stats)
        self.route("/robots.txt", methods=['GET'])(self.render_robots_txt)
<<<<<<< HEAD
        self.route("/geofency_wh", methods=['POST'])(self.post_geofency_wh)
=======
        self.route("/scout", methods=['GET'])(self.scout_pokemon)

    def scout_pokemon(self):
        args = get_args()
        if args.pgscout_url:
            encounterId = request.args.get('encounter_id')
            p = Pokemon.get(Pokemon.encounter_id == encounterId)
            pokemon_name = get_pokemon_name(p.pokemon_id)
            log.info(
                u"On demand PGScouting a {} at {}, {}.".format(pokemon_name,
                                                              p.latitude,
                                                              p.longitude))
            scout_result = pgscout_encounter(p)
            if scout_result['success']:
                self.update_scouted_pokemon(p, scout_result)
                log.info(
                    u"Successfully PGScouted a {:.1f}% lvl {} {} with {} CP"
                    u" (scout level {}).".format(
                        scout_result['iv_percent'], scout_result['level'],
                        pokemon_name, scout_result['cp'],
                        scout_result['scout_level']))
            else:
                log.warning(u"Failed PGScouting {}: {}".format(pokemon_name,
                                                               scout_result[
                                                                   'error']))
        else:
            scout_result = scout_error("PGScout URL not configured.")
        return jsonify(scout_result)

    def update_scouted_pokemon(self, p, response):
        # Update database
        update_data = {
            p.encounter_id: {
                'encounter_id': p.encounter_id,
                'spawnpoint_id': p.spawnpoint_id,
                'pokemon_id': p.pokemon_id,
                'latitude': p.latitude,
                'longitude': p.longitude,
                'disappear_time': p.disappear_time,
                'individual_attack': response['iv_attack'],
                'individual_defense': response['iv_defense'],
                'individual_stamina': response['iv_stamina'],
                'move_1': response['move_1'],
                'move_2': response['move_2'],
                'height': response['height'],
                'weight': response['weight'],
                'gender': response['gender'],
                'form': response.get('form', None),
                'cp': response['cp'],
                'cp_multiplier': response['cp_multiplier'],
                'catch_prob_1': response['catch_prob_1'],
                'catch_prob_2': response['catch_prob_2'],
                'catch_prob_3': response['catch_prob_3'],
                'rating_attack': response['rating_attack'],
                'rating_defense': response['rating_defense']
            }
        }
        self.db_updates_queue.put((Pokemon, update_data))
>>>>>>> 06d75642

    def render_robots_txt(self):
        return render_template('robots.txt')

    def get_bookmarklet(self):
        args = get_args()
        return render_template('bookmarklet.html',
                               domain=args.manual_captcha_domain)

    def render_inject_js(self):
        args = get_args()
        return render_template('inject.js',
                               domain=args.manual_captcha_domain,
                               timer=args.manual_captcha_refresh)

    def submit_token(self):
        response = 'error'
        if request.form:
            token = request.form.get('token')
            query = Token.insert(token=token, last_updated=datetime.utcnow())
            query.execute()
            response = 'ok'
        r = make_response(response)
        r.headers.add('Access-Control-Allow-Origin', '*')
        return r

    def get_account_stats(self):
        stats = MainWorker.get_account_stats()
        r = make_response(jsonify(**stats))
        r.headers.add('Access-Control-Allow-Origin', '*')
        return r

    def validate_request(self):
        args = get_args()
        ip_addr = request.remote_addr
        if ip_addr in args.trusted_proxies:
            ip_addr = request.headers.get('X-Forwarded-For', ip_addr)
        if self._ip_is_blacklisted(ip_addr):
            log.debug('Denied access to %s.', ip_addr)
            abort(403)

    def _ip_is_blacklisted(self, ip):
        if not self.blacklist:
            return False

        # Get the nearest IP range
        pos = max(bisect_left(self.blacklist_keys, ip) - 1, 0)
        ip_range = self.blacklist[pos]

        start = dottedQuadToNum(ip_range[0])
        end = dottedQuadToNum(ip_range[1])

        return start <= dottedQuadToNum(ip) <= end

    def set_db_updates_queue(self, db_updates_queue):
        self.db_updates_queue = db_updates_queue

    def set_search_control(self, control):
        self.search_control = control

    def set_heartbeat_control(self, heartb):
        self.heartbeat = heartb

    def set_location_queue(self, queue):
        self.location_queue = queue

    def set_current_location(self, location):
        self.current_location = location

    def set_wh_updates_queue(self, wh_updates_queue):
        self.wh_updates_queue = wh_updates_queue

    def get_search_control(self):
        return jsonify({'status': not self.search_control.is_set()})

    def post_search_control(self):
        args = get_args()
        if not args.search_control or args.on_demand_timeout > 0:
            return 'Search control is disabled', 403
        action = request.args.get('action', 'none')
        if action == 'on':
            self.search_control.clear()
            log.info('Search thread resumed')
        elif action == 'off':
            self.search_control.set()
            log.info('Search thread paused')
        else:
            return jsonify({'message': 'invalid use of api'})
        return self.get_search_control()

    def fullmap(self):
        self.heartbeat[0] = now()
        args = get_args()
        if args.on_demand_timeout > 0:
            self.search_control.clear()

        search_display = True if (args.search_control and
                                  args.on_demand_timeout <= 0) else False

        scan_display = False if (args.only_server or args.fixed_location or
                                 args.spawnpoint_scanning) else True

        visibility_flags = {
            'gyms': not args.no_gyms,
            'pokemons': not args.no_pokemon,
            'pokestops': not args.no_pokestops,
            'gym_info': args.gym_info,
            'encounter': args.encounter,
            'scan_display': scan_display,
            'search_display': search_display,
            'fixed_display': not args.fixed_location
        }

        map_lat = self.current_location[0]
        map_lng = self.current_location[1]
        if request.args:
            map_lat = request.args.get('lat') or self.current_location[0]
            map_lng = request.args.get('lon') or self.current_location[1]

        return render_template('map.html',
                               lat=map_lat,
                               lng=map_lng,
                               gmaps_key=config['GMAPS_KEY'],
                               lang=config['LOCALE'],
                               show=visibility_flags
                               )

    def raw_data(self):
        self.heartbeat[0] = now()
        args = get_args()
        if args.on_demand_timeout > 0:
            self.search_control.clear()
        d = {}

        # Request time of this request.
        d['timestamp'] = datetime.utcnow()

        # Request time of previous request.
        if request.args.get('timestamp'):
            timestamp = int(request.args.get('timestamp'))
            timestamp -= 1000  # Overlap, for rounding errors.
        else:
            timestamp = 0

        swLat = request.args.get('swLat')
        swLng = request.args.get('swLng')
        neLat = request.args.get('neLat')
        neLng = request.args.get('neLng')

        oSwLat = request.args.get('oSwLat')
        oSwLng = request.args.get('oSwLng')
        oNeLat = request.args.get('oNeLat')
        oNeLng = request.args.get('oNeLng')

        # Previous switch settings.
        lastgyms = request.args.get('lastgyms')
        lastpokestops = request.args.get('lastpokestops')
        lastpokemon = request.args.get('lastpokemon')
        lastslocs = request.args.get('lastslocs')
        lastspawns = request.args.get('lastspawns')

        if request.args.get('luredonly', 'true') == 'true':
            luredonly = True
        else:
            luredonly = False

        # Current switch settings saved for next request.
        if request.args.get('gyms', 'true') == 'true':
            d['lastgyms'] = request.args.get('gyms', 'true')

        if request.args.get('pokestops', 'true') == 'true':
            d['lastpokestops'] = request.args.get('pokestops', 'true')

        if request.args.get('pokemon', 'true') == 'true':
            d['lastpokemon'] = request.args.get('pokemon', 'true')

        if request.args.get('scanned', 'true') == 'true':
            d['lastslocs'] = request.args.get('scanned', 'true')

        if request.args.get('spawnpoints', 'false') == 'true':
            d['lastspawns'] = request.args.get('spawnpoints', 'false')

        # If old coords are not equal to current coords we have moved/zoomed!
        if (oSwLng < swLng and oSwLat < swLat and
                oNeLat > neLat and oNeLng > neLng):
            newArea = False  # We zoomed in no new area uncovered.
        elif not (oSwLat == swLat and oSwLng == swLng and
                  oNeLat == neLat and oNeLng == neLng):
            newArea = True
        else:
            newArea = False

        # Pass current coords as old coords.
        d['oSwLat'] = swLat
        d['oSwLng'] = swLng
        d['oNeLat'] = neLat
        d['oNeLng'] = neLng

        if (request.args.get('pokemon', 'true') == 'true' and
                not args.no_pokemon):
            if request.args.get('ids'):
                ids = [int(x) for x in request.args.get('ids').split(',')]
                d['pokemons'] = Pokemon.get_active_by_id(ids, swLat, swLng,
                                                         neLat, neLng)
            elif lastpokemon != 'true':
                # If this is first request since switch on, load
                # all pokemon on screen.
                d['pokemons'] = Pokemon.get_active(swLat, swLng, neLat, neLng)
            else:
                # If map is already populated only request modified Pokemon
                # since last request time.
                d['pokemons'] = Pokemon.get_active(swLat, swLng, neLat, neLng,
                                                   timestamp=timestamp)
                if newArea:
                    # If screen is moved add newly uncovered Pokemon to the
                    # ones that were modified since last request time.
                    d['pokemons'] = d['pokemons'] + (
                        Pokemon.get_active(swLat, swLng, neLat, neLng,
                                           oSwLat=oSwLat, oSwLng=oSwLng,
                                           oNeLat=oNeLat, oNeLng=oNeLng))

            if request.args.get('eids'):
                # Exclude id's of pokemon that are hidden.
                eids = [int(x) for x in request.args.get('eids').split(',')]
                d['pokemons'] = [
                    x for x in d['pokemons'] if x['pokemon_id'] not in eids]

            if request.args.get('reids'):
                reids = [int(x) for x in request.args.get('reids').split(',')]
                d['pokemons'] = d['pokemons'] + (
                    Pokemon.get_active_by_id(reids, swLat, swLng,
                                             neLat, neLng))
                d['reids'] = reids

        if (request.args.get('pokestops', 'true') == 'true' and
                not args.no_pokestops):
            if lastpokestops != 'true':
                d['pokestops'] = Pokestop.get_stops(swLat, swLng, neLat, neLng,
                                                    lured=luredonly)
            else:
                d['pokestops'] = Pokestop.get_stops(swLat, swLng, neLat, neLng,
                                                    timestamp=timestamp)
                if newArea:
                    d['pokestops'] = d['pokestops'] + (
                        Pokestop.get_stops(swLat, swLng, neLat, neLng,
                                           oSwLat=oSwLat, oSwLng=oSwLng,
                                           oNeLat=oNeLat, oNeLng=oNeLng,
                                           lured=luredonly))

        if request.args.get('gyms', 'true') == 'true' and not args.no_gyms:
            if lastgyms != 'true':
                d['gyms'] = Gym.get_gyms(swLat, swLng, neLat, neLng)
            else:
                d['gyms'] = Gym.get_gyms(swLat, swLng, neLat, neLng,
                                         timestamp=timestamp)
                if newArea:
                    d['gyms'].update(
                        Gym.get_gyms(swLat, swLng, neLat, neLng,
                                     oSwLat=oSwLat, oSwLng=oSwLng,
                                     oNeLat=oNeLat, oNeLng=oNeLng))

        if request.args.get('scanned', 'true') == 'true':
            if lastslocs != 'true':
                d['scanned'] = ScannedLocation.get_recent(swLat, swLng,
                                                          neLat, neLng)
            else:
                d['scanned'] = ScannedLocation.get_recent(swLat, swLng,
                                                          neLat, neLng,
                                                          timestamp=timestamp)
                if newArea:
                    d['scanned'] = d['scanned'] + ScannedLocation.get_recent(
                        swLat, swLng, neLat, neLng, oSwLat=oSwLat,
                        oSwLng=oSwLng, oNeLat=oNeLat, oNeLng=oNeLng)

        selected_duration = None

        # for stats and changed nest points etc, limit pokemon queried.
        for duration in (
                self.get_valid_stat_input()["duration"]["items"].values()):
            if duration["selected"] == "SELECTED":
                selected_duration = duration["value"]
                break

        if request.args.get('seen', 'false') == 'true':
            d['seen'] = Pokemon.get_seen(selected_duration)

        if request.args.get('appearances', 'false') == 'true':
            d['appearances'] = Pokemon.get_appearances(
                request.args.get('pokemonid'), selected_duration)

        if request.args.get('appearancesDetails', 'false') == 'true':
            d['appearancesTimes'] = (
                Pokemon.get_appearances_times_by_spawnpoint(
                    request.args.get('pokemonid'),
                    request.args.get('spawnpoint_id'),
                    selected_duration))

        if request.args.get('spawnpoints', 'false') == 'true':
            if lastspawns != 'true':
                d['spawnpoints'] = Pokemon.get_spawnpoints(
                    swLat=swLat, swLng=swLng, neLat=neLat, neLng=neLng)
            else:
                d['spawnpoints'] = Pokemon.get_spawnpoints(
                    swLat=swLat, swLng=swLng, neLat=neLat, neLng=neLng,
                    timestamp=timestamp)
                if newArea:
                    d['spawnpoints'] = d['spawnpoints'] + (
                        Pokemon.get_spawnpoints(
                            swLat, swLng, neLat, neLng,
                            oSwLat=oSwLat, oSwLng=oSwLng,
                            oNeLat=oNeLat, oNeLng=oNeLng))

        if request.args.get('status', 'false') == 'true':
            args = get_args()
            d = {}
            if args.status_page_password is None:
                d['error'] = 'Access denied'
            elif (request.args.get('password', None) ==
                  args.status_page_password):
                d['main_workers'] = MainWorker.get_all()
                d['workers'] = WorkerStatus.get_all()
        return jsonify(d)

    def loc(self):
        d = {}
        d['lat'] = self.current_location[0]
        d['lng'] = self.current_location[1]

        return jsonify(d)

    def next_loc(self):
        args = get_args()
        if args.fixed_location:
            return 'Location changes are turned off', 403
        # Part of query string.
        if request.args:
            lat = request.args.get('lat', type=float)
            lon = request.args.get('lon', type=float)
        # From post requests.
        if request.form:
            lat = request.form.get('lat', type=float)
            lon = request.form.get('lon', type=float)

        if not (lat and lon):
            log.warning('Invalid next location: %s,%s', lat, lon)
            return 'bad parameters', 400
        else:
            self.location_queue.put((lat, lon, 0))
            self.set_current_location((lat, lon, 0))
            log.info('Changing next location: %s,%s', lat, lon)
            return self.loc()

    def list_pokemon(self):
        # todo: Check if client is Android/iOS/Desktop for geolink, currently
        # only supports Android.
        pokemon_list = []

        # Allow client to specify location.
        lat = request.args.get('lat', self.current_location[0], type=float)
        lon = request.args.get('lon', self.current_location[1], type=float)
        origin_point = LatLng.from_degrees(lat, lon)

        for pokemon in Pokemon.get_active(None, None, None, None):
            pokemon_point = LatLng.from_degrees(pokemon['latitude'],
                                                pokemon['longitude'])
            diff = pokemon_point - origin_point
            diff_lat = diff.lat().degrees
            diff_lng = diff.lng().degrees
            direction = (('N' if diff_lat >= 0 else 'S')
                         if abs(diff_lat) > 1e-4 else '') +\
                        (('E' if diff_lng >= 0 else 'W')
                         if abs(diff_lng) > 1e-4 else '')
            entry = {
                'id': pokemon['pokemon_id'],
                'name': pokemon['pokemon_name'],
                'card_dir': direction,
                'distance': int(origin_point.get_distance(
                    pokemon_point).radians * 6366468.241830914),
                'time_to_disappear': '%d min %d sec' % (divmod(
                    (pokemon['disappear_time'] - datetime.utcnow()).seconds,
                    60)),
                'disappear_time': pokemon['disappear_time'],
                'disappear_sec': (
                    pokemon['disappear_time'] - datetime.utcnow()).seconds,
                'latitude': pokemon['latitude'],
                'longitude': pokemon['longitude']
            }
            pokemon_list.append((entry, entry['distance']))
        pokemon_list = [y[0] for y in sorted(pokemon_list, key=lambda x: x[1])]
        return render_template('mobile_list.html',
                               pokemon_list=pokemon_list,
                               origin_lat=lat,
                               origin_lng=lon)

    def get_valid_stat_input(self):
        duration = request.args.get("duration", type=str)
        sort = request.args.get("sort", type=str)
        order = request.args.get("order", type=str)
        valid_durations = OrderedDict()
        valid_durations["1h"] = {
            "display": "Last Hour",
            "value": timedelta(hours=1),
            "selected": ("SELECTED" if duration == "1h" else "")}
        valid_durations["3h"] = {
            "display": "Last 3 Hours",
            "value": timedelta(hours=3),
            "selected": ("SELECTED" if duration == "3h" else "")}
        valid_durations["6h"] = {
            "display": "Last 6 Hours",
            "value": timedelta(hours=6),
            "selected": ("SELECTED" if duration == "6h" else "")}
        valid_durations["12h"] = {
            "display": "Last 12 Hours",
            "value": timedelta(hours=12),
            "selected": ("SELECTED" if duration == "12h" else "")}
        valid_durations["1d"] = {
            "display": "Last Day",
            "value": timedelta(days=1),
            "selected": ("SELECTED" if duration == "1d" else "")}
        valid_durations["7d"] = {
            "display": "Last 7 Days",
            "value": timedelta(days=7),
            "selected": ("SELECTED" if duration == "7d" else "")}
        valid_durations["14d"] = {
            "display": "Last 14 Days",
            "value": timedelta(days=14),
            "selected": ("SELECTED" if duration == "14d" else "")}
        valid_durations["1m"] = {
            "display": "Last Month",
            "value": timedelta(days=365 / 12),
            "selected": ("SELECTED" if duration == "1m" else "")}
        valid_durations["3m"] = {
            "display": "Last 3 Months",
            "value": timedelta(days=3 * 365 / 12),
            "selected": ("SELECTED" if duration == "3m" else "")}
        valid_durations["6m"] = {
            "display": "Last 6 Months",
            "value": timedelta(days=6 * 365 / 12),
            "selected": ("SELECTED" if duration == "6m" else "")}
        valid_durations["1y"] = {
            "display": "Last Year",
            "value": timedelta(days=365),
            "selected": ("SELECTED" if duration == "1y" else "")}
        valid_durations["all"] = {
            "display": "Map Lifetime",
            "value": 0,
            "selected": ("SELECTED" if duration == "all" else "")}
        if duration not in valid_durations:
            valid_durations["1d"]["selected"] = "SELECTED"
        valid_sort = OrderedDict()
        valid_sort["count"] = {
            "display": "Count",
            "selected": ("SELECTED" if sort == "count" else "")}
        valid_sort["id"] = {
            "display": "Pokedex Number",
            "selected": ("SELECTED" if sort == "id" else "")}
        valid_sort["name"] = {
            "display": "Pokemon Name",
            "selected": ("SELECTED" if sort == "name" else "")}
        if sort not in valid_sort:
            valid_sort["count"]["selected"] = "SELECTED"
        valid_order = OrderedDict()
        valid_order["asc"] = {
            "display": "Ascending",
            "selected": ("SELECTED" if order == "asc" else "")}
        valid_order["desc"] = {
            "display": "Descending",
            "selected": ("SELECTED" if order == "desc" else "")}
        if order not in valid_order:
            valid_order["desc"]["selected"] = "SELECTED"
        valid_input = OrderedDict()
        valid_input["duration"] = {
            "display": "Duration", "items": valid_durations}
        valid_input["sort"] = {"display": "Sort", "items": valid_sort}
        valid_input["order"] = {"display": "Order", "items": valid_order}
        return valid_input

    def get_stats(self):
        return render_template('statistics.html',
                               lat=self.current_location[0],
                               lng=self.current_location[1],
                               gmaps_key=config['GMAPS_KEY'],
                               valid_input=self.get_valid_stat_input()
                               )

    def get_gymdata(self):
        gym_id = request.args.get('id')
        gym = Gym.get_gym(gym_id)

        return jsonify(gym)

    def get_status(self):
        args = get_args()
        if args.status_page_password is None:
            abort(404)

        return render_template('status.html')

    def post_status(self):
        args = get_args()
        d = {}
        if args.status_page_password is None:
            abort(404)

        if request.form.get('password', None) == args.status_page_password:
            d['login'] = 'ok'
            d['main_workers'] = MainWorker.get_all()
            d['workers'] = WorkerStatus.get_all()
            d['hashkeys'] = HashKeys.get_obfuscated_keys()
        else:
            d['login'] = 'failed'
        return jsonify(d)


    def post_geofency_wh(self):
        args = get_args()
        entry = request.form.get('entry')

        # trigger only when entering locations
        if entry == '1':
            lat = request.form.get('latitude', type=float)
            lon = request.form.get('longitude', type=float)
            if not (lat and lon):
                warning = 'Invalid location: {}, {}'.format(lat, lon)
                log.warning(warning)
                return warning, 400
            else:
                result = "Success."
                if not args.fixed_location:
                    self.location_queue.put((lat, lon, 0))
                    self.set_current_location((lat, lon, 0))
                    log.info('Changing map location to  %s,%s', lat, lon)
                    result += " Changed map location."

                # Geofency specific things
                name = request.form.get('name')
                self.wh_updates_queue.put(('location', {'latitude': lat, 'longitude': lon}))
                log.info('Sent location "%s" to webhooks', name)
                result += " Sent location to webhooks."

                return result


class CustomJSONEncoder(JSONEncoder):

    def default(self, obj):
        try:
            if isinstance(obj, datetime):
                if obj.utcoffset() is not None:
                    obj = obj - obj.utcoffset()
                millis = int(
                    calendar.timegm(obj.timetuple()) * 1000 +
                    obj.microsecond / 1000
                )
                return millis
            iterable = iter(obj)
        except TypeError:
            pass
        else:
            return list(iterable)
        return JSONEncoder.default(self, obj)<|MERGE_RESOLUTION|>--- conflicted
+++ resolved
@@ -66,9 +66,7 @@
         self.route("/submit_token", methods=['POST'])(self.submit_token)
         self.route("/get_stats", methods=['GET'])(self.get_account_stats)
         self.route("/robots.txt", methods=['GET'])(self.render_robots_txt)
-<<<<<<< HEAD
         self.route("/geofency_wh", methods=['POST'])(self.post_geofency_wh)
-=======
         self.route("/scout", methods=['GET'])(self.scout_pokemon)
 
     def scout_pokemon(self):
@@ -127,7 +125,6 @@
             }
         }
         self.db_updates_queue.put((Pokemon, update_data))
->>>>>>> 06d75642
 
     def render_robots_txt(self):
         return render_template('robots.txt')
