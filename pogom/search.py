#!/usr/bin/python
# -*- coding: utf-8 -*-

'''
Search Architecture:
 - Have a list of accounts
 - Create an "overseer" thread
 - Search Overseer:
   - Tracks incoming new location values
   - Tracks "paused state"
   - During pause or new location will clears current search queue
   - Starts search_worker threads
 - Search Worker Threads each:
   - Have a unique API login
   - Listens to the same Queue for areas to scan
   - Can re-login as needed
   - Pushes finds to db queue and webhook queue
'''

import logging
import math
import os
import sys
import traceback
import random
import time
import copy
import requests
import schedulers
import terminalsize
import timeit

from datetime import datetime
from threading import Thread, Lock
from queue import Queue, Empty
from sets import Set
from collections import deque
from requests.adapters import HTTPAdapter
from requests.packages.urllib3.util.retry import Retry
from distutils.version import StrictVersion

from pgoapi.utilities import f2i
from pgoapi import utilities as util
from pgoapi.hash_server import (HashServer, BadHashRequestException,
                                HashingOfflineException)
from .models import (parse_map, GymDetails, parse_gyms, MainWorker,
                     WorkerStatus, HashKeys, Account)
from .utils import now, clear_dict_response, get_new_api_timestamp, get_args
from .transform import get_new_coords, jitter_location
from .account import (setup_api, check_login, complete_tutorial, AccountSet,
                      get_player_inventory, get_player_stats, get_player_state,
                      add_get_inventory_request, update_account_from_response)
from pogom.gainxp import level_up_rewards_request
from .captcha import captcha_overseer_thread, handle_captcha
from .proxy import get_new_proxy

log = logging.getLogger(__name__)

loginDelayLock = Lock()


# Thread to handle user input.
def switch_status_printer(display_type, current_page, mainlog,
                          loglevel, logmode):
    # Disable logging of the first handler - the stream handler, and disable
    # it's output.
    if (logmode != 'logs'):
        mainlog.handlers[0].setLevel(logging.CRITICAL)

    while True:
        # Wait for the user to press a key.
        command = raw_input()

        if command == '':
            # Switch between logging and display.
            if display_type[0] != 'logs':
                # Disable display, enable on screen logging.
                mainlog.handlers[0].setLevel(loglevel)
                display_type[0] = 'logs'
                # If logs are going slowly, sometimes it's hard to tell you
                # switched.  Make it clear.
                print 'Showing logs...'
            elif display_type[0] == 'logs':
                # Enable display, disable on screen logging (except for
                # critical messages).
                mainlog.handlers[0].setLevel(logging.CRITICAL)
                display_type[0] = 'workers'
        elif command.isdigit():
            current_page[0] = int(command)
            mainlog.handlers[0].setLevel(logging.CRITICAL)
        elif command.lower() == 'a':
            mainlog.handlers[0].setLevel(logging.CRITICAL)
            display_type[0] = 'account_stats'
        elif command.lower() == 'f':
            mainlog.handlers[0].setLevel(logging.CRITICAL)
            display_type[0] = 'failedaccounts'
        elif command.lower() == 'h':
            mainlog.handlers[0].setLevel(logging.CRITICAL)
            display_type[0] = 'hashstatus'
        elif command.lower() == 'q':
            os._exit(0)


# Thread to print out the status of each worker.
def status_printer(threadStatus, search_items_queue_array, db_updates_queue,
                   wh_queue, account_queue, account_failures, account_captchas,
                   logmode, hash_key, key_scheduler):

    if (logmode == 'logs'):
        display_type = ['logs']
    else:
        display_type = ['workers']

    current_page = [1]
    # Grab current log / level.
    mainlog = logging.getLogger()
    loglevel = mainlog.getEffectiveLevel()

    # Start another thread to get user input.
    t = Thread(target=switch_status_printer,
               name='switch_status_printer',
               args=(display_type, current_page, mainlog, loglevel, logmode))
    t.daemon = True
    t.start()

    while True:
        time.sleep(1)

        if display_type[0] == 'logs':
            # In log display mode, we don't want to show anything.
            continue

        # Create a list to hold all the status lines, so they can be printed
        # all at once to reduce flicker.
        status_text = []

        if display_type[0] == 'workers':

            # Get the terminal size.
            width, height = terminalsize.get_terminal_size()
            # Queue and overseer take 2 lines.  Switch message takes up 2
            # lines.  Remove an extra 2 for things like screen status lines.
            usable_height = height - 6
            # Prevent people running terminals only 6 lines high from getting a
            # divide by zero.
            if usable_height < 1:
                usable_height = 1

            # Print the queue length.
            search_items_queue_size = 0
            for i in range(0, len(search_items_queue_array)):
                search_items_queue_size += search_items_queue_array[i].qsize()

            skip_total = threadStatus['Overseer']['skip_total']
            status_text.append((
                'Queues: {} search items, {} db updates, {} webhook.  ' +
                'Total skipped items: {}. Spare accounts available: {}. ' +
                'Accounts on hold: {}. Accounts with captcha: {}').format(
                    search_items_queue_size, db_updates_queue.qsize(),
                    wh_queue.qsize(), skip_total, account_queue.qsize(),
                    len(account_failures), len(account_captchas)))

            # Print status of overseer.
            status_text.append('{} Overseer: {}'.format(
                threadStatus['Overseer']['scheduler'],
                threadStatus['Overseer']['message']))

            # Calculate the total number of pages.  Subtracting for the
            # overseer.
            overseer_line_count = (
                threadStatus['Overseer']['message'].count('\n'))
            total_pages = math.ceil(
                (len(threadStatus) - 1 - overseer_line_count) /
                float(usable_height))

            # Prevent moving outside the valid range of pages.
            if current_page[0] > total_pages:
                current_page[0] = total_pages
            if current_page[0] < 1:
                current_page[0] = 1

            # Calculate which lines to print.
            start_line = usable_height * (current_page[0] - 1)
            end_line = start_line + usable_height
            current_line = 1

            # Find the longest username and proxy.
            userlen = 4
            proxylen = 5
            for item in threadStatus:
                if threadStatus[item]['type'] == 'Worker':
                    userlen = max(userlen, len(threadStatus[item]['username']))
                    if 'proxy_display' in threadStatus[item]:
                        proxylen = max(proxylen, len(
                            str(threadStatus[item]['proxy_display'])))

            # How pretty.
            status = '{:10} | {:5} | {:' + str(userlen) + '} | {:' + str(
                proxylen) + '} | {:7} | {:6} | {:5} | {:7} | {:8} | {:10}'

            # Print the worker status.
            status_text.append(status.format('Worker ID', 'Start', 'User',
                                             'Proxy', 'Success', 'Failed',
                                             'Empty', 'Skipped', 'Captchas',
                                             'Message'))
            for item in sorted(threadStatus):
                if(threadStatus[item]['type'] == 'Worker'):
                    current_line += 1

                    # Skip over items that don't belong on this page.
                    if current_line < start_line:
                        continue
                    if current_line > end_line:
                        break

                    status_text.append(status.format(
                        item,
                        time.strftime('%H:%M',
                                      time.localtime(
                                          threadStatus[item]['starttime'])),
                        threadStatus[item]['username'],
                        threadStatus[item]['proxy_display'],
                        threadStatus[item]['success'],
                        threadStatus[item]['fail'],
                        threadStatus[item]['noitems'],
                        threadStatus[item]['skip'],
                        threadStatus[item]['captcha'],
                        threadStatus[item]['message']))

        elif display_type[0] == 'account_stats':
            total_pages = print_account_stats(status_text, threadStatus,
                                              account_queue,
                                              account_captchas,
                                              account_failures,
                                              current_page)

        elif display_type[0] == 'failedaccounts':
            status_text.append('-----------------------------------------')
            status_text.append('Accounts on hold:')
            status_text.append('-----------------------------------------')

            # Find the longest account name.
            userlen = 4
            for account in account_failures:
                userlen = max(userlen, len(account['account']['username']))

            status = '{:' + str(userlen) + '} | {:10} | {:20}'
            status_text.append(status.format('User', 'Hold Time', 'Reason'))

            for account in account_failures:
                status_text.append(status.format(
                    account['account']['username'],
                    time.strftime('%H:%M:%S',
                                  time.localtime(account['last_fail_time'])),
                    account['reason']))

        elif display_type[0] == 'hashstatus':
            status_text.append(
                '----------------------------------------------------------')
            status_text.append('Hash key status:')
            status_text.append(
                '----------------------------------------------------------')

            status = '{:21} | {:9} | {:9} | {:9}'
            status_text.append(status.format('Key', 'Remaining', 'Maximum',
                                             'Peak'))
            if hash_key is not None:
                for key in hash_key:
                    key_instance = key_scheduler.keys[key]
                    key_text = key

                    if key_scheduler.current() == key:
                        key_text += '*'

                    status_text.append(status.format(
                        key_text,
                        key_instance['remaining'],
                        key_instance['maximum'],
                        key_instance['peak']))

        # Print the status_text for the current screen.
        status_text.append((
            'Page {}/{}. Page number to switch pages. F to show on hold ' +
            'accounts. H to show hash status. A to show account stats. Q to force quit the server. '
            '<ENTER> alone to switch between status and log view')
                           .format(current_page[0], total_pages))
        # Clear the screen.
        os.system('cls' if os.name == 'nt' else 'clear')
        # Print status.
        print '\n'.join(status_text)


# Print statistics about accounts
def print_account_stats(rows, thread_status, account_queue,
                        account_captchas, account_failures,
                        current_page):
    rows.append('-----------------------------------------')
    rows.append('Account statistics:')
    rows.append('-----------------------------------------')

    args = get_args()

    # Collect all accounts.
    accounts = []
    for item in thread_status:
        if thread_status[item]['type'] == 'Worker':
            worker = thread_status[item]
            account = worker.get('account', {})
            accounts.append(('active', account))
    for account in list(account_queue.queue):
        accounts.append(('spare', account))
    for captcha_tuple in list(account_captchas):
        account = captcha_tuple[1]
        accounts.append(('captcha', account))
    for acc_fail in account_failures:
        account = acc_fail['account']
        accounts.append(('failed', account))

    # Determine maximum username length.
    userlen = 4
    for status, acc in accounts:
        userlen = max(userlen, len(acc.get('username', '')))

    # Print table header.
    row_tmpl = '{:7} | {:' + str(userlen) + '} | {:4} | {:5} | {:3} | {:>8} | {:10} | {:6}' \
                                            ' | {:8} | {:9} | {:5} | {:>10}'
    rows.append(row_tmpl.format('Status', 'User', 'Warn', 'Blind', 'Lvl', 'XP', 'Encounters',
                                'Throws', 'Captures', 'Inventory', 'Spins',
                                'Walked'))

    # Pagination.
    start_line, end_line, total_pages = calc_pagination(len(accounts), 6,
                                                        current_page)

    # Print account statistics.
    current_line = 0
    for status, account in accounts:
        # Skip over items that don't belong on this page.
        current_line += 1
        if current_line < start_line:
            continue
        if current_line > end_line:
            break

        # Format walked km
        km_walked_f = account.get('km_walked', 'none')
        if km_walked_f != 'none':
            km_walked_str = '{:.1f} km'.format(km_walked_f)
        else:
            km_walked_str = ""

        # Inventory
        inv_str = ''
        inv = account.get('inventory', {})
        if inv:
            inv_str = '{}B/{}T'.format(inv.get('balls', 0), inv.get('total', 0))

        warning = account.get('warn')
        warning = '' if warning is None else ('Yes' if warning else 'No')

        rareless_scans = account.get('scans_without_rares')
        maybe_border = int(round(args.rareless_scans_threshold / 2))
        if rareless_scans is None:
            blind = ''
        elif rareless_scans in range(0, maybe_border):
            blind = 'No'
        elif rareless_scans in range(maybe_border, args.rareless_scans_threshold):
            blind = 'Maybe'
        else:
            blind = 'Yes'

        rows.append(row_tmpl.format(
            status,
            account.get('username', ''),
            warning,
            blind,
            account.get('level', ''),
            account.get('experience', ''),
            account.get('pokemons_encountered', ''),
            account.get('pokeballs_thrown', ''),
            account.get('pokemons_captured', ''),
            inv_str,
            account.get('poke_stop_visits', ''),
            km_walked_str))

    return total_pages

# Helper function to calculate start and end line for paginated output
def calc_pagination(total_rows, non_data_rows, current_page):
    width, height = terminalsize.get_terminal_size()
    # Title and table header is not usable space
    usable_height = height - non_data_rows
    # Prevent people running terminals only 6 lines high from getting a
    # divide by zero.
    if usable_height < 1:
        usable_height = 1

    total_pages = math.ceil(total_rows / float(usable_height))

    # Prevent moving outside the valid range of pages.
    if current_page[0] > total_pages:
        current_page[0] = total_pages
    if current_page[0] < 1:
        current_page[0] = 1

    # Calculate which lines to print (1-based).
    start_line = usable_height * (current_page[0] - 1) + 1
    end_line = start_line + usable_height - 1

    return start_line, end_line, total_pages


# The account recycler monitors failed accounts and places them back in the
#  account queue 2 hours after they failed.
# This allows accounts that were soft banned to be retried after giving
# them a chance to cool down.
def account_recycler(args, accounts_queue, account_failures):
    while True:
        # Run once a minute.
        time.sleep(60)
        log.info('Account recycler running. Checking status of %d accounts.',
                 len(account_failures))

        # Create a new copy of the failure list to search through, so we can
        # iterate through it without it changing.
        failed_temp = list(account_failures)

        # Search through the list for any item that last failed before
        # -ari/--account-rest-interval seconds.
        ok_time = now() - args.account_rest_interval
        for a in failed_temp:
            if a['last_fail_time'] <= ok_time:
                # Remove the account from the real list, and add to the account
                # queue.
                log.info('Account {} returning to active duty.'.format(
                    a['account']['username']))
                account_failures.remove(a)
                accounts_queue.put(a['account'])
            else:
                if 'notified' not in a:
                    log.info((
                        'Account {} needs to cool off for {} minutes due ' +
                        'to {}.').format(
                            a['account']['username'],
                            round((a['last_fail_time'] - ok_time) / 60, 0),
                            a['reason']))
                    a['notified'] = True


def worker_status_db_thread(threads_status, name, db_updates_queue):

    while True:
        workers = {}
        overseer = None
        for status in threads_status.values():
            if status['type'] == 'Overseer':
                overseer = {
                    'worker_name': name,
                    'message': status['message'],
                    'method': status['scheduler'],
                    'last_modified': datetime.utcnow(),
                    'accounts_working': status['active_accounts'],
                    'accounts_captcha': status['accounts_captcha'],
                    'accounts_failed': status['accounts_failed']
                }
            elif status['type'] == 'Worker':
                workers[status['username']] = WorkerStatus.db_format(
                    status, name)
        if overseer is not None:
            db_updates_queue.put((MainWorker, {0: overseer}))
            db_updates_queue.put((WorkerStatus, workers))
        time.sleep(3)


# The main search loop that keeps an eye on the over all process.
def search_overseer_thread(args, new_location_queue, pause_bit, heartb,
                           db_updates_queue, wh_queue):

    log.info('Search overseer starting...')

    search_items_queue_array = []
    scheduler_array = []
    account_queue = Queue()
    account_sets = AccountSet(args.hlvl_kph)
    threadStatus = {}
    key_scheduler = None
    api_version = '0.63.1'
    api_check_time = 0
    hashkeys_last_upsert = timeit.default_timer()
    hashkeys_upsert_min_delay = 5.0

    '''
    Create a queue of accounts for workers to pull from. When a worker has
    failed too many times, it can get a new account from the queue and
    reinitialize the API. Workers should return accounts to the queue so
    they can be tried again later, but must wait a bit before doing do so
    to prevent accounts from being cycled through too quickly.
    '''
    for i, account in enumerate(args.accounts):
        account_queue.put(account)

    '''
    Create sets of special case accounts.
    Currently limited to L30+ IV/CP scanning.
    '''
    account_sets.create_set('30', args.accounts_L30)

    # Debug.
    log.info('Added %s accounts to the L30 pool.', len(args.accounts_L30))

    # Create a list for failed accounts.
    account_failures = []
    # Create a double-ended queue for captcha'd accounts
    account_captchas = deque()

    threadStatus['Overseer'] = {
        'message': 'Initializing',
        'type': 'Overseer',
        'starttime': now(),
        'accounts_captcha': 0,
        'accounts_failed': 0,
        'active_accounts': 0,
        'skip_total': 0,
        'captcha_total': 0,
        'success_total': 0,
        'fail_total': 0,
        'empty_total': 0,
        'scheduler': args.scheduler,
        'scheduler_status': {'tth_found': 0}
    }

    # Create the key scheduler.
    if args.hash_key:
        log.info('Enabling hashing key scheduler...')
        key_scheduler = schedulers.KeyScheduler(args.hash_key,
                                                db_updates_queue)

    if(args.print_status):
        log.info('Starting status printer thread...')
        t = Thread(target=status_printer,
                   name='status_printer',
                   args=(threadStatus, search_items_queue_array,
                         db_updates_queue, wh_queue, account_queue,
                         account_failures, account_captchas,
                         args.print_status, args.hash_key,
                         key_scheduler))
        t.daemon = True
        t.start()

    # Create account recycler thread.
    log.info('Starting account recycler thread...')
    t = Thread(target=account_recycler, name='account-recycler',
               args=(args, account_queue, account_failures))
    t.daemon = True
    t.start()

    # Create captcha overseer thread.
    if args.captcha_solving:
        log.info('Starting captcha overseer thread...')
        t = Thread(target=captcha_overseer_thread, name='captcha-overseer',
                   args=(args, account_queue, account_captchas, key_scheduler,
                         wh_queue))
        t.daemon = True
        t.start()

    if args.status_name is not None:
        log.info('Starting status database thread...')
        t = Thread(target=worker_status_db_thread,
                   name='status_worker_db',
                   args=(threadStatus, args.status_name, db_updates_queue))
        t.daemon = True
        t.start()

    # Create specified number of search_worker_thread.
    log.info('Starting search worker threads...')
    for i in range(0, args.workers):
        log.debug('Starting search worker thread %d...', i)

        if i == 0 or (args.beehive and i % args.workers_per_hive == 0):
            search_items_queue = Queue()
            # Create the appropriate type of scheduler to handle the search
            # queue.
            scheduler = schedulers.SchedulerFactory.get_scheduler(
                args.scheduler, [search_items_queue], threadStatus, args)

            scheduler_array.append(scheduler)
            search_items_queue_array.append(search_items_queue)

        # Set proxy for each worker, using round robin.
        proxy_display = 'No'
        proxy_url = False    # Will be assigned inside a search thread.

        workerId = 'Worker {:03}'.format(i)
        threadStatus[workerId] = {
            'type': 'Worker',
            'message': 'Creating thread...',
            'success': 0,
            'fail': 0,
            'noitems': 0,
            'skip': 0,
            'captcha': 0,
            'username': '',
            'proxy_display': proxy_display,
            'proxy_url': proxy_url,
        }

        t = Thread(target=search_worker_thread,
                   name='search-worker-{}'.format(i),
                   args=(args, account_queue, account_sets, account_failures,
                         account_captchas, search_items_queue, pause_bit,
                         threadStatus[workerId], db_updates_queue,
                         wh_queue, scheduler, key_scheduler))
        t.daemon = True
        t.start()

    if not args.no_version_check:
        log.info('Enabling new API force Watchdog.')

    # A place to track the current location.
    current_location = False

    # Keep track of the last status for accounts so we can calculate
    # what have changed since the last check
    last_account_status = {}

    stats_timer = 0

    # The real work starts here but will halt on pause_bit.set().
    while True:
        if (args.hash_key is not None and
                (hashkeys_last_upsert + hashkeys_upsert_min_delay)
                <= timeit.default_timer()):
            upsertKeys(args.hash_key, key_scheduler, db_updates_queue)
            hashkeys_last_upsert = timeit.default_timer()

        odt_triggered = (args.on_demand_timeout > 0 and
                         (now() - args.on_demand_timeout) > heartb[0])
        if odt_triggered:
            pause_bit.set()
            log.info('Searching paused due to inactivity...')

        # Wait here while scanning is paused.
        while pause_bit.is_set():
            for i in range(0, len(scheduler_array)):
                scheduler_array[i].scanning_paused()
            # API Watchdog - Continue to check API version.
            if not args.no_version_check and not odt_triggered:
                api_check_time = check_forced_version(args, api_version,
                                                      api_check_time,
                                                      pause_bit)
            time.sleep(1)

        # If a new location has been passed to us, get the most recent one.
        if not new_location_queue.empty():
            log.info('New location caught, moving search grid.')
            try:
                while True:
                    current_location = new_location_queue.get_nowait()
            except Empty:
                pass

            step_distance = 0.45 if args.no_pokemon else 0.07

            locations = generate_hive_locations(
                current_location, step_distance,
                args.step_limit, len(scheduler_array))

            for i in range(0, len(scheduler_array)):
                scheduler_array[i].location_changed(locations[i],
                                                    db_updates_queue)

        # If there are no search_items_queue either the loop has finished or
        # it's been cleared above.  Either way, time to fill it back up.
        for i in range(0, len(scheduler_array)):
            if scheduler_array[i].time_to_refresh_queue():
                threadStatus['Overseer']['message'] = (
                    'Search queue {} empty, scheduling ' +
                    'more items to scan.').format(i)
                log.debug(
                    'Search queue %d empty, scheduling more items to scan.', i)
                try:  # Can't have the scheduler die because of a DB deadlock.
                    scheduler_array[i].schedule()
                except Exception as e:
                    log.error(
                        'Schedule creation had an Exception: {}.'.format(
                            repr(e)))
                    traceback.print_exc(file=sys.stdout)
                    time.sleep(10)
            else:
                threadStatus['Overseer']['message'] = scheduler_array[
                    i].get_overseer_message()

        # Let's update the total stats and add that info to message
        # Added exception handler as dict items change
        try:
            update_total_stats(threadStatus, last_account_status)
        except Exception as e:
            log.error(
                'Update total stats had an Exception: {}.'.format(
                    repr(e)))
            traceback.print_exc(file=sys.stdout)
            time.sleep(10)
        threadStatus['Overseer']['message'] += '\n' + get_stats_message(
            threadStatus)

        # If enabled, display statistics information into logs on a
        # periodic basis.
        if args.stats_log_timer:
            stats_timer += 1
            if stats_timer == args.stats_log_timer:
                log.info(get_stats_message(threadStatus))
                stats_timer = 0

        # Update Overseer statistics
        threadStatus['Overseer']['accounts_failed'] = len(account_failures)
        threadStatus['Overseer']['accounts_captcha'] = len(account_captchas)

        # Send webhook updates when scheduler status changes.
        if args.webhook_scheduler_updates:
            wh_status_update(args, threadStatus['Overseer'], wh_queue,
                             scheduler_array[0])

        # API Watchdog - Check if Niantic forces a new API.
        if not args.no_version_check and not odt_triggered:
            api_check_time = check_forced_version(args, api_version,
                                                  api_check_time, pause_bit)

        # Now we just give a little pause here.
        time.sleep(1)


def get_scheduler_tth_found_pct(scheduler):
    tth_found_pct = getattr(scheduler, 'tth_found', 0)

    if tth_found_pct > 0:
        # Avoid division by zero. Keep 0.0 default for consistency.
        active_sp = max(getattr(scheduler, 'active_sp', 0.0), 1.0)
        tth_found_pct = tth_found_pct * 100.0 / float(active_sp)

    return tth_found_pct


def wh_status_update(args, status, wh_queue, scheduler):
    scheduler_name = status['scheduler']

    if args.speed_scan:
        tth_found = get_scheduler_tth_found_pct(scheduler)
        spawns_found = getattr(scheduler, 'spawns_found', 0)

        if (tth_found - status['scheduler_status']['tth_found']) > 0.01:
            log.debug('Scheduler update is due, sending webhook message.')
            wh_queue.put(('scheduler', {'name': scheduler_name,
                                        'instance': args.status_name,
                                        'tth_found': tth_found,
                                        'spawns_found': spawns_found}))
            status['scheduler_status']['tth_found'] = tth_found


def get_stats_message(threadStatus):
    overseer = threadStatus['Overseer']
    starttime = overseer['starttime']
    elapsed = now() - starttime

    # Just to prevent division by 0 errors, when needed
    # set elapsed to 1 millisecond
    if elapsed == 0:
        elapsed = 1

    sph = overseer['success_total'] * 3600.0 / elapsed
    fph = overseer['fail_total'] * 3600.0 / elapsed
    eph = overseer['empty_total'] * 3600.0 / elapsed
    skph = overseer['skip_total'] * 3600.0 / elapsed
    cph = overseer['captcha_total'] * 3600.0 / elapsed
    ccost = cph * 0.00299
    cmonth = ccost * 730

    message = ('Total active: {}  |  Success: {} ({:.1f}/hr) | ' +
               'Fails: {} ({:.1f}/hr) | Empties: {} ({:.1f}/hr) | ' +
               'Skips {} ({:.1f}/hr) | ' +
               'Captchas: {} ({:.1f}/hr)|${:.5f}/hr|${:.3f}/mo').format(
                   overseer['active_accounts'],
                   overseer['success_total'], sph,
                   overseer['fail_total'], fph,
                   overseer['empty_total'], eph,
                   overseer['skip_total'], skph,
                   overseer['captcha_total'], cph,
                   ccost, cmonth)

    return message


def update_total_stats(threadStatus, last_account_status):
    overseer = threadStatus['Overseer']

    # Calculate totals.
    usercount = 0
    current_accounts = Set()
    for tstatus in threadStatus.itervalues():
        if tstatus.get('type', '') == 'Worker':
            usercount += 1
            username = tstatus.get('username', '')
            current_accounts.add(username)
            last_status = last_account_status.get(username, {})
            overseer['skip_total'] += stat_delta(tstatus, last_status, 'skip')
            overseer[
                'captcha_total'] += stat_delta(tstatus, last_status, 'captcha')
            overseer[
                'empty_total'] += stat_delta(tstatus, last_status, 'noitems')
            overseer['fail_total'] += stat_delta(tstatus, last_status, 'fail')
            overseer[
                'success_total'] += stat_delta(tstatus, last_status, 'success')
            last_account_status[username] = copy.deepcopy(tstatus)

    overseer['active_accounts'] = usercount

    # Remove last status for accounts that workers
    # are not using anymore
    for username in last_account_status.keys():
        if username not in current_accounts:
            del last_account_status[username]


# Generates the list of locations to scan.
def generate_hive_locations(current_location, step_distance,
                            step_limit, hive_count):
    NORTH = 0
    EAST = 90
    SOUTH = 180
    WEST = 270

    xdist = math.sqrt(3) * step_distance  # Distance between column centers.
    ydist = 3 * (step_distance / 2)  # Distance between row centers.

    results = []

    results.append((current_location[0], current_location[1], 0))

    loc = current_location
    ring = 1

    while len(results) < hive_count:

        loc = get_new_coords(loc, ydist * (step_limit - 1), NORTH)
        loc = get_new_coords(loc, xdist * (1.5 * step_limit - 0.5), EAST)
        results.append((loc[0], loc[1], 0))

        for i in range(ring):
            loc = get_new_coords(loc, ydist * step_limit, NORTH)
            loc = get_new_coords(loc, xdist * (1.5 * step_limit - 1), WEST)
            results.append((loc[0], loc[1], 0))

        for i in range(ring):
            loc = get_new_coords(loc, ydist * (step_limit - 1), SOUTH)
            loc = get_new_coords(loc, xdist * (1.5 * step_limit - 0.5), WEST)
            results.append((loc[0], loc[1], 0))

        for i in range(ring):
            loc = get_new_coords(loc, ydist * (2 * step_limit - 1), SOUTH)
            loc = get_new_coords(loc, xdist * 0.5, WEST)
            results.append((loc[0], loc[1], 0))

        for i in range(ring):
            loc = get_new_coords(loc, ydist * (step_limit), SOUTH)
            loc = get_new_coords(loc, xdist * (1.5 * step_limit - 1), EAST)
            results.append((loc[0], loc[1], 0))

        for i in range(ring):
            loc = get_new_coords(loc, ydist * (step_limit - 1), NORTH)
            loc = get_new_coords(loc, xdist * (1.5 * step_limit - 0.5), EAST)
            results.append((loc[0], loc[1], 0))

        # Back to start.
        for i in range(ring - 1):
            loc = get_new_coords(loc, ydist * (2 * step_limit - 1), NORTH)
            loc = get_new_coords(loc, xdist * 0.5, EAST)
            results.append((loc[0], loc[1], 0))

        loc = get_new_coords(loc, ydist * (2 * step_limit - 1), NORTH)
        loc = get_new_coords(loc, xdist * 0.5, EAST)

        ring += 1

    return results


def search_worker_thread(args, account_queue, account_sets, account_failures,
                         account_captchas, search_items_queue, pause_bit,
                         status, dbq, whq, scheduler, key_scheduler):

    log.debug('Search worker thread starting...')

    # The outer forever loop restarts only when the inner one is
    # intentionally exited - which should only be done when the worker
    # is failing too often, and probably banned.
    # This reinitializes the API and grabs a new account from the queue.
    while True:
        try:
            # Force storing of previous worker info to keep consistency.
            if 'starttime' in status:
                dbq.put((WorkerStatus, {0: WorkerStatus.db_format(status)}))

            status['starttime'] = now()

            # Track per loop.
            first_login = True

            # Make sure the scheduler is done for valid locations.
            while not scheduler.ready:
                time.sleep(1)

            status['message'] = ('Waiting to get new account from the'
                                 + ' queue...')
            log.info(status['message'])

            # Get an account.
            account = account_queue.get()
            status.update(WorkerStatus.get_worker(
                account['username'], scheduler.scan_location))
            status['message'] = 'Switching to account {}.'.format(
                account['username'])
            status['account'] = account
            log.info(status['message'])

            # Get or create new account stats entry
            acc_stats, created = Account.get_or_create(username=account['username'],
                                                       defaults={'username': account['username']})
            if created:
                acc_stats.update(account)
            account['stats'] = acc_stats

            # New lease of life right here.
            status['fail'] = 0
            status['success'] = 0
            status['noitems'] = 0
            status['skip'] = 0
            status['captcha'] = 0

            stagger_thread(args)

            # Sleep when consecutive_fails reaches max_failures, overall fails
            # for stat purposes.
            consecutive_fails = 0

            # Sleep when consecutive_noitems reaches max_empty, overall noitems
            # for stat purposes.
            consecutive_noitems = 0

            api = setup_api(args, status)

            # The forever loop for the searches.
            while True:

                while pause_bit.is_set():
                    status['message'] = 'Scanning paused.'
                    time.sleep(2)

                # If this account has been messing up too hard, let it rest.
                if ((args.max_failures > 0) and
                        (consecutive_fails >= args.max_failures)):
                    status['message'] = (
                        'Account {} failed more than {} scans; possibly bad ' +
                        'account. Switching accounts...').format(
                            account['username'],
                            args.max_failures)
                    log.warning(status['message'])
                    account_failures.append({'account': account,
                                             'last_fail_time': now(),
                                             'reason': 'failed more than {} times'.format(args.max_failures)})
                    # Exit this loop to get a new account and have the API
                    # recreated.
                    break

                # If this account has not found anything for too long, let it
                # rest.
                if ((args.max_empty > 0) and
                        (consecutive_noitems >= args.max_empty)):
                    status['message'] = (
                        'Account {} returned empty scan for more than {} ' +
                        'scans; possibly ip is banned. Switching ' +
                        'accounts...').format(account['username'],
                                              args.max_empty)
                    log.warning(status['message'])
                    account_failures.append({'account': account,
                                             'last_fail_time': now(),
                                             'reason': 'empty scans'})
                    # Exit this loop to get a new account and have the API
                    # recreated.
                    break

                # If used proxy disappears from "live list" after background
                # checking - switch account but do not freeze it (it's not an
                # account failure).
                if args.proxy and status['proxy_url'] not in args.proxy:
                    status['message'] = (
                        'Account {} proxy {} is not in a live list any ' +
                        'more. Switching accounts...').format(
                            account['username'], status['proxy_url'])
                    log.warning(status['message'])
                    # Experimental, nobody did this before.
                    account_queue.put(account)
                    # Exit this loop to get a new account and have the API
                    # recreated.
                    break

                # If this account has been running too long, let it rest.
                if (args.account_search_interval is not None):
                    if (status['starttime'] <=
                            (now() - args.account_search_interval)):
                        status['message'] = (
                            'Account {} is being rotated out to rest.'.format(
                                account['username']))
                        log.info(status['message'])
                        account_failures.append({'account': account,
                                                 'last_fail_time': now(),
                                                 'reason': 'rest interval'})
                        break

                # Let account rest if it got blind (although resting won't heal it unfortunately.)
                if args.rotate_blind and account[
                    'scans_without_rares'] >= args.rareless_scans_threshold:
                    status['message'] = (
                        'Account {} has become blind. Rotating out.'.format(
                            account['username']))
                    log.info(status['message'])
                    account_failures.append({
                        'account': account,
                        'last_fail_time': now(),
                        'reason': 'Got shadowbanned.'
                    })
                    break

                # Grab the next thing to search (when available).
                step, step_location, appears, leaves, messages, wait = (
                    scheduler.next_item(status))
                status['message'] = messages['wait']
                # The next_item will return the value telling us how long
                # to sleep. This way the status can be updated
                time.sleep(wait)

                # Using step as a flag for no valid next location returned.
                if step == -1:
                    time.sleep(scheduler.delay(status['last_scan_date']))
                    continue

                # Too soon?
                # Adding a 10 second grace period.
                if appears and now() < appears + 10:
                    first_loop = True
                    paused = False
                    while now() < appears + 10:
                        if pause_bit.is_set():
                            paused = True
                            break  # Why can't python just have `break 2`...
                        status['message'] = messages['early']
                        if first_loop:
                            log.info(status['message'])
                            first_loop = False
                        time.sleep(1)
                    if paused:
                        scheduler.task_done(status)
                        continue

                # Too late?
                if leaves and now() > (leaves - args.min_seconds_left):
                    scheduler.task_done(status)
                    status['skip'] += 1
                    status['message'] = messages['late']
                    log.info(status['message'])
                    # No sleep here; we've not done anything worth sleeping
                    # for. Plus we clearly need to catch up!
                    continue

                status['message'] = messages['search']
                log.debug(status['message'])

                # Let the api know where we intend to be for this loop.
                # Doing this before check_login so it does not also have
                # to be done when the auth token is refreshed.
                api.set_position(*step_location)

                if args.hash_key:
                    key = key_scheduler.next()
                    log.debug('Using key {} for this scan.'.format(key))
                    api.activate_hash_server(key)

                # Ok, let's get started -- check our login status.
                status['message'] = 'Logging in...'
                check_login(args, account, api, step_location,
                            status['proxy_url'])

                # Only run this when it's the account's first login, after
                # check_login().
                if first_login:
                    first_login = False

                    # Check tutorial completion.
                    if args.complete_tutorial:
<<<<<<< HEAD
                        log.debug('Checking tutorial state for %s.',
                                  account['username'])
                        tutorial_state = account['tutorial_state']
=======
                        tutorial_state = get_tutorial_state(args, api, account)
>>>>>>> 6fa25f2a

                        if not all(x in tutorial_state
                                   for x in (0, 1, 3, 4, 7)):
                            log.info('Completing tutorial steps for %s.',
                                     account['username'])
                            complete_tutorial(args, api, account,
                                              tutorial_state)
                        else:
                            log.info('Account %s already completed tutorial.',
                                     account['username'])

                # Putting this message after the check_login so the messages
                # aren't out of order.
                status['message'] = messages['search']
                log.info(status['message'])

                # Make the actual request.
                scan_date = datetime.utcnow()
                response_dict = map_request(api, account,
                                            step_location, args.no_jitter)
                status['last_scan_date'] = datetime.utcnow()

                # Record the time and the place that the worker made the
                # request.
                status['latitude'] = step_location[0]
                status['longitude'] = step_location[1]
                dbq.put((WorkerStatus, {0: WorkerStatus.db_format(status)}))

                # Nothing back. Mark it up, sleep, carry on.
                if not response_dict:
                    status['fail'] += 1
                    consecutive_fails += 1
                    status['message'] = messages['invalid']
                    log.error(status['message'])
                    time.sleep(scheduler.delay(status['last_scan_date']))
                    continue

                # Got the response, check for captcha, parse it out, then send
                # todo's to db/wh queues.
                try:
                    captcha = handle_captcha(args, status, api, account,
                                             account_failures,
                                             account_captchas, whq,
                                             response_dict, step_location)
                    if captcha is not None and captcha:
                        # Make another request for the same location
                        # since the previous one was captcha'd.
                        scan_date = datetime.utcnow()
                        response_dict = map_request(api, account,
                                                    step_location,
                                                    args.no_jitter)
                    elif captcha is not None:
                        account_queue.task_done()
                        time.sleep(3)
                        break

                    parsed = parse_map(args, response_dict, step_location,
                                       dbq, whq, key_scheduler, api, status,
                                       scan_date, account, account_sets)
                    del response_dict
                    scheduler.task_done(status, parsed)
                    if parsed['count'] > 0:
                        status['success'] += 1
                        consecutive_noitems = 0
                    else:
                        status['noitems'] += 1
                        consecutive_noitems += 1
                    consecutive_fails = 0
                    status['message'] = ('Search at {:6f},{:6f} completed ' +
                                         'with {} finds.').format(
                        step_location[0], step_location[1],
                        parsed['count'])
                    log.debug(status['message'])
                except Exception as e:
                    parsed = False
                    status['fail'] += 1
                    consecutive_fails += 1
                    # consecutive_noitems = 0 - I propose to leave noitems
                    # counter in case of error.
                    status['message'] = ('Map parse failed at {:6f},{:6f}, ' +
                                         'abandoning location. {} may be ' +
                                         'banned.').format(step_location[0],
                                                           step_location[1],
                                                           account['username'])
                    log.exception('{}. Exception message: {}'.format(
                        status['message'], repr(e)))
                    if response_dict is not None:
                        del response_dict

                # Check for level up rewards.
                if acc_stats.awarded_to_level < account['level']:
                    log.info("Checking level up rewards for level {}.".format(
                        account['level']))
                    lvlup_award_result = level_up_rewards_request(api, account)
                    if lvlup_award_result in (1, 2):
                        log.info("Got level up rewards! Yay!")
                        acc_stats.awarded_to_level = account['level']
                # Update account stats
                acc_stats.update(account)
                dbq.put((Account, {account['username']: acc_stats.db_format()}))

                # Get detailed information about gyms.
                if args.gym_info and parsed:
                    # Build a list of gyms to update.
                    gyms_to_update = {}
                    for gym in parsed['gyms'].values():
                        # Can only get gym details within 450m of our position.
                        distance = calc_distance(
                            step_location, [gym['latitude'], gym['longitude']])
                        if distance < 0.45:
                            # Check if we already have details on this gym.
                            # Get them if not.
                            try:
                                record = GymDetails.get(gym_id=gym['gym_id'])
                            except GymDetails.DoesNotExist as e:
                                gyms_to_update[gym['gym_id']] = gym
                                continue

                            # If we have a record of this gym already, check if
                            # the gym has been updated since our last update.
                            if record.last_scanned < gym['last_modified']:
                                gyms_to_update[gym['gym_id']] = gym
                                continue
                            else:
                                log.debug(
                                    ('Skipping update of gym @ %f/%f, ' +
                                     'up to date.'),
                                    gym['latitude'], gym['longitude'])
                                continue
                        else:
                            log.debug(
                                ('Skipping update of gym @ %f/%f, too far ' +
                                 'away from our location at %f/%f (%fkm).'),
                                gym['latitude'], gym['longitude'],
                                step_location[0], step_location[1], distance)

                    if len(gyms_to_update):
                        gym_responses = {}
                        current_gym = 1
                        status['message'] = (
                            'Updating {} gyms for location {},{}...').format(
                                len(gyms_to_update), step_location[0],
                                step_location[1])
                        log.debug(status['message'])

                        for gym in gyms_to_update.values():
                            status['message'] = (
                                'Getting details for gym {} of {} for ' +
                                'location {:6f},{:6f}...').format(
                                    current_gym, len(gyms_to_update),
                                    step_location[0], step_location[1])
                            time.sleep(random.random() + 2)
                            response = gym_request(api, account, step_location,
                                                   gym)

                            # Make sure the gym was in range. (Sometimes the
                            # API gets cranky about gyms that are ALMOST 1km
                            # away.)
                            if response['responses'][
                                    'GET_GYM_DETAILS']['result'] == 2:
                                log.warning(
                                    ('Gym @ %f/%f is out of range (%dkm), ' +
                                     'skipping.'),
                                    gym['latitude'], gym['longitude'],
                                    distance)
                            else:
                                gym_responses[gym['gym_id']] = response[
                                    'responses']['GET_GYM_DETAILS']
                            del response
                            # Increment which gym we're on for status messages.
                            current_gym += 1

                        status['message'] = (
                            'Processing details of {} gyms for location ' +
                            '{:6f},{:6f}...').format(len(gyms_to_update),
                                                     step_location[0],
                                                     step_location[1])
                        log.debug(status['message'])

                        if gym_responses:
                            parse_gyms(args, gym_responses,
                                       whq, dbq)
                            del gym_responses

                # Update hashing key stats in the database based on the values
                # reported back by the hashing server.
                if args.hash_key:
                    key = HashServer.status.get('token', None)
                    key_instance = key_scheduler.keys[key]
                    key_instance['remaining'] = HashServer.status.get(
                        'remaining', 0)

                    key_instance['maximum'] = (
                        HashServer.status.get('maximum', 0))

                    usage = (
                        key_instance['maximum'] -
                        key_instance['remaining'])

                    if key_instance['peak'] < usage:
                        key_instance['peak'] = usage

                    if key_instance['expires'] is None:
                        expires = HashServer.status.get(
                            'expiration', None)

                        if expires is not None:
                            expires = datetime.utcfromtimestamp(expires)
                            key_instance['expires'] = expires

                    key_instance['last_updated'] = datetime.utcnow()

                    log.debug('Hash key %s has %s/%s RPM left.', key,
                              key_instance['remaining'],
                              key_instance['maximum'])

                # Delay the desired amount after "scan" completion.
                delay = scheduler.delay(status['last_scan_date'])

                status['message'] += ' Sleeping {}s until {}.'.format(
                    delay,
                    time.strftime(
                        '%H:%M:%S',
                        time.localtime(time.time() + args.scan_delay)))
                log.info(status['message'])
                time.sleep(delay)

        # Catch any process exceptions, log them, and continue the thread.
        except Exception as e:
            log.error((
                'Exception in search_worker under account {} Exception ' +
                'message: {}.').format(account['username'], repr(e)))
            status['message'] = (
                'Exception in search_worker using account {}. Restarting ' +
                'with fresh account. See logs for details.').format(
                    account['username'])
            traceback.print_exc(file=sys.stdout)
            account_failures.append({'account': account,
                                     'last_fail_time': now(),
                                     'reason': repr(e)})
            time.sleep(args.scan_delay)


def upsertKeys(keys, key_scheduler, db_updates_queue):
    # Prepare hashing keys to be sent to the db. But only
    # sent latest updates of the 'peak' value per key.
    hashkeys = {}
    for key in keys:
        key_instance = key_scheduler.keys[key]
        hashkeys[key] = key_instance
        hashkeys[key]['key'] = key
        hashkeys[key]['peak'] = max(key_instance['peak'],
                                    HashKeys.getStoredPeak(key))
    db_updates_queue.put((HashKeys, hashkeys))


def map_request(api, account, position, no_jitter=False):
    # Create scan_location to send to the api based off of position, because
    # tuples aren't mutable.
    if no_jitter:
        # Just use the original coordinates.
        scan_location = position
    else:
        # Jitter it, just a little bit.
        scan_location = jitter_location(position)
        log.debug('Jittered to: %f/%f/%f',
                  scan_location[0], scan_location[1], scan_location[2])

    try:
        cell_ids = util.get_cell_ids(scan_location[0], scan_location[1])
        timestamps = [0, ] * len(cell_ids)
        req = api.create_request()
        req.get_map_objects(latitude=f2i(scan_location[0]),
                            longitude=f2i(scan_location[1]),
                            since_timestamp_ms=timestamps,
                            cell_id=cell_ids)
        req.check_challenge()
        req.get_hatched_eggs()
        add_get_inventory_request(req, account)
        req.check_awarded_badges()
        req.get_buddy_walked()
        response = req.call()

        update_account_from_response(account, response)

        response = clear_dict_response(response, True)
        return response

    except HashingOfflineException as e:
        log.warning('Hashing server is unreachable, it might be offline.')
    except BadHashRequestException as e:
        log.warning('Invalid or expired hashing key: %s.',
                    api._hash_server_token)
    except Exception as e:
        log.warning('Exception while downloading map: %s', repr(e))
        return False


def gym_request(api, account, position, gym):
    try:
        log.debug('Getting details for gym @ %f/%f (%fkm away)',
                  gym['latitude'], gym['longitude'],
                  calc_distance(position, [gym['latitude'], gym['longitude']]))
        req = api.create_request()
        req.get_gym_details(gym_id=gym['gym_id'],
                            player_latitude=f2i(position[0]),
                            player_longitude=f2i(position[1]),
                            gym_latitude=gym['latitude'],
                            gym_longitude=gym['longitude'])
        req.check_challenge()
        req.get_hatched_eggs()
        add_get_inventory_request(req, account)
        req.check_awarded_badges()
        req.get_buddy_walked()
        response = req.call()

        update_account_from_response(account, response)

        response = clear_dict_response(response)
        return response

    except Exception as e:
        log.warning('Exception while downloading gym details: %s', repr(e))
        return False


def calc_distance(pos1, pos2):
    R = 6378.1  # KM radius of the earth.

    dLat = math.radians(pos1[0] - pos2[0])
    dLon = math.radians(pos1[1] - pos2[1])

    a = math.sin(dLat / 2) * math.sin(dLat / 2) + \
        math.cos(math.radians(pos1[0])) * math.cos(math.radians(pos2[0])) * \
        math.sin(dLon / 2) * math.sin(dLon / 2)

    c = 2 * math.atan2(math.sqrt(a), math.sqrt(1 - a))
    d = R * c

    return d


# Delay each thread start time so that logins occur after delay.
def stagger_thread(args):
    loginDelayLock.acquire()
    delay = args.login_delay + ((random.random() - .5) / 2)
    log.debug('Delaying thread startup for %.2f seconds', delay)
    time.sleep(delay)
    loginDelayLock.release()


# The delta from last stat to current stat
def stat_delta(current_status, last_status, stat_name):
    return current_status.get(stat_name, 0) - last_status.get(stat_name, 0)


def check_forced_version(args, api_version, api_check_time, pause_bit):
    if int(time.time()) > api_check_time:
        log.debug("Checking forced API version.")
        api_check_time = int(time.time()) + args.version_check_interval
        forced_api = get_api_version(args)

        if not forced_api:
            # Couldn't retrieve API version. Pause scanning.
            pause_bit.set()
            log.warning('Forced API check got no or invalid response. ' +
                        'Possible bad proxy.')
            log.warning('Scanner paused due to failed API check.')
            return api_check_time

        # Got a response let's compare version numbers.
        try:
            if StrictVersion(api_version) < StrictVersion(forced_api):
                # Installed API version is lower. Pause scanning.
                pause_bit.set()
                log.warning('Started with API: %s, ' +
                            'Niantic forced to API: %s',
                            api_version,
                            forced_api)
                log.warning('Scanner paused due to forced Niantic API update.')
            else:
                # API check was successful and
                # installed API version is newer or equal forced API.
                # Continue scanning.
                log.debug("API check was successful. Continue scanning.")
                pause_bit.clear()

        except ValueError as e:
            # Unknown version format. Pause scanning as well.
            pause_bit.set()
            log.warning('Niantic forced unknown API version format: %s.',
                        forced_api)
            log.warning('Scanner paused due to unknown API version format.')
        except Exception as e:
            # Something else happened. Pause scanning as well.
            pause_bit.set()
            log.warning('Unknown error on API version comparison: %s.',
                        repr(e))
            log.warning('Scanner paused due to unknown API check error.')

    return api_check_time


def get_api_version(args):
    """Retrieve forced API version by Niantic

    Args:
        args: Command line arguments

    Returns:
        API version string. False if request failed.
    """
    proxies = {}

    if args.proxy:
        num, proxy = get_new_proxy(args)
        proxies = {
            'http': proxy,
            'https': proxy
        }

    try:
        s = requests.Session()
        s.mount('https://',
                HTTPAdapter(max_retries=Retry(total=3,
                                              backoff_factor=0.5,
                                              status_forcelist=[500, 502,
                                                                503, 504])))
        r = s.get(
            'https://pgorelease.nianticlabs.com/plfe/version',
            proxies=proxies,
            verify=False,
            timeout=5)

        return r.text[2:] if r.status_code == requests.codes.ok else False
    except Exception as e:
        log.warning('error on API check: %s', repr(e))
        return False<|MERGE_RESOLUTION|>--- conflicted
+++ resolved
@@ -1095,13 +1095,9 @@
 
                     # Check tutorial completion.
                     if args.complete_tutorial:
-<<<<<<< HEAD
                         log.debug('Checking tutorial state for %s.',
                                   account['username'])
                         tutorial_state = account['tutorial_state']
-=======
-                        tutorial_state = get_tutorial_state(args, api, account)
->>>>>>> 6fa25f2a
 
                         if not all(x in tutorial_state
                                    for x in (0, 1, 3, 4, 7)):
