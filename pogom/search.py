--- conflicted
+++ resolved
@@ -133,11 +133,6 @@
 
         # Initialize to prevent UnboundLocalError
         total_pages = 1
-<<<<<<< HEAD
-
-=======
-        
->>>>>>> b5f16c41
         if display_type[0] == 'workers':
 
             # Get the terminal size.
