--- conflicted
+++ resolved
@@ -49,10 +49,7 @@
 from .account import (setup_api, check_login, get_tutorial_state,
                       complete_tutorial, AccountSet, get_player_inventory,
                       get_player_stats)
-<<<<<<< HEAD
-=======
 from pogom.gainxp import level_up_rewards_request
->>>>>>> 4056b501
 from .captcha import captcha_overseer_thread, handle_captcha
 from .proxy import get_new_proxy
 
