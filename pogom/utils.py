#!/usr/bin/python
# -*- coding: utf-8 -*-

import sys
import configargparse
import os
import math
import json
import logging
import random
import time
import socket
import struct
import zipfile
import requests
from uuid import uuid4
from s2sphere import CellId, LatLng

from . import config

log = logging.getLogger(__name__)


def parse_unicode(bytestring):
    decoded_string = bytestring.decode(sys.getfilesystemencoding())
    return decoded_string


def read_pokemon_ids_from_file(f):
    pokemon_ids = set()
    for name in f:
        name = name.strip()
        # Lines starting with # or - mean: skip this Pokemon
        if name[0] in ('#', '-'):
            continue
        try:
            # Pokemon can be given as Pokedex ID
            pid = int(name)
        except ValueError:
            # Perform the usual name -> ID lookup
            pid = get_pokemon_id(unicode(name, 'utf-8'))
        if pid and not pid == -1:
            pokemon_ids.add(pid)
    return sorted(pokemon_ids)


def memoize(function):
    memo = {}

    def wrapper(*args):
        if args in memo:
            return memo[args]
        else:
            rv = function(*args)
            memo[args] = rv
            return rv
    return wrapper


@memoize
def get_args():
    # Pre-check to see if the -cf or --config flag is used on the command line.
    # If not, we'll use the env var or default value. This prevents layering of
    # config files as well as a missing config.ini.
    defaultconfigfiles = []
    if '-cf' not in sys.argv and '--config' not in sys.argv:
        defaultconfigfiles = [os.getenv('POGOMAP_CONFIG', os.path.join(
            os.path.dirname(__file__), '../config/config.ini'))]
    parser = configargparse.ArgParser(
        default_config_files=defaultconfigfiles,
        auto_env_var_prefix='POGOMAP_')
    parser.add_argument('-cf', '--config',
                        is_config_file=True, help='Set configuration file')
    parser.add_argument('-a', '--auth-service', type=str.lower,
                        action='append', default=[],
                        help=('Auth Services, either one for all accounts ' +
                              'or one per account: ptc or google. Defaults ' +
                              'all to ptc.'))
    parser.add_argument('-u', '--username', action='append', default=[],
                        help='Usernames, one per account.')
    parser.add_argument('-p', '--password', action='append', default=[],
                        help=('Passwords, either single one for all ' +
                              'accounts or one per account.'))
    parser.add_argument('-w', '--workers', type=int,
                        help=('Number of search worker threads to start. ' +
                              'Defaults to the number of accounts specified.'))
    parser.add_argument('-asi', '--account-search-interval', type=int,
                        default=0,
                        help=('Seconds for accounts to search before ' +
                              'switching to a new account. 0 to disable.'))
    parser.add_argument('-ari', '--account-rest-interval', type=int,
                        default=7200,
                        help=('Seconds for accounts to rest when they fail ' +
                              'or are switched out.'))
    parser.add_argument('-ac', '--accountcsv',
                        help=('Load accounts from CSV file containing ' +
                              '"auth_service,username,passwd" lines.'))
    parser.add_argument('-hlvl', '--high-lvl-accounts',
                        help=('Load high level accounts from CSV file '
                              + ' containing '
                              + '"auth_service,username,passwd"'
                              + ' lines.'))
    parser.add_argument('-bh', '--beehive',
                        help=('Use beehive configuration for multiple ' +
                              'accounts, one account per hex.  Make sure ' +
                              'to keep -st under 5, and -w under the total ' +
                              'amount of accounts available.'),
                        action='store_true', default=False)
    parser.add_argument('-wph', '--workers-per-hive',
                        help=('Only referenced when using --beehive. Sets ' +
                              'number of workers per hive. Default value ' +
                              'is 1.'),
                        type=int, default=1)
    parser.add_argument('-l', '--location', type=parse_unicode,
                        help='Location, can be an address or coordinates.')
    # Default based on the average elevation of cities around the world.
    # Source: https://www.wikiwand.com/en/List_of_cities_by_elevation
    parser.add_argument('-alt', '--altitude',
                        help='Default altitude in meters.',
                        type=int, default=507)
    parser.add_argument('-altv', '--altitude-variance',
                        help='Variance for --altitude in meters',
                        type=int, default=1)
    parser.add_argument('-uac', '--use-altitude-cache',
                        help=('Query the Elevation API for each step,' +
                              ' rather than only once, and store results in' +
                              ' the database.'),
                        action='store_true', default=False)
    parser.add_argument('-nj', '--no-jitter',
                        help=("Don't apply random -9m to +9m jitter to " +
                              "location."),
                        action='store_true', default=False)
    parser.add_argument('-al', '--access-logs',
                        help=("Write web logs to access.log."),
                        action='store_true', default=False)
    parser.add_argument('-st', '--step-limit', help='Steps.', type=int,
                        default=12)
    parser.add_argument('-sd', '--scan-delay',
                        help='Time delay between requests in scan threads.',
                        type=float, default=10)
    parser.add_argument('--spawn-delay',
                        help=('Number of seconds after spawn time to wait ' +
                              'before scanning to be sure the Pokemon ' +
                              'is there.'),
                        type=float, default=10)
    parser.add_argument('-enc', '--encounter',
                        help='Start an encounter to gather IVs and moves.',
                        action='store_true', default=False)
    parser.add_argument('-cs', '--captcha-solving',
                        help='Enables captcha solving.',
                        action='store_true', default=False)
    parser.add_argument('-ck', '--captcha-key',
                        help='2Captcha API key.')
    parser.add_argument('-cds', '--captcha-dsk',
                        help='Pokemon Go captcha data-sitekey.',
                        default="6LeeTScTAAAAADqvhqVMhPpr_vB9D364Ia-1dSgK")
    parser.add_argument('-mcd', '--manual-captcha-domain',
                        help='Domain to where captcha tokens will be sent.',
                        default="http://127.0.0.1:5000")
    parser.add_argument('-mcr', '--manual-captcha-refresh',
                        help='Time available before captcha page refreshes.',
                        type=int, default=30)
    parser.add_argument('-mct', '--manual-captcha-timeout',
                        help='Maximum time captchas will wait for manual ' +
                        'captcha solving. On timeout, if enabled, 2Captcha ' +
                        'will be used to solve captcha. Default is 0.',
                        type=int, default=0)
    parser.add_argument('-ed', '--encounter-delay',
                        help=('Time delay between encounter pokemon ' +
                              'in scan threads.'),
                        type=float, default=1)
    parser.add_argument('-ignf', '--ignorelist-file',
                        default='', help='File containing a list of '
                        'Pokemon IDs to ignore. Pokemon will ' +
                        'not be added to DB, not sent to ' +
                        'webhooks, and not encountered. ' +
                        'Will still be used to ' +
                        'determine spawnpoints. One line per ID.')
    parser.add_argument('-encwf', '--enc-whitelist-file',
                        default='', help='File containing a list of '
<<<<<<< HEAD
                        'Pokemon IDs or names to encounter for'
                        ' IV/CP scanning.')
=======
                        'Pokemon IDs to encounter for'
                        ' IV/CP scanning. One line per ID')
>>>>>>> 33481af4
    parser.add_argument('-nostore', '--no-api-store',
                        help=("Don't store the API objects used by the high"
                              + ' level accounts in memory. This will increase'
                              + ' the number of logins per account, but '
                              + ' decreases memory usage.'),
                        action='store_true', default=False)
    webhook_list = parser.add_mutually_exclusive_group()
    webhook_list.add_argument('-wwhtf', '--webhook-whitelist-file',
                              default='', help='File containing a list of '
                                               'Pokemon IDs or names to be '
                                               'sent to webhooks.')
    parser.add_argument('-ld', '--login-delay',
                        help='Time delay between each login attempt.',
                        type=float, default=6)
    parser.add_argument('-lr', '--login-retries',
                        help=('Number of times to retry the login before ' +
                              'refreshing a thread.'),
                        type=int, default=3)
    parser.add_argument('-mf', '--max-failures',
                        help=('Maximum number of failures to parse ' +
                              'locations before an account will go into a ' +
                              'sleep for -ari/--account-rest-interval ' +
                              'seconds.'),
                        type=int, default=5)
    parser.add_argument('-me', '--max-empty',
                        help=('Maximum number of empty scans before an ' +
                              'account will go into a sleep for ' +
                              '-ari/--account-rest-interval seconds.' +
                              'Reasonable to use with proxies.'),
                        type=int, default=0)
    parser.add_argument('-bsr', '--bad-scan-retry',
                        help=('Number of bad scans before giving up on a ' +
                              'step. Default 2, 0 to disable.'),
                        type=int, default=2)
    parser.add_argument('-msl', '--min-seconds-left',
                        help=('Time that must be left on a spawn before ' +
                              'considering it too late and skipping it. ' +
                              'For example 600 would skip anything with ' +
                              '< 10 minutes remaining. Default 0.'),
                        type=int, default=0)
    parser.add_argument('-dc', '--display-in-console',
                        help='Display Found Pokemon in Console.',
                        action='store_true', default=False)
    parser.add_argument('-H', '--host', help='Set web server listening host.',
                        default='127.0.0.1')
    parser.add_argument('-P', '--port', type=int,
                        help='Set web server listening port.', default=5000)
    parser.add_argument('-L', '--locale',
                        help=('Locale for Pokemon names (default: {}, check ' +
                              '{} for more).').format(config['LOCALE'],
                                                      config['LOCALES_DIR']),
                        default='en')
    parser.add_argument('-c', '--china',
                        help='Coordinates transformer for China.',
                        action='store_true')
    parser.add_argument('-m', '--mock', type=str,
                        help=('Mock mode - point to a fpgo endpoint instead ' +
                              'of using the real PogoApi, ec: ' +
                              'http://127.0.0.1:9090'),
                        default='')
    parser.add_argument('-ns', '--no-server',
                        help=('No-Server Mode. Starts the searcher but not ' +
                              'the Webserver.'),
                        action='store_true', default=False)
    parser.add_argument('-os', '--only-server',
                        help=('Server-Only Mode. Starts only the Webserver ' +
                              'without the searcher.'),
                        action='store_true', default=False)
    parser.add_argument('-sc', '--search-control',
                        help='Enables search control.',
                        action='store_true', dest='search_control',
                        default=False)
    parser.add_argument('-nfl', '--no-fixed-location',
                        help='Disables a fixed map location and shows the ' +
                        'search bar for use in shared maps.',
                        action='store_false', dest='fixed_location',
                        default=True)
    parser.add_argument('-k', '--gmaps-key',
                        help='Google Maps Javascript API Key.',
                        required=True)
    parser.add_argument('--skip-empty',
                        help=('Enables skipping of empty cells in normal ' +
                              'scans - requires previously populated ' +
                              'database (not to be used with -ss)'),
                        action='store_true', default=False)
    parser.add_argument('-C', '--cors', help='Enable CORS on web server.',
                        action='store_true', default=False)
    parser.add_argument('-D', '--db', help='Database filename for SQLite.',
                        default='pogom.db')
    parser.add_argument('-cd', '--clear-db',
                        help=('Deletes the existing database before ' +
                              'starting the Webserver.'),
                        action='store_true', default=False)
    parser.add_argument('-np', '--no-pokemon',
                        help=('Disables Pokemon from the map (including ' +
                              'parsing them into local db.)'),
                        action='store_true', default=False)
    parser.add_argument('-ng', '--no-gyms',
                        help=('Disables Gyms from the map (including ' +
                              'parsing them into local db).'),
                        action='store_true', default=False)
    parser.add_argument('-nk', '--no-pokestops',
                        help=('Disables PokeStops from the map (including ' +
                              'parsing them into local db).'),
                        action='store_true', default=False)
    parser.add_argument('-ss', '--spawnpoint-scanning',
                        help=('Use spawnpoint scanning (instead of hex ' +
                              'grid). Scans in a circle based on step_limit ' +
                              'when on DB.'),
                        nargs='?', const='nofile', default=False)
    parser.add_argument('-speed', '--speed-scan',
                        help=('Use speed scanning to identify spawn points ' +
                              'and then scan closest spawns.'),
                        action='store_true', default=False)
    parser.add_argument('-kph', '--kph',
                        help=('Set a maximum speed in km/hour for scanner ' +
                              'movement.'),
                        type=int, default=35)
    parser.add_argument('-hkph', '--hlvl-kph',
                        help=('Set a maximum speed in km/hour for scanner ' +
                              'movement, for high-level (L30) accounts.'),
                        type=int, default=25)
    parser.add_argument('-ldur', '--lure-duration',
                        help=('Change duration for lures set on pokestops. ' +
                              'This is useful for events that extend lure ' +
                              'duration.'), type=int, default=30)
    parser.add_argument('--dump-spawnpoints',
                        help=('Dump the spawnpoints from the db to json ' +
                              '(only for use with -ss).'),
                        action='store_true', default=False)
    parser.add_argument('-pd', '--purge-data',
                        help=('Clear Pokemon from database this many hours ' +
                              'after they disappear (0 to disable).'),
                        type=int, default=0)
    parser.add_argument('-px', '--proxy',
                        help='Proxy url (e.g. socks5://127.0.0.1:9050)',
                        action='append')
    parser.add_argument('-pxsc', '--proxy-skip-check',
                        help='Disable checking of proxies before start.',
                        action='store_true', default=False)
    parser.add_argument('-pxt', '--proxy-timeout',
                        help='Timeout settings for proxy checker in seconds.',
                        type=int, default=5)
    parser.add_argument('-pxd', '--proxy-display',
                        help=('Display info on which proxy being used ' +
                              '(index or full). To be used with -ps.'),
                        type=str, default='index')
    parser.add_argument('-pxf', '--proxy-file',
                        help=('Load proxy list from text file (one proxy ' +
                              'per line), overrides -px/--proxy.'))
    parser.add_argument('-pxr', '--proxy-refresh',
                        help=('Period of proxy file reloading, in seconds. ' +
                              'Works only with -pxf/--proxy-file. ' +
                              '(0 to disable).'),
                        type=int, default=0)
    parser.add_argument('-pxo', '--proxy-rotation',
                        help=('Enable proxy rotation with account changing ' +
                              'for search threads (none/round/random).'),
                        type=str, default='none')
    parser.add_argument('--db-type',
                        help='Type of database to be used (default: sqlite).',
                        default='sqlite')
    parser.add_argument('--db-name', help='Name of the database to be used.')
    parser.add_argument('--db-user', help='Username for the database.')
    parser.add_argument('--db-pass', help='Password for the database.')
    parser.add_argument('--db-host', help='IP or hostname for the database.')
    parser.add_argument(
        '--db-port', help='Port for the database.', type=int, default=3306)
    parser.add_argument('--db-max_connections',
                        help='Max connections (per thread) for the database.',
                        type=int, default=5)
    parser.add_argument('--db-threads',
                        help=('Number of db threads; increase if the db ' +
                              'queue falls behind.'),
                        type=int, default=1)
    parser.add_argument('-wh', '--webhook',
                        help='Define URL(s) to POST webhook information to.',
                        default=None, dest='webhooks', action='append')
    parser.add_argument('-gi', '--gym-info',
                        help=('Get all details about gyms (causes an ' +
                              'additional API hit for every gym).'),
                        action='store_true', default=False)
    parser.add_argument('--disable-clean', help='Disable clean db loop.',
                        action='store_true', default=False)
    parser.add_argument('--webhook-updates-only',
                        help='Only send updates (Pokemon & lured pokestops).',
                        action='store_true', default=False)
    parser.add_argument('--wh-threads',
                        help=('Number of webhook threads; increase if the ' +
                              'webhook queue falls behind.'),
                        type=int, default=1)
    parser.add_argument('-whc', '--wh-concurrency',
                        help=('Async requests pool size.'), type=int,
                        default=25)
    parser.add_argument('-whr', '--wh-retries',
                        help=('Number of times to retry sending webhook ' +
                              'data on failure.'),
                        type=int, default=3)
    parser.add_argument('-wht', '--wh-timeout',
                        help='Timeout (in seconds) for webhook requests.',
                        type=float, default=1.0)
    parser.add_argument('-whbf', '--wh-backoff-factor',
                        help=('Factor (in seconds) by which the delay ' +
                              'until next retry will increase.'),
                        type=float, default=0.25)
    parser.add_argument('-whlfu', '--wh-lfu-size',
                        help='Webhook LFU cache max size.', type=int,
                        default=2500)
    parser.add_argument('-whsu', '--webhook-scheduler-updates',
                        help=('Send webhook updates with scheduler status ' +
                              '(use with -wh).'),
                        action='store_true', default=True)
    parser.add_argument('--ssl-certificate',
                        help='Path to SSL certificate file.')
    parser.add_argument('--ssl-privatekey',
                        help='Path to SSL private key file.')
    parser.add_argument('-ps', '--print-status',
                        help=('Show a status screen instead of log ' +
                              'messages. Can switch between status and ' +
                              'logs by pressing enter.  Optionally specify ' +
                              '"logs" to startup in logging mode.'),
                        nargs='?', const='status', default=False,
                        metavar='logs')
    parser.add_argument('-slt', '--stats-log-timer',
                        help='In log view, list per hr stats every X seconds',
                        type=int, default=0)
    parser.add_argument('-sn', '--status-name', default=None,
                        help=('Enable status page database update using ' +
                              'STATUS_NAME as main worker name.'))
    parser.add_argument('-spp', '--status-page-password', default=None,
                        help='Set the status page password.')
    parser.add_argument('-hk', '--hash-key', default=None, action='append',
                        help='Key for hash server')
    parser.add_argument('-tut', '--complete-tutorial', action='store_true',
                        help=("Complete ToS and tutorial steps on accounts " +
                              "if they haven't already."),
                        default=False)
    parser.add_argument('-novc', '--no-version-check', action='store_true',
                        help='Disable API version check.',
                        default=False)
    parser.add_argument('-vci', '--version-check-interval', type=int,
                        help='Interval to check API version in seconds ' +
                        '(Default: in [60, 300]).',
                        default=random.randint(60, 300))
    parser.add_argument('-el', '--encrypt-lib',
                        help=('Path to encrypt lib to be used instead of ' +
                              'the shipped ones.'))
    parser.add_argument('-odt', '--on-demand_timeout',
                        help=('Pause searching while web UI is inactive ' +
                              'for this timeout (in seconds).'),
                        type=int, default=0)
    parser.add_argument('--disable-blacklist',
                        help=('Disable the global anti-scraper IP blacklist.'),
                        action='store_true', default=False)
    parser.add_argument('-tp', '--trusted-proxies', default=[],
                        action='append',
                        help=('Enables the use of X-FORWARDED-FOR headers ' +
                              'to identify the IP of clients connecting ' +
                              'through these trusted proxies.'))
    parser.add_argument('-gxp', '--gain-xp',
                        help='Do various things to let map accounts gain XP.',
                        action='store_true', default=False)
    parser.add_argument('-sazl', '--show-all-zoom-level',
                        help=('Show all Pokemon, even excluded, at this map '
                              'zoom level. Set to 0 to disable this feature. '
                              'Set to 19 or higher for nice results.'),
                        type=int, default=0)
    verbosity = parser.add_mutually_exclusive_group()
    verbosity.add_argument('-v', '--verbose',
                           help=('Show debug messages from RocketMap ' +
                                 'and pgoapi. Optionally specify file ' +
                                 'to log to.'),
                           nargs='?', const='nofile', default=False,
                           metavar='filename.log')
    verbosity.add_argument('-vv', '--very-verbose',
                           help=('Like verbose, but show debug messages ' +
                                 'from all modules as well.  Optionally ' +
                                 'specify file to log to.'),
                           nargs='?', const='nofile', default=False,
                           metavar='filename.log')
    parser.add_argument('-pgsu', '--pgscout-url', default=None,
                        help='URL to query PGScout for Pokemon IV/CP.')
    parser.set_defaults(DEBUG=False)

    args = parser.parse_args()

    if args.only_server:
        if args.location is None:
            parser.print_usage()
            print(sys.argv[0] +
                  ": error: arguments -l/--location is required.")
            sys.exit(1)
    else:
        # If using a CSV file, add the data where needed into the username,
        # password and auth_service arguments.
        # CSV file should have lines like "ptc,username,password",
        # "username,password" or "username".
        if args.accountcsv is not None:
            # Giving num_fields something it would usually not get.
            num_fields = -1
            with open(args.accountcsv, 'r') as f:
                for num, line in enumerate(f, 1):

                    fields = []

                    # First time around populate num_fields with current field
                    # count.
                    if num_fields < 0:
                        num_fields = line.count(',') + 1

                    csv_input = []
                    csv_input.append('')
                    csv_input.append('<username>')
                    csv_input.append('<username>,<password>')
                    csv_input.append('<ptc/google>,<username>,<password>')

                    # If the number of fields is differend this is not a CSV.
                    if num_fields != line.count(',') + 1:
                        print(sys.argv[0] +
                              ": Error parsing CSV file on line " + str(num) +
                              ". Your file started with the following " +
                              "input, '" + csv_input[num_fields] +
                              "' but now you gave us '" +
                              csv_input[line.count(',') + 1] + "'.")
                        sys.exit(1)

                    field_error = ''
                    line = line.strip()

                    # Ignore blank lines and comment lines.
                    if len(line) == 0 or line.startswith('#'):
                        continue

                    # If number of fields is more than 1 split the line into
                    # fields and strip them.
                    if num_fields > 1:
                        fields = line.split(",")
                        fields = map(str.strip, fields)

                    # If the number of fields is one then assume this is
                    # "username". As requested.
                    if num_fields == 1:
                        # Empty lines are already ignored.
                        args.username.append(line)

                    # If the number of fields is two then assume this is
                    # "username,password". As requested.
                    if num_fields == 2:
                        # If field length is not longer than 0 something is
                        # wrong!
                        if len(fields[0]) > 0:
                            args.username.append(fields[0])
                        else:
                            field_error = 'username'

                        # If field length is not longer than 0 something is
                        # wrong!
                        if len(fields[1]) > 0:
                            args.password.append(fields[1])
                        else:
                            field_error = 'password'

                    # If the number of fields is three then assume this is
                    # "ptc,username,password". As requested.
                    if num_fields == 3:
                        # If field 0 is not ptc or google something is wrong!
                        if (fields[0].lower() == 'ptc' or
                                fields[0].lower() == 'google'):
                            args.auth_service.append(fields[0])
                        else:
                            field_error = 'method'

                        # If field length is not longer then 0 something is
                        # wrong!
                        if len(fields[1]) > 0:
                            args.username.append(fields[1])
                        else:
                            field_error = 'username'

                        # If field length is not longer then 0 something is
                        # wrong!
                        if len(fields[2]) > 0:
                            args.password.append(fields[2])
                        else:
                            field_error = 'password'

                    if num_fields > 3:
                        print(('Too many fields in accounts file: max ' +
                               'supported are 3 fields. ' +
                               'Found {} fields').format(num_fields))
                        sys.exit(1)

                    # If something is wrong display error.
                    if field_error != '':
                        type_error = 'empty!'
                        if field_error == 'method':
                            type_error = (
                                'not ptc or google instead we got \'' +
                                fields[0] + '\'!')
                        print(sys.argv[0] +
                              ": Error parsing CSV file on line " + str(num) +
                              ". We found " + str(num_fields) + " fields, " +
                              "so your input should have looked like '" +
                              csv_input[num_fields] + "'\nBut you gave us '" +
                              line + "', your " + field_error +
                              " was " + type_error)
                        sys.exit(1)

        errors = []

        num_auths = len(args.auth_service)
        num_usernames = 0
        num_passwords = 0

        if len(args.username) == 0:
            errors.append(
                'Missing `username` either as -u/--username, csv file ' +
                'using -ac, or in config.')
        else:
            num_usernames = len(args.username)

        if args.location is None:
            errors.append(
                'Missing `location` either as -l/--location or in config.')

        if len(args.password) == 0:
            errors.append(
                'Missing `password` either as -p/--password, csv file, ' +
                'or in config.')
        else:
            num_passwords = len(args.password)

        if args.step_limit is None:
            errors.append(
                'Missing `step_limit` either as -st/--step-limit or ' +
                'in config.')

        if num_auths == 0:
            args.auth_service = ['ptc']

        num_auths = len(args.auth_service)

        if num_usernames > 1:
            if num_passwords > 1 and num_usernames != num_passwords:
                errors.append((
                    'The number of provided passwords ({}) must match the ' +
                    'username count ({})').format(num_passwords,
                                                  num_usernames))
            if num_auths > 1 and num_usernames != num_auths:
                errors.append((
                    'The number of provided auth ({}) must match the ' +
                    'username count ({}).').format(num_auths, num_usernames))

        if len(errors) > 0:
            parser.print_usage()
            print(sys.argv[0] + ": errors: \n - " + "\n - ".join(errors))
            sys.exit(1)

        # Fill the pass/auth if set to a single value.
        if num_passwords == 1:
            args.password = [args.password[0]] * num_usernames
        if num_auths == 1:
            args.auth_service = [args.auth_service[0]] * num_usernames

        # Make the accounts list.
        args.accounts = []
        for i, username in enumerate(args.username):
            args.accounts.append({'username': username,
                                  'password': args.password[i],
                                  'auth_service': args.auth_service[i]})

        # Prepare the L30 accounts for the account sets.
        args.accounts_L30 = []

        if args.high_lvl_accounts:
            # Context processor.
            with open(args.high_lvl_accounts, 'r') as accs:
                for line in accs:
                    # Make sure it's not an empty line.
                    if not line.strip():
                        continue

                    line = line.split(',')

                    # We need "service, user, pass".
                    if len(line) < 3:
                        raise Exception('L30 account is missing a'
                                        + ' field. Each line requires: '
                                        + '"service,user,pass".')

                    # Let's remove trailing whitespace.
                    service = line[0].strip()
                    username = line[1].strip()
                    password = line[2].strip()

                    hlvl_account = {
                        'auth_service': service,
                        'username': username,
                        'password': password,
                        'captcha': False
                    }

                    args.accounts_L30.append(hlvl_account)

        # Prepare the IV/CP scanning filters.
        args.enc_whitelist = []

        # IV/CP scanning.
        if args.enc_whitelist_file:
            with open(args.enc_whitelist_file) as f:
                args.enc_whitelist = read_pokemon_ids_from_file(f)

        # Make max workers equal number of accounts if unspecified, and disable
        # account switching.
        if args.workers is None:
            args.workers = len(args.accounts)
            args.account_search_interval = None

        # Disable search interval if 0 specified.
        if args.account_search_interval == 0:
            args.account_search_interval = None

        # Make sure we don't have an empty account list after adding command
        # line and CSV accounts.
        if len(args.accounts) == 0:
            print(sys.argv[0] +
                  ": Error: no accounts specified. Use -a, -u, and -p or " +
                  "--accountcsv to add accounts.")
            sys.exit(1)

        # Prepare webhook whitelist - empty list means no restrictions
        args.webhook_whitelist = []
        if args.webhook_whitelist_file:
            with open(args.webhook_whitelist_file) as f:
<<<<<<< HEAD
                args.webhook_whitelist = read_pokemon_ids_from_file(f)

=======
                args.webhook_whitelist = [get_pokemon_id(name) for name in
                                          f.read().splitlines()]
        elif args.webhook_blacklist_file:
            with open(args.webhook_blacklist_file) as f:
                args.webhook_blacklist = [get_pokemon_id(name) for name in
                                          f.read().splitlines()]
        else:
            args.webhook_blacklist = [int(i) for i in
                                      args.webhook_blacklist]
            args.webhook_whitelist = [int(i) for i in
                                      args.webhook_whitelist]

        # create an empty set
        args.ignorelist = []
        if args.ignorelist_file:
            with open(args.ignorelist_file) as f:
                args.ignorelist = frozenset([int(l.strip()) for l in f])
>>>>>>> 33481af4
        # Decide which scanning mode to use.
        if args.spawnpoint_scanning:
            args.scheduler = 'SpawnScan'
        elif args.skip_empty:
            args.scheduler = 'HexSearchSpawnpoint'
        elif args.speed_scan:
            args.scheduler = 'SpeedScan'
        else:
            args.scheduler = 'HexSearch'

        # Disable webhook scheduler updates if webhooks are disabled
        if args.webhooks is None:
            args.webhook_scheduler_updates = False

    return args


def now():
    # The fact that you need this helper...
    return int(time.time())


# Gets the seconds past the hour.
def cur_sec():
    return (60 * time.gmtime().tm_min) + time.gmtime().tm_sec


# Gets the total seconds past the hour for a given date.
def date_secs(d):
    return d.minute * 60 + d.second


# Checks to see if test is between start and end accounting for hour
# wraparound.
def clock_between(start, test, end):
    return ((start <= test <= end and start < end) or
            (not (end <= test <= start) and start > end))


# Return the s2sphere cellid token from a location.
def cellid(loc):
    return CellId.from_lat_lng(LatLng.from_degrees(loc[0], loc[1])).to_token()


# Return equirectangular approximation distance in km.
def equi_rect_distance(loc1, loc2):
    R = 6371  # Radius of the earth in km.
    lat1 = math.radians(loc1[0])
    lat2 = math.radians(loc2[0])
    x = (math.radians(loc2[1]) - math.radians(loc1[1])
         ) * math.cos(0.5 * (lat2 + lat1))
    y = lat2 - lat1
    return R * math.sqrt(x * x + y * y)


# Return True if distance between two locs is less than distance in km.
def in_radius(loc1, loc2, distance):
    return equi_rect_distance(loc1, loc2) < distance


def i8ln(word):
    if config['LOCALE'] == "en":
        return word
    if not hasattr(i8ln, 'dictionary'):
        file_path = os.path.join(
            config['ROOT_PATH'],
            config['LOCALES_DIR'],
            '{}.min.json'.format(config['LOCALE']))
        if os.path.isfile(file_path):
            with open(file_path, 'r') as f:
                i8ln.dictionary = json.loads(f.read())
        else:
            log.warning(
                'Skipping translations - unable to find locale file: %s',
                file_path)
            return word
    if word in i8ln.dictionary:
        return i8ln.dictionary[word]
    else:
        log.debug('Unable to find translation for "%s" in locale %s!',
                  word, config['LOCALE'])
        return word


def get_pokemon_data(pokemon_id):
    if not hasattr(get_pokemon_data, 'pokemon'):
        file_path = os.path.join(
            config['ROOT_PATH'],
            config['DATA_DIR'],
            'pokemon.min.json')

        with open(file_path, 'r') as f:
            get_pokemon_data.pokemon = json.loads(f.read())
    return get_pokemon_data.pokemon[str(pokemon_id)]


def get_pokemon_id(pokemon_name):
    if not hasattr(get_pokemon_id, 'ids'):
        if not hasattr(get_pokemon_data, 'pokemon'):
            # initialize from file
            get_pokemon_data(1)

        get_pokemon_id.ids = {}
        for pokemon_id, data in get_pokemon_data.pokemon.iteritems():
            get_pokemon_id.ids[data['name']] = int(pokemon_id)

    return get_pokemon_id.ids.get(pokemon_name, -1)


def get_pokemon_name(pokemon_id):
    return i8ln(get_pokemon_data(pokemon_id)['name'])


def get_pokemon_rarity(pokemon_id):
    return i8ln(get_pokemon_data(pokemon_id)['rarity'])


def get_pokemon_types(pokemon_id):
    pokemon_types = get_pokemon_data(pokemon_id)['types']
    return map(lambda x: {"type": i8ln(x['type']), "color": x['color']},
               pokemon_types)


def get_moves_data(move_id):
    if not hasattr(get_moves_data, 'moves'):
        file_path = os.path.join(
            config['ROOT_PATH'],
            config['DATA_DIR'],
            'moves.min.json')

        with open(file_path, 'r') as f:
            get_moves_data.moves = json.loads(f.read())
    return get_moves_data.moves[str(move_id)]


def get_move_name(move_id):
    return i8ln(get_moves_data(move_id)['name'])


def get_move_damage(move_id):
    return i8ln(get_moves_data(move_id)['damage'])


def get_move_energy(move_id):
    return i8ln(get_moves_data(move_id)['energy'])


def get_move_type(move_id):
    move_type = get_moves_data(move_id)['type']
    return {"type": i8ln(move_type), "type_en": move_type}


def dottedQuadToNum(ip):
    return struct.unpack("!L", socket.inet_aton(ip))[0]


def get_blacklist():
    try:
        url = 'https://blist.devkat.org/blacklist.json'
        blacklist = requests.get(url, timeout=5).json()
        log.debug('Entries in blacklist: %s.', len(blacklist))
        return blacklist
    except (requests.exceptions.RequestException, IndexError, KeyError):
        log.error('Unable to retrieve blacklist, setting to empty.')
        return []


# Generate random device info.
# Original by Noctem.
IPHONES = {'iPhone5,1': 'N41AP',
           'iPhone5,2': 'N42AP',
           'iPhone5,3': 'N48AP',
           'iPhone5,4': 'N49AP',
           'iPhone6,1': 'N51AP',
           'iPhone6,2': 'N53AP',
           'iPhone7,1': 'N56AP',
           'iPhone7,2': 'N61AP',
           'iPhone8,1': 'N71AP',
           'iPhone8,2': 'N66AP',
           'iPhone8,4': 'N69AP',
           'iPhone9,1': 'D10AP',
           'iPhone9,2': 'D11AP',
           'iPhone9,3': 'D101AP',
           'iPhone9,4': 'D111AP'}


def generate_device_info():
    device_info = {'device_brand': 'Apple', 'device_model': 'iPhone',
                   'hardware_manufacturer': 'Apple',
                   'firmware_brand': 'iPhone OS'}
    devices = tuple(IPHONES.keys())

    ios8 = ('8.0', '8.0.1', '8.0.2', '8.1', '8.1.1',
            '8.1.2', '8.1.3', '8.2', '8.3', '8.4', '8.4.1')
    ios9 = ('9.0', '9.0.1', '9.0.2', '9.1', '9.2', '9.2.1',
            '9.3', '9.3.1', '9.3.2', '9.3.3', '9.3.4', '9.3.5')
    ios10 = ('10.0', '10.0.1', '10.0.2', '10.0.3', '10.1', '10.1.1')

    device_info['device_model_boot'] = random.choice(devices)
    device_info['hardware_model'] = IPHONES[device_info['device_model_boot']]
    device_info['device_id'] = uuid4().hex

    if device_info['hardware_model'] in ('iPhone9,1', 'iPhone9,2',
                                         'iPhone9,3', 'iPhone9,4'):
        device_info['firmware_type'] = random.choice(ios10)
    elif device_info['hardware_model'] in ('iPhone8,1', 'iPhone8,2',
                                           'iPhone8,4'):
        device_info['firmware_type'] = random.choice(ios9 + ios10)
    else:
        device_info['firmware_type'] = random.choice(ios8 + ios9 + ios10)

    return device_info


def extract_sprites(root_path):
    zip_path = os.path.join(
           root_path,
           'static01.zip')
    extract_path = os.path.join(
           root_path,
           'static')
    log.debug('Extracting sprites from "%s" to "%s"', zip_path, extract_path)
    zip = zipfile.ZipFile(zip_path, 'r')
    zip.extractall(extract_path)
    zip.close()


def clear_dict_response(response, keep_inventory=False):
    if 'platform_returns' in response:
        del response['platform_returns']
    if 'responses' not in response:
        return response
    if 'GET_INVENTORY' in response['responses'] and not keep_inventory:
        del response['responses']['GET_INVENTORY']
    if 'GET_HATCHED_EGGS' in response['responses']:
        del response['responses']['GET_HATCHED_EGGS']
    if 'CHECK_AWARDED_BADGES' in response['responses']:
        del response['responses']['CHECK_AWARDED_BADGES']
    if 'DOWNLOAD_SETTINGS' in response['responses']:
        del response['responses']['DOWNLOAD_SETTINGS']
    if 'GET_BUDDY_WALKED' in response['responses']:
        del response['responses']['GET_BUDDY_WALKED']
    return response


def calc_pokemon_level(cp_multiplier):
    if cp_multiplier < 0.734:
        pokemon_level = (58.35178527 * cp_multiplier * cp_multiplier -
                         2.838007664 * cp_multiplier + 0.8539209906)
    else:
        pokemon_level = 171.0112688 * cp_multiplier - 95.20425243
    pokemon_level = int((round(pokemon_level) * 2) / 2)
    return pokemon_level<|MERGE_RESOLUTION|>--- conflicted
+++ resolved
@@ -178,13 +178,8 @@
                         'determine spawnpoints. One line per ID.')
     parser.add_argument('-encwf', '--enc-whitelist-file',
                         default='', help='File containing a list of '
-<<<<<<< HEAD
                         'Pokemon IDs or names to encounter for'
-                        ' IV/CP scanning.')
-=======
-                        'Pokemon IDs to encounter for'
                         ' IV/CP scanning. One line per ID')
->>>>>>> 33481af4
     parser.add_argument('-nostore', '--no-api-store',
                         help=("Don't store the API objects used by the high"
                               + ' level accounts in memory. This will increase'
@@ -719,28 +714,13 @@
         args.webhook_whitelist = []
         if args.webhook_whitelist_file:
             with open(args.webhook_whitelist_file) as f:
-<<<<<<< HEAD
                 args.webhook_whitelist = read_pokemon_ids_from_file(f)
-
-=======
-                args.webhook_whitelist = [get_pokemon_id(name) for name in
-                                          f.read().splitlines()]
-        elif args.webhook_blacklist_file:
-            with open(args.webhook_blacklist_file) as f:
-                args.webhook_blacklist = [get_pokemon_id(name) for name in
-                                          f.read().splitlines()]
-        else:
-            args.webhook_blacklist = [int(i) for i in
-                                      args.webhook_blacklist]
-            args.webhook_whitelist = [int(i) for i in
-                                      args.webhook_whitelist]
 
         # create an empty set
         args.ignorelist = []
         if args.ignorelist_file:
             with open(args.ignorelist_file) as f:
                 args.ignorelist = frozenset([int(l.strip()) for l in f])
->>>>>>> 33481af4
         # Decide which scanning mode to use.
         if args.spawnpoint_scanning:
             args.scheduler = 'SpawnScan'
