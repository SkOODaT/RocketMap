#!/usr/bin/python
# -*- coding: utf-8 -*-

import sys
import configargparse
import os
import math
import json
import logging
import random
import time
import socket
import struct
import requests
import hashlib

from s2sphere import CellId, LatLng
from geopy.geocoders import GoogleV3
from requests_futures.sessions import FuturesSession
from requests.packages.urllib3.util.retry import Retry
from requests.adapters import HTTPAdapter

from . import config

log = logging.getLogger(__name__)


def parse_unicode(bytestring):
    decoded_string = bytestring.decode(sys.getfilesystemencoding())
    return decoded_string


def read_pokemon_ids_from_file(f):
    pokemon_ids = set()
    for name in f:
        name = name.strip()
        # Lines starting with # or - mean: skip this Pokemon
        if name[0] in ('#', '-'):
            continue
        try:
            # Pokemon can be given as Pokedex ID
            pid = int(name)
        except ValueError:
            # Perform the usual name -> ID lookup
            pid = get_pokemon_id(unicode(name, 'utf-8'))
        if pid and not pid == -1:
            pokemon_ids.add(pid)
    return sorted(pokemon_ids)


def memoize(function):
    memo = {}

    def wrapper(*args):
        if args in memo:
            return memo[args]
        else:
            rv = function(*args)
            memo[args] = rv
            return rv
    return wrapper


@memoize
def get_args():
    # Pre-check to see if the -cf or --config flag is used on the command line.
    # If not, we'll use the env var or default value. This prevents layering of
    # config files as well as a missing config.ini.
    defaultconfigfiles = []
    if '-cf' not in sys.argv and '--config' not in sys.argv:
        defaultconfigfiles = [os.getenv('POGOMAP_CONFIG', os.path.join(
            os.path.dirname(__file__), '../config/config.ini'))]
    parser = configargparse.ArgParser(
        default_config_files=defaultconfigfiles,
        auto_env_var_prefix='POGOMAP_')
    parser.add_argument('-cf', '--config',
                        is_config_file=True, help='Set configuration file')
    parser.add_argument('-a', '--auth-service', type=str.lower,
                        action='append', default=[],
                        help=('Auth Services, either one for all accounts ' +
                              'or one per account: ptc or google. Defaults ' +
                              'all to ptc.'))
    parser.add_argument('-u', '--username', action='append', default=[],
                        help='Usernames, one per account.')
    parser.add_argument('-p', '--password', action='append', default=[],
                        help=('Passwords, either single one for all ' +
                              'accounts or one per account.'))
    parser.add_argument('-w', '--workers', type=int,
                        help=('Number of search worker threads to start. ' +
                              'Defaults to the number of accounts specified.'))
    parser.add_argument('-asi', '--account-search-interval', type=int,
                        default=0,
                        help=('Seconds for accounts to search before ' +
                              'switching to a new account. 0 to disable.'))
    parser.add_argument('-ari', '--account-rest-interval', type=int,
                        default=7200,
                        help=('Seconds for accounts to rest when they fail ' +
                              'or are switched out.'))
    parser.add_argument('-ac', '--accountcsv',
                        help=('Load accounts from CSV file containing ' +
                              '"auth_service,username,passwd" lines.'))
    parser.add_argument('-hlvl', '--high-lvl-accounts',
                        help=('Load high level accounts from CSV file '
                              + ' containing '
                              + '"auth_service,username,passwd"'
                              + ' lines.'))
    parser.add_argument('-bh', '--beehive',
                        help=('Use beehive configuration for multiple ' +
                              'accounts, one account per hex.  Make sure ' +
                              'to keep -st under 5, and -w under the total ' +
                              'amount of accounts available.'),
                        action='store_true', default=False)
    parser.add_argument('-wph', '--workers-per-hive',
                        help=('Only referenced when using --beehive. Sets ' +
                              'number of workers per hive. Default value ' +
                              'is 1.'),
                        type=int, default=1)
    parser.add_argument('-l', '--location', type=parse_unicode,
                        help='Location, can be an address or coordinates.')
    # Default based on the average elevation of cities around the world.
    # Source: https://www.wikiwand.com/en/List_of_cities_by_elevation
    parser.add_argument('-alt', '--altitude',
                        help='Default altitude in meters.',
                        type=int, default=507)
    parser.add_argument('-altv', '--altitude-variance',
                        help='Variance for --altitude in meters',
                        type=int, default=1)
    parser.add_argument('-uac', '--use-altitude-cache',
                        help=('Query the Elevation API for each step,' +
                              ' rather than only once, and store results in' +
                              ' the database.'),
                        action='store_true', default=False)
    parser.add_argument('-nj', '--no-jitter',
                        help=("Don't apply random -9m to +9m jitter to " +
                              "location."),
                        action='store_true', default=False)
    parser.add_argument('-al', '--access-logs',
                        help=("Write web logs to access.log."),
                        action='store_true', default=False)
    parser.add_argument('-st', '--step-limit', help='Steps.', type=int,
                        default=12)
    parser.add_argument('-gf', '--geofence-file',
                        help=('Geofence file to define outer borders of the ' +
                              'scan area.'),
                        default='')
    parser.add_argument('-gef', '--geofence-excluded-file',
                        help=('File to define excluded areas inside scan ' +
                              'area. Regarded this as inverted geofence. ' +
                              'Can be combined with geofence-file.'),
                        default='')
    parser.add_argument('-sd', '--scan-delay',
                        help='Time delay between requests in scan threads.',
                        type=float, default=10)
    parser.add_argument('--spawn-delay',
                        help=('Number of seconds after spawn time to wait ' +
                              'before scanning to be sure the Pokemon ' +
                              'is there.'),
                        type=float, default=10)
    parser.add_argument('-enc', '--encounter',
                        help='Start an encounter to gather IVs and moves.',
                        action='store_true', default=False)
    parser.add_argument('-cs', '--captcha-solving',
                        help='Enables captcha solving.',
                        action='store_true', default=False)
    parser.add_argument('-ck', '--captcha-key',
                        help='2Captcha API key.')
    parser.add_argument('-cds', '--captcha-dsk',
                        help='Pokemon Go captcha data-sitekey.',
                        default="6LeeTScTAAAAADqvhqVMhPpr_vB9D364Ia-1dSgK")
    parser.add_argument('-mcd', '--manual-captcha-domain',
                        help='Domain to where captcha tokens will be sent.',
                        default="http://127.0.0.1:5000")
    parser.add_argument('-mcr', '--manual-captcha-refresh',
                        help='Time available before captcha page refreshes.',
                        type=int, default=30)
    parser.add_argument('-mct', '--manual-captcha-timeout',
                        help='Maximum time captchas will wait for manual ' +
                        'captcha solving. On timeout, if enabled, 2Captcha ' +
                        'will be used to solve captcha. Default is 0.',
                        type=int, default=0)
    parser.add_argument('-ed', '--encounter-delay',
                        help=('Time delay between encounter pokemon ' +
                              'in scan threads.'),
                        type=float, default=1)
    parser.add_argument('-ignf', '--ignorelist-file',
                        default='', help='File containing a list of ' +
                        'Pokemon IDs to ignore, one line per ID. ' +
                        'Spawnpoints will be saved, but ignored ' +
                        'Pokemon won\'t be encountered, sent to ' +
                        'webhooks or saved to the DB.')
    parser.add_argument('-encwf', '--enc-whitelist-file',
                        default='', help='File containing a list of '
                        'Pokemon IDs or names to encounter for'
                        ' IV/CP scanning. One line per ID.')
    parser.add_argument('-nostore', '--no-api-store',
                        help=("Don't store the API objects used by the high"
                              + ' level accounts in memory. This will increase'
                              + ' the number of logins per account, but '
                              + ' decreases memory usage.'),
                        action='store_true', default=False)
    parser.add_argument('-apir', '--api-retries',
                        help=('Number of times to retry an API request.'),
                        type=int, default=3)
    webhook_list = parser.add_mutually_exclusive_group()
    webhook_list.add_argument('-wwhtf', '--webhook-whitelist-file',
                              default='', help='File containing a list of '
                                               'Pokemon IDs or names to be '
                                               'sent to webhooks.')
    parser.add_argument('-ld', '--login-delay',
                        help='Time delay between each login attempt.',
                        type=float, default=6)
    parser.add_argument('-lr', '--login-retries',
                        help=('Number of times to retry the login before ' +
                              'refreshing a thread.'),
                        type=int, default=3)
    parser.add_argument('-mf', '--max-failures',
                        help=('Maximum number of failures to parse ' +
                              'locations before an account will go into a ' +
                              'sleep for -ari/--account-rest-interval ' +
                              'seconds.'),
                        type=int, default=5)
    parser.add_argument('-me', '--max-empty',
                        help=('Maximum number of empty scans before an ' +
                              'account will go into a sleep for ' +
                              '-ari/--account-rest-interval seconds.' +
                              'Reasonable to use with proxies.'),
                        type=int, default=0)
    parser.add_argument('-bsr', '--bad-scan-retry',
                        help=('Number of bad scans before giving up on a ' +
                              'step. Default 2, 0 to disable.'),
                        type=int, default=2)
    parser.add_argument('-msl', '--min-seconds-left',
                        help=('Time that must be left on a spawn before ' +
                              'considering it too late and skipping it. ' +
                              'For example 600 would skip anything with ' +
                              '< 10 minutes remaining. Default 0.'),
                        type=int, default=0)
    parser.add_argument('-dc', '--display-in-console',
                        help='Display Found Pokemon in Console.',
                        action='store_true', default=False)
    parser.add_argument('-H', '--host', help='Set web server listening host.',
                        default='127.0.0.1')
    parser.add_argument('-P', '--port', type=int,
                        help='Set web server listening port.', default=5000)
    parser.add_argument('-L', '--locale',
                        help=('Locale for Pokemon names (default: {}, check ' +
                              '{} for more).').format(config['LOCALE'],
                                                      config['LOCALES_DIR']),
                        default='en')
    parser.add_argument('-c', '--china',
                        help='Coordinates transformer for China.',
                        action='store_true')
    parser.add_argument('-m', '--mock', type=str,
                        help=('Mock mode - point to a fpgo endpoint instead ' +
                              'of using the real PogoApi, ec: ' +
                              'http://127.0.0.1:9090'),
                        default='')
    parser.add_argument('-ns', '--no-server',
                        help=('No-Server Mode. Starts the searcher but not ' +
                              'the Webserver.'),
                        action='store_true', default=False)
    parser.add_argument('-os', '--only-server',
                        help=('Server-Only Mode. Starts only the Webserver ' +
                              'without the searcher.'),
                        action='store_true', default=False)
    parser.add_argument('-sc', '--search-control',
                        help='Enables search control.',
                        action='store_true', dest='search_control',
                        default=False)
    parser.add_argument('-nfl', '--no-fixed-location',
                        help='Disables a fixed map location and shows the ' +
                        'search bar for use in shared maps.',
                        action='store_false', dest='fixed_location',
                        default=True)
    parser.add_argument('-k', '--gmaps-key',
                        help='Google Maps Javascript API Key.',
                        required=True)
    parser.add_argument('--skip-empty',
                        help=('Enables skipping of empty cells in normal ' +
                              'scans - requires previously populated ' +
                              'database (not to be used with -ss)'),
                        action='store_true', default=False)
    parser.add_argument('-C', '--cors', help='Enable CORS on web server.',
                        action='store_true', default=False)
    parser.add_argument('-D', '--db', help='Database filename for SQLite.',
                        default='pogom.db')
    parser.add_argument('-cd', '--clear-db',
                        help=('Deletes the existing database before ' +
                              'starting the Webserver.'),
                        action='store_true', default=False)
    parser.add_argument('-np', '--no-pokemon',
                        help=('Disables Pokemon from the map (including ' +
                              'parsing them into local db.)'),
                        action='store_true', default=False)
    parser.add_argument('-ng', '--no-gyms',
                        help=('Disables Gyms from the map (including ' +
                              'parsing them into local db).'),
                        action='store_true', default=False)
    parser.add_argument('-nr', '--no-raids',
                        help=('Disables Raids from the map (including ' +
                              'parsing them into local db).'),
                        action='store_true', default=False)
    parser.add_argument('-nk', '--no-pokestops',
                        help=('Disables PokeStops from the map (including ' +
                              'parsing them into local db).'),
                        action='store_true', default=False)
    parser.add_argument('-ss', '--spawnpoint-scanning',
                        help=('Use spawnpoint scanning (instead of hex ' +
                              'grid). Scans in a circle based on step_limit ' +
                              'when on DB.'),
                        nargs='?', const='nofile', default=False)
    parser.add_argument('-speed', '--speed-scan',
                        help=('Use speed scanning to identify spawn points ' +
                              'and then scan closest spawns.'),
                        action='store_true', default=False)
    parser.add_argument('-spin', '--pokestop-spinning',
                        help=('Spin Pokestops with 50%% probability.'),
                        action='store_true', default=False)
    parser.add_argument('-ams', '--account-max-spins',
                        help='Maximum number of Pokestop spins per hour.',
                        type=int, default=80)
    parser.add_argument('-kph', '--kph',
                        help=('Set a maximum speed in km/hour for scanner ' +
                              'movement.'),
                        type=int, default=35)
    parser.add_argument('-hkph', '--hlvl-kph',
                        help=('Set a maximum speed in km/hour for scanner ' +
                              'movement, for high-level (L30) accounts.'),
                        type=int, default=25)
    parser.add_argument('-ldur', '--lure-duration',
                        help=('Change duration for lures set on pokestops. ' +
                              'This is useful for events that extend lure ' +
                              'duration.'), type=int, default=30)
    parser.add_argument('--dump-spawnpoints',
                        help=('Dump the spawnpoints from the db to json ' +
                              '(only for use with -ss).'),
                        action='store_true', default=False)
    parser.add_argument('-pd', '--purge-data',
                        help=('Clear Pokemon from database this many hours ' +
                              'after they disappear (0 to disable).'),
                        type=int, default=0)
    parser.add_argument('-px', '--proxy',
                        help='Proxy url (e.g. socks5://127.0.0.1:9050)',
                        action='append')
    parser.add_argument('-pxsc', '--proxy-skip-check',
                        help='Disable checking of proxies before start.',
                        action='store_true', default=False)
    parser.add_argument('-pxt', '--proxy-test-timeout',
                        help='Timeout settings for proxy checker in seconds.',
                        type=int, default=5)
    parser.add_argument('-pxre', '--proxy-test-retries',
                        help=('Number of times to retry sending proxy ' +
                              'test requests on failure.'),
                        type=int, default=0)
    parser.add_argument('-pxbf', '--proxy-test-backoff-factor',
                        help=('Factor (in seconds) by which the delay ' +
                              'until next retry will increase.'),
                        type=float, default=0.25)
    parser.add_argument('-pxc', '--proxy-test-concurrency',
                        help=('Async requests pool size.'), type=int,
                        default=0)
    parser.add_argument('-pxd', '--proxy-display',
                        help=('Display info on which proxy being used ' +
                              '(index or full). To be used with -ps.'),
                        type=str, default='index')
    parser.add_argument('-pxf', '--proxy-file',
                        help=('Load proxy list from text file (one proxy ' +
                              'per line), overrides -px/--proxy.'))
    parser.add_argument('-pxr', '--proxy-refresh',
                        help=('Period of proxy file reloading, in seconds. ' +
                              'Works only with -pxf/--proxy-file. ' +
                              '(0 to disable).'),
                        type=int, default=0)
    parser.add_argument('-pxo', '--proxy-rotation',
                        help=('Enable proxy rotation with account changing ' +
                              'for search threads (none/round/random).'),
                        type=str, default='round')
    parser.add_argument('--db-type',
                        help='Type of database to be used (default: sqlite).',
                        default='sqlite')
    parser.add_argument('--db-name', help='Name of the database to be used.')
    parser.add_argument('--db-user', help='Username for the database.')
    parser.add_argument('--db-pass', help='Password for the database.')
    parser.add_argument('--db-host', help='IP or hostname for the database.')
    parser.add_argument(
        '--db-port', help='Port for the database.', type=int, default=3306)
    parser.add_argument('--db-max_connections',
                        help='Max connections (per thread) for the database.',
                        type=int, default=5)
    parser.add_argument('--db-threads',
                        help=('Number of db threads; increase if the db ' +
                              'queue falls behind.'),
                        type=int, default=1)
    parser.add_argument('-wh', '--webhook',
                        help='Define URL(s) to POST webhook information to.',
                        default=None, dest='webhooks', action='append')
    parser.add_argument('-gi', '--gym-info',
                        help=('Get all details about gyms (causes an ' +
                              'additional API hit for every gym).'),
                        action='store_true', default=False)
    parser.add_argument('--disable-clean', help='Disable clean db loop.',
                        action='store_true', default=False)
    parser.add_argument(
        '--wh-types',
        help=('Defines the type of messages to send to webhooks.'),
        choices=[
            'pokemon', 'gym', 'raid', 'egg', 'tth', 'gym-info',
            'pokestop', 'lure'
        ],
        action='append',
        default=[])
    parser.add_argument('--wh-threads',
                        help=('Number of webhook threads; increase if the ' +
                              'webhook queue falls behind.'),
                        type=int, default=1)
    parser.add_argument('-whc', '--wh-concurrency',
                        help=('Async requests pool size.'), type=int,
                        default=25)
    parser.add_argument('-whr', '--wh-retries',
                        help=('Number of times to retry sending webhook ' +
                              'data on failure.'),
                        type=int, default=3)
    parser.add_argument('-wht', '--wh-timeout',
                        help='Timeout (in seconds) for webhook requests.',
                        type=float, default=1.0)
    parser.add_argument('-whbf', '--wh-backoff-factor',
                        help=('Factor (in seconds) by which the delay ' +
                              'until next retry will increase.'),
                        type=float, default=0.25)
    parser.add_argument('-whlfu', '--wh-lfu-size',
                        help='Webhook LFU cache max size.', type=int,
                        default=2500)
    parser.add_argument('-whfi', '--wh-frame-interval',
                        help=('Minimum time (in ms) to wait before sending the'
                              + ' next webhook data frame.'), type=int,
                        default=500)
    parser.add_argument('--ssl-certificate',
                        help='Path to SSL certificate file.')
    parser.add_argument('--ssl-privatekey',
                        help='Path to SSL private key file.')
    parser.add_argument('-ps', '--print-status',
                        help=('Show a status screen instead of log ' +
                              'messages. Can switch between status and ' +
                              'logs by pressing enter.  Optionally specify ' +
                              '"logs" to startup in logging mode.'),
                        nargs='?', const='status', default=False,
                        metavar='logs')
    parser.add_argument('-slt', '--stats-log-timer',
                        help='In log view, list per hr stats every X seconds',
                        type=int, default=0)
    parser.add_argument('-sn', '--status-name', default=str(os.getpid()),
                        help=('Enable status page database update using ' +
                              'STATUS_NAME as main worker name.'))
    parser.add_argument('-spp', '--status-page-password', default=None,
                        help='Set the status page password.')
    parser.add_argument('-hk', '--hash-key', default=None, action='append',
                        help='Key for hash server')
    parser.add_argument('-novc', '--no-version-check', action='store_true',
                        help='Disable API version check.',
                        default=False)
    parser.add_argument('-vci', '--version-check-interval', type=int,
                        help='Interval to check API version in seconds ' +
                        '(Default: in [60, 300]).',
                        default=random.randint(60, 300))
    parser.add_argument('-el', '--encrypt-lib',
                        help=('Path to encrypt lib to be used instead of ' +
                              'the shipped ones.'))
    parser.add_argument('-odt', '--on-demand_timeout',
                        help=('Pause searching while web UI is inactive ' +
                              'for this timeout (in seconds).'),
                        type=int, default=0)
    parser.add_argument('--disable-blacklist',
                        help=('Disable the global anti-scraper IP blacklist.'),
                        action='store_true', default=False)
    parser.add_argument('-tp', '--trusted-proxies', default=[],
                        action='append',
                        help=('Enables the use of X-FORWARDED-FOR headers ' +
                              'to identify the IP of clients connecting ' +
                              'through these trusted proxies.'))
    parser.add_argument('--api-version', default='0.69.1',
                        help=('API version currently in use.'))
    parser.add_argument('-sazl', '--show-all-zoom-level',
                        help=('Show all Pokemon, even excluded, at this map '
                              'zoom level. Set to 0 to disable this feature. '
                              'Set to 19 or higher for nice results.'),
                        type=int, default=0)
    verbose = parser.add_mutually_exclusive_group()
    verbose.add_argument('-v',
                         help=('Show debug messages from RocketMap ' +
                               'and pgoapi. Can be repeated up to 3 times.'),
                         action='count', default=0, dest='verbose')
    verbose.add_argument('--verbosity',
                         help=('Show debug messages from RocketMap ' +
                               'and pgoapi.'),
                         type=int, dest='verbose')
    parser.add_argument('--no-file-logs',
                        help=('Disable logging to files. ' +
                              'Does not disable --access-logs.'),
                        action='store_true', default=False)
    parser.add_argument('--log-path',
                        help=('Defines directory to save log files to.'),
                        default='logs/')
    parser.add_argument('-rst', '--rareless-scans-threshold',
                        help=('Mark an account as blind/shadowbanned after '
                              'this many scans without finding any rare '
                              'Pokemon.'),
                        type=int, default=10)
    parser.add_argument('-rb', '--rotate-blind',
                        help='Rotate out blinded accounts.',
                        action='store_true', default=False)
<<<<<<< HEAD
    parser.add_argument('-pgsu', '--pgscout-url', default=None,
                        help='URL to query PGScout for Pokemon IV/CP.')
=======
    parser.add_argument('-gxp', '--gain-xp',
                        help='Do various things to let map accounts gain XP.',
                        action='store_true', default=False)
>>>>>>> ea744865
    parser.set_defaults(DEBUG=False)

    args = parser.parse_args()

    if args.only_server:
        if args.location is None:
            parser.print_usage()
            print(sys.argv[0] +
                  ": error: arguments -l/--location is required.")
            sys.exit(1)
    else:
        # If using a CSV file, add the data where needed into the username,
        # password and auth_service arguments.
        # CSV file should have lines like "ptc,username,password",
        # "username,password" or "username".
        if args.accountcsv is not None:
            # Giving num_fields something it would usually not get.
            num_fields = -1
            with open(args.accountcsv, 'r') as f:
                for num, line in enumerate(f, 1):

                    fields = []

                    # First time around populate num_fields with current field
                    # count.
                    if num_fields < 0:
                        num_fields = line.count(',') + 1

                    csv_input = []
                    csv_input.append('')
                    csv_input.append('<username>')
                    csv_input.append('<username>,<password>')
                    csv_input.append('<ptc/google>,<username>,<password>')

                    # If the number of fields is differend this is not a CSV.
                    if num_fields != line.count(',') + 1:
                        print(sys.argv[0] +
                              ": Error parsing CSV file on line " + str(num) +
                              ". Your file started with the following " +
                              "input, '" + csv_input[num_fields] +
                              "' but now you gave us '" +
                              csv_input[line.count(',') + 1] + "'.")
                        sys.exit(1)

                    field_error = ''
                    line = line.strip()

                    # Ignore blank lines and comment lines.
                    if len(line) == 0 or line.startswith('#'):
                        continue

                    # If number of fields is more than 1 split the line into
                    # fields and strip them.
                    if num_fields > 1:
                        fields = line.split(",")
                        fields = map(str.strip, fields)

                    # If the number of fields is one then assume this is
                    # "username". As requested.
                    if num_fields == 1:
                        # Empty lines are already ignored.
                        args.username.append(line)

                    # If the number of fields is two then assume this is
                    # "username,password". As requested.
                    if num_fields == 2:
                        # If field length is not longer than 0 something is
                        # wrong!
                        if len(fields[0]) > 0:
                            args.username.append(fields[0])
                        else:
                            field_error = 'username'

                        # If field length is not longer than 0 something is
                        # wrong!
                        if len(fields[1]) > 0:
                            args.password.append(fields[1])
                        else:
                            field_error = 'password'

                    # If the number of fields is three then assume this is
                    # "ptc,username,password". As requested.
                    if num_fields == 3:
                        # If field 0 is not ptc or google something is wrong!
                        if (fields[0].lower() == 'ptc' or
                                fields[0].lower() == 'google'):
                            args.auth_service.append(fields[0])
                        else:
                            field_error = 'method'

                        # If field length is not longer then 0 something is
                        # wrong!
                        if len(fields[1]) > 0:
                            args.username.append(fields[1])
                        else:
                            field_error = 'username'

                        # If field length is not longer then 0 something is
                        # wrong!
                        if len(fields[2]) > 0:
                            args.password.append(fields[2])
                        else:
                            field_error = 'password'

                    if num_fields > 3:
                        print(('Too many fields in accounts file: max ' +
                               'supported are 3 fields. ' +
                               'Found {} fields').format(num_fields))
                        sys.exit(1)

                    # If something is wrong display error.
                    if field_error != '':
                        type_error = 'empty!'
                        if field_error == 'method':
                            type_error = (
                                'not ptc or google instead we got \'' +
                                fields[0] + '\'!')
                        print(sys.argv[0] +
                              ": Error parsing CSV file on line " + str(num) +
                              ". We found " + str(num_fields) + " fields, " +
                              "so your input should have looked like '" +
                              csv_input[num_fields] + "'\nBut you gave us '" +
                              line + "', your " + field_error +
                              " was " + type_error)
                        sys.exit(1)

        errors = []

        num_auths = len(args.auth_service)
        num_usernames = 0
        num_passwords = 0

        if len(args.username) == 0:
            errors.append(
                'Missing `username` either as -u/--username, csv file ' +
                'using -ac, or in config.')
        else:
            num_usernames = len(args.username)

        if args.location is None:
            errors.append(
                'Missing `location` either as -l/--location or in config.')

        if len(args.password) == 0:
            errors.append(
                'Missing `password` either as -p/--password, csv file, ' +
                'or in config.')
        else:
            num_passwords = len(args.password)

        if args.step_limit is None:
            errors.append(
                'Missing `step_limit` either as -st/--step-limit or ' +
                'in config.')

        if num_auths == 0:
            args.auth_service = ['ptc']

        num_auths = len(args.auth_service)

        if num_usernames > 1:
            if num_passwords > 1 and num_usernames != num_passwords:
                errors.append((
                    'The number of provided passwords ({}) must match the ' +
                    'username count ({})').format(num_passwords,
                                                  num_usernames))
            if num_auths > 1 and num_usernames != num_auths:
                errors.append((
                    'The number of provided auth ({}) must match the ' +
                    'username count ({}).').format(num_auths, num_usernames))

        if len(errors) > 0:
            parser.print_usage()
            print(sys.argv[0] + ": errors: \n - " + "\n - ".join(errors))
            sys.exit(1)

        # Fill the pass/auth if set to a single value.
        if num_passwords == 1:
            args.password = [args.password[0]] * num_usernames
        if num_auths == 1:
            args.auth_service = [args.auth_service[0]] * num_usernames

        # Make the accounts list.
        args.accounts = []
        for i, username in enumerate(args.username):
            args.accounts.append({'username': username,
                                  'password': args.password[i],
                                  'auth_service': args.auth_service[i]})

        # Prepare the L30 accounts for the account sets.
        args.accounts_L30 = []

        if args.high_lvl_accounts:
            # Context processor.
            with open(args.high_lvl_accounts, 'r') as accs:
                for line in accs:
                    # Make sure it's not an empty line.
                    if not line.strip():
                        continue

                    line = line.split(',')

                    # We need "service, user, pass".
                    if len(line) < 3:
                        raise Exception('L30 account is missing a'
                                        + ' field. Each line requires: '
                                        + '"service,user,pass".')

                    # Let's remove trailing whitespace.
                    service = line[0].strip()
                    username = line[1].strip()
                    password = line[2].strip()

                    hlvl_account = {
                        'auth_service': service,
                        'username': username,
                        'password': password,
                        'captcha': False
                    }

                    args.accounts_L30.append(hlvl_account)

        # Prepare the IV/CP scanning filters.
        args.enc_whitelist = []

        # IV/CP scanning.
        if args.enc_whitelist_file:
            with open(args.enc_whitelist_file) as f:
                args.enc_whitelist = read_pokemon_ids_from_file(f)

        # Make max workers equal number of accounts if unspecified, and disable
        # account switching.
        if args.workers is None:
            args.workers = len(args.accounts)
            args.account_search_interval = None

        # Disable search interval if 0 specified.
        if args.account_search_interval == 0:
            args.account_search_interval = None

        # Make sure we don't have an empty account list after adding command
        # line and CSV accounts.
        if len(args.accounts) == 0:
            print(sys.argv[0] +
                  ": Error: no accounts specified. Use -a, -u, and -p or " +
                  "--accountcsv to add accounts.")
            sys.exit(1)

        # Prepare webhook whitelist - empty list means no restrictions
        args.webhook_whitelist = []
        if args.webhook_whitelist_file:
            with open(args.webhook_whitelist_file) as f:
                args.webhook_whitelist = read_pokemon_ids_from_file(f)

        # create an empty set
        args.ignorelist = []
        if args.ignorelist_file:
            with open(args.ignorelist_file) as f:
                args.ignorelist = frozenset([int(l.strip()) for l in f])

        # Decide which scanning mode to use.
        if args.spawnpoint_scanning:
            args.scheduler = 'SpawnScan'
        elif args.skip_empty:
            args.scheduler = 'HexSearchSpawnpoint'
        elif args.speed_scan:
            args.scheduler = 'SpeedScan'
        else:
            args.scheduler = 'HexSearch'

        # Disable webhook scheduler updates if webhooks are disabled
        if args.webhooks is None:
            args.wh_types = frozenset()
        else:
            args.wh_types = frozenset([i for i in args.wh_types])

    return args


def now():
    # The fact that you need this helper...
    return int(time.time())


# Gets the seconds past the hour.
def cur_sec():
    return (60 * time.gmtime().tm_min) + time.gmtime().tm_sec


# Gets the total seconds past the hour for a given date.
def date_secs(d):
    return d.minute * 60 + d.second


# Checks to see if test is between start and end accounting for hour
# wraparound.
def clock_between(start, test, end):
    return ((start <= test <= end and start < end) or
            (not (end <= test <= start) and start > end))


# Return the s2sphere cellid token from a location.
def cellid(loc):
    return CellId.from_lat_lng(LatLng.from_degrees(loc[0], loc[1])).to_token()


# Return equirectangular approximation distance in km.
def equi_rect_distance(loc1, loc2):
    R = 6371  # Radius of the earth in km.
    lat1 = math.radians(loc1[0])
    lat2 = math.radians(loc2[0])
    x = (math.radians(loc2[1]) - math.radians(loc1[1])
         ) * math.cos(0.5 * (lat2 + lat1))
    y = lat2 - lat1
    return R * math.sqrt(x * x + y * y)


# Return True if distance between two locs is less than distance in km.
def in_radius(loc1, loc2, distance):
    return equi_rect_distance(loc1, loc2) < distance


def i8ln(word):
    if config['LOCALE'] == "en":
        return word
    if not hasattr(i8ln, 'dictionary'):
        file_path = os.path.join(
            config['ROOT_PATH'],
            config['LOCALES_DIR'],
            '{}.min.json'.format(config['LOCALE']))
        if os.path.isfile(file_path):
            with open(file_path, 'r') as f:
                i8ln.dictionary = json.loads(f.read())
        else:
            log.warning(
                'Skipping translations - unable to find locale file: %s',
                file_path)
            return word
    if word in i8ln.dictionary:
        return i8ln.dictionary[word]
    else:
        log.debug('Unable to find translation for "%s" in locale %s!',
                  word, config['LOCALE'])
        return word


def get_pokemon_data(pokemon_id):
    if not hasattr(get_pokemon_data, 'pokemon'):
        file_path = os.path.join(
            config['ROOT_PATH'],
            config['DATA_DIR'],
            'pokemon.min.json')

        with open(file_path, 'r') as f:
            get_pokemon_data.pokemon = json.loads(f.read())
    return get_pokemon_data.pokemon[str(pokemon_id)]


def get_pokemon_id(pokemon_name):
    if not hasattr(get_pokemon_id, 'ids'):
        if not hasattr(get_pokemon_data, 'pokemon'):
            # initialize from file
            get_pokemon_data(1)

        get_pokemon_id.ids = {}
        for pokemon_id, data in get_pokemon_data.pokemon.iteritems():
            get_pokemon_id.ids[data['name']] = int(pokemon_id)

    return get_pokemon_id.ids.get(pokemon_name, -1)


def get_pokemon_name(pokemon_id):
    return i8ln(get_pokemon_data(pokemon_id)['name'])


def get_pokemon_rarity(pokemon_id):
    return i8ln(get_pokemon_data(pokemon_id)['rarity'])


def get_pokemon_types(pokemon_id):
    pokemon_types = get_pokemon_data(pokemon_id)['types']
    return map(lambda x: {"type": i8ln(x['type']), "color": x['color']},
               pokemon_types)


def get_moves_data(move_id):
    if not hasattr(get_moves_data, 'moves'):
        file_path = os.path.join(
            config['ROOT_PATH'],
            config['DATA_DIR'],
            'moves.min.json')

        with open(file_path, 'r') as f:
            get_moves_data.moves = json.loads(f.read())
    return get_moves_data.moves[str(move_id)]


def get_move_name(move_id):
    return i8ln(get_moves_data(move_id)['name'])


def get_move_damage(move_id):
    return i8ln(get_moves_data(move_id)['damage'])


def get_move_energy(move_id):
    return i8ln(get_moves_data(move_id)['energy'])


def get_move_type(move_id):
    move_type = get_moves_data(move_id)['type']
    return {"type": i8ln(move_type), "type_en": move_type}


def dottedQuadToNum(ip):
    return struct.unpack("!L", socket.inet_aton(ip))[0]


def get_blacklist():
    try:
        url = 'https://blist.devkat.org/blacklist.json'
        blacklist = requests.get(url, timeout=5).json()
        log.debug('Entries in blacklist: %s.', len(blacklist))
        return blacklist
    except (requests.exceptions.RequestException, IndexError, KeyError):
        log.error('Unable to retrieve blacklist, setting to empty.')
        return []


def clear_dict_response(response):
    responses = [
        'GET_HATCHED_EGGS', 'GET_INVENTORY', 'CHECK_AWARDED_BADGES',
        'DOWNLOAD_SETTINGS', 'GET_BUDDY_WALKED', 'GET_INBOX'
    ]
    for item in responses:
        if item in response:
            del response[item]

    return response


def calc_pokemon_level(cp_multiplier):
    if cp_multiplier < 0.734:
        pokemon_level = (58.35178527 * cp_multiplier * cp_multiplier -
                         2.838007664 * cp_multiplier + 0.8539209906)
    else:
        pokemon_level = 171.0112688 * cp_multiplier - 95.20425243
    pokemon_level = int((round(pokemon_level) * 2) / 2)
    return pokemon_level


@memoize
def gmaps_reverse_geolocate(gmaps_key, locale, location):
    # Find the reverse geolocation
    geolocator = GoogleV3(api_key=gmaps_key)

    player_locale = {
        'country': 'US',
        'language': locale,
        'timezone': 'America/Denver'
    }

    try:
        reverse = geolocator.reverse(location)
        address = reverse[-1].raw['address_components']
        country_code = 'US'

        # Find country component.
        for component in address:
            # Look for country.
            component_is_country = any([t == 'country'
                                        for t in component.get('types', [])])

            if component_is_country:
                country_code = component['short_name']
                break

        try:
            timezone = geolocator.timezone(location)
            player_locale.update({
                'country': country_code,
                'timezone': str(timezone)
            })
        except Exception as e:
            log.exception('Exception on Google Timezone API. '
                          + 'Please check that you have Google Timezone API'
                          + ' enabled for your API key'
                          + ' (https://developers.google.com/maps/'
                          + 'documentation/timezone/intro): %s.', e)
    except Exception as e:
        log.exception('Exception while obtaining player locale: %s.'
                      + ' Using default locale.', e)

    return player_locale


# Get a future_requests FuturesSession that supports asynchronous workers
# and retrying requests on failure.
# Setting up a persistent session that is re-used by multiple requests can
# speed up requests to the same host, as it'll re-use the underlying TCP
# connection.
def get_async_requests_session(num_retries, backoff_factor, pool_size,
                               status_forcelist=None):
    # Use requests & urllib3 to auto-retry.
    # If the backoff_factor is 0.1, then sleep() will sleep for [0.1s, 0.2s,
    # 0.4s, ...] between retries. It will also force a retry if the status
    # code returned is in status_forcelist.
    if status_forcelist is None:
        status_forcelist = [500, 502, 503, 504]
    session = FuturesSession(max_workers=pool_size)

    # If any regular response is generated, no retry is done. Without using
    # the status_forcelist, even a response with status 500 will not be
    # retried.
    retries = Retry(total=num_retries, backoff_factor=backoff_factor,
                    status_forcelist=status_forcelist)

    # Mount handler on both HTTP & HTTPS.
    session.mount('http://', HTTPAdapter(max_retries=retries,
                                         pool_connections=pool_size,
                                         pool_maxsize=pool_size))
    session.mount('https://', HTTPAdapter(max_retries=retries,
                                          pool_connections=pool_size,
                                          pool_maxsize=pool_size))

    return session<|MERGE_RESOLUTION|>--- conflicted
+++ resolved
@@ -508,14 +508,11 @@
     parser.add_argument('-rb', '--rotate-blind',
                         help='Rotate out blinded accounts.',
                         action='store_true', default=False)
-<<<<<<< HEAD
     parser.add_argument('-pgsu', '--pgscout-url', default=None,
                         help='URL to query PGScout for Pokemon IV/CP.')
-=======
     parser.add_argument('-gxp', '--gain-xp',
                         help='Do various things to let map accounts gain XP.',
                         action='store_true', default=False)
->>>>>>> ea744865
     parser.set_defaults(DEBUG=False)
 
     args = parser.parse_args()
