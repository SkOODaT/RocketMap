--- conflicted
+++ resolved
@@ -496,14 +496,10 @@
                         help=('Enables the use of X-FORWARDED-FOR headers ' +
                               'to identify the IP of clients connecting ' +
                               'through these trusted proxies.'))
-<<<<<<< HEAD
     parser.add_argument('-fss', '--fake-search-script', default='',
                         help=('Get pokemon from script instead. See ' +
                               '"pogom\sample_fake_scripts" for more info'))
-    parser.add_argument('--api-version', default='0.77.1',
-=======
     parser.add_argument('--api-version', default='0.79.3',
->>>>>>> 41a430c0
                         help=('API version currently in use.'))
     parser.add_argument('-sazl', '--show-all-zoom-level',
                         help=('Show all Pokemon, even excluded, at this map '
