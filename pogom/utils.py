#!/usr/bin/python
# -*- coding: utf-8 -*-

import sys
import configargparse
import os
import math
import json
import logging
import random
import time
import socket
import struct
import requests
import hashlib

from s2sphere import CellId, LatLng
from geopy.geocoders import GoogleV3
from requests_futures.sessions import FuturesSession
from requests.packages.urllib3.util.retry import Retry
from requests.adapters import HTTPAdapter

from pogom.pgpool import pgpool_request_accounts
from . import config

log = logging.getLogger(__name__)


def parse_unicode(bytestring):
    decoded_string = bytestring.decode(sys.getfilesystemencoding())
    return decoded_string


def read_pokemon_ids_from_file(f):
    pokemon_ids = set()
    for name in f:
        name = name.strip()
        # Lines starting with # or - mean: skip this Pokemon
        if name[0] in ('#', '-'):
            continue
        try:
            # Pokemon can be given as Pokedex ID
            pid = int(name)
        except ValueError:
            # Perform the usual name -> ID lookup
            pid = get_pokemon_id(unicode(name, 'utf-8'))
        if pid and not pid == -1:
            pokemon_ids.add(pid)
    return sorted(pokemon_ids)


def memoize(function):
    memo = {}

    def wrapper(*args):
        if args in memo:
            return memo[args]
        else:
            rv = function(*args)
            memo[args] = rv
            return rv
    return wrapper


@memoize
def get_args():
    # Pre-check to see if the -cf or --config flag is used on the command line.
    # If not, we'll use the env var or default value. This prevents layering of
    # config files as well as a missing config.ini.
    defaultconfigfiles = []
    if '-cf' not in sys.argv and '--config' not in sys.argv:
        defaultconfigfiles = [os.getenv('POGOMAP_CONFIG', os.path.join(
            os.path.dirname(__file__), '../config/config.ini'))]
    parser = configargparse.ArgParser(
        default_config_files=defaultconfigfiles,
        auto_env_var_prefix='POGOMAP_')
    parser.add_argument('-cf', '--config',
                        is_config_file=True, help='Set configuration file')
    parser.add_argument('-a', '--auth-service', type=str.lower,
                        action='append', default=[],
                        help=('Auth Services, either one for all accounts ' +
                              'or one per account: ptc or google. Defaults ' +
                              'all to ptc.'))
    parser.add_argument('-u', '--username', action='append', default=[],
                        help='Usernames, one per account.')
    parser.add_argument('-p', '--password', action='append', default=[],
                        help=('Passwords, either single one for all ' +
                              'accounts or one per account.'))
    parser.add_argument('-w', '--workers', type=int,
                        help=('Number of search worker threads to start. ' +
                              'Defaults to the number of accounts specified.'))
    parser.add_argument('-asi', '--account-search-interval', type=int,
                        default=0,
                        help=('Seconds for accounts to search before ' +
                              'switching to a new account. 0 to disable.'))
    parser.add_argument('-ari', '--account-rest-interval', type=int,
                        default=7200,
                        help=('Seconds for accounts to rest when they fail ' +
                              'or are switched out.'))
    parser.add_argument('-ac', '--accountcsv',
                        help=('Load accounts from CSV file containing ' +
                              '"auth_service,username,passwd" lines.'))
    parser.add_argument('-hlvl', '--high-lvl-accounts',
                        help=('Load high level accounts from CSV file '
                              + ' containing '
                              + '"auth_service,username,passwd"'
                              + ' lines.'))
    parser.add_argument('-bh', '--beehive',
                        help=('Use beehive configuration for multiple ' +
                              'accounts, one account per hex.  Make sure ' +
                              'to keep -st under 5, and -w under the total ' +
                              'amount of accounts available.'),
                        action='store_true', default=False)
    parser.add_argument('-wph', '--workers-per-hive',
                        help=('Only referenced when using --beehive. Sets ' +
                              'number of workers per hive. Default value ' +
                              'is 1.'),
                        type=int, default=1)
    parser.add_argument('-l', '--location', type=parse_unicode,
                        help='Location, can be an address or coordinates.')
    # Default based on the average elevation of cities around the world.
    # Source: https://www.wikiwand.com/en/List_of_cities_by_elevation
    parser.add_argument('-alt', '--altitude',
                        help='Default altitude in meters.',
                        type=int, default=507)
    parser.add_argument('-altv', '--altitude-variance',
                        help='Variance for --altitude in meters',
                        type=int, default=1)
    parser.add_argument('-uac', '--use-altitude-cache',
                        help=('Query the Elevation API for each step,' +
                              ' rather than only once, and store results in' +
                              ' the database.'),
                        action='store_true', default=False)
    parser.add_argument('-nj', '--no-jitter',
                        help=("Don't apply random -9m to +9m jitter to " +
                              "location."),
                        action='store_true', default=False)
    parser.add_argument('-al', '--access-logs',
                        help=("Write web logs to access.log."),
                        action='store_true', default=False)
    parser.add_argument('-st', '--step-limit', help='Steps.', type=int,
                        default=12)
    parser.add_argument('-gf', '--geofence-file',
                        help=('Geofence file to define outer borders of the ' +
                              'scan area.'),
                        default='')
    parser.add_argument('-gef', '--geofence-excluded-file',
                        help=('File to define excluded areas inside scan ' +
                              'area. Regarded this as inverted geofence. ' +
                              'Can be combined with geofence-file.'),
                        default='')
    parser.add_argument('-sd', '--scan-delay',
                        help='Time delay between requests in scan threads.',
                        type=float, default=10)
    parser.add_argument('--spawn-delay',
                        help=('Number of seconds after spawn time to wait ' +
                              'before scanning to be sure the Pokemon ' +
                              'is there.'),
                        type=float, default=10)
    parser.add_argument('-enc', '--encounter',
                        help='Start an encounter to gather IVs and moves.',
                        action='store_true', default=False)
    parser.add_argument('-cs', '--captcha-solving',
                        help='Enables captcha solving.',
                        action='store_true', default=False)
    parser.add_argument('-ck', '--captcha-key',
                        help='2Captcha API key.')
    parser.add_argument('-cds', '--captcha-dsk',
                        help='Pokemon Go captcha data-sitekey.',
                        default="6LeeTScTAAAAADqvhqVMhPpr_vB9D364Ia-1dSgK")
    parser.add_argument('-mcd', '--manual-captcha-domain',
                        help='Domain to where captcha tokens will be sent.',
                        default="http://127.0.0.1:5000")
    parser.add_argument('-mcr', '--manual-captcha-refresh',
                        help='Time available before captcha page refreshes.',
                        type=int, default=30)
    parser.add_argument('-mct', '--manual-captcha-timeout',
                        help='Maximum time captchas will wait for manual ' +
                        'captcha solving. On timeout, if enabled, 2Captcha ' +
                        'will be used to solve captcha. Default is 0.',
                        type=int, default=0)
    parser.add_argument('-ed', '--encounter-delay',
                        help=('Time delay between encounter pokemon ' +
                              'in scan threads.'),
                        type=float, default=1)
    parser.add_argument('-ignf', '--ignorelist-file',
                        default='', help='File containing a list of ' +
                        'Pokemon IDs to ignore, one line per ID. ' +
                        'Spawnpoints will be saved, but ignored ' +
                        'Pokemon won\'t be encountered, sent to ' +
                        'webhooks or saved to the DB.')
    parser.add_argument('-encwf', '--enc-whitelist-file',
                        default='', help='File containing a list of '
                        'Pokemon IDs or names to encounter for'
                        ' IV/CP scanning. One line per ID.')
    parser.add_argument('-nostore', '--no-api-store',
                        help=("Don't store the API objects used by the high"
                              + ' level accounts in memory. This will increase'
                              + ' the number of logins per account, but '
                              + ' decreases memory usage.'),
                        action='store_true', default=False)
    parser.add_argument('-apir', '--api-retries',
                        help=('Number of times to retry an API request.'),
                        type=int, default=3)
    webhook_list = parser.add_mutually_exclusive_group()
    webhook_list.add_argument('-wwhtf', '--webhook-whitelist-file',
                              default='', help='File containing a list of '
                                               'Pokemon IDs or names to be '
                                               'sent to webhooks.')
    parser.add_argument('-ld', '--login-delay',
                        help='Time delay between each login attempt.',
                        type=float, default=6)
    parser.add_argument('-lr', '--login-retries',
                        help=('Number of times to retry the login before ' +
                              'refreshing a thread.'),
                        type=int, default=3)
    parser.add_argument('-mf', '--max-failures',
                        help=('Maximum number of failures to parse ' +
                              'locations before an account will go into a ' +
                              'sleep for -ari/--account-rest-interval ' +
                              'seconds.'),
                        type=int, default=5)
    parser.add_argument('-me', '--max-empty',
                        help=('Maximum number of empty scans before an ' +
                              'account will go into a sleep for ' +
                              '-ari/--account-rest-interval seconds.' +
                              'Reasonable to use with proxies.'),
                        type=int, default=0)
    parser.add_argument('-bsr', '--bad-scan-retry',
                        help=('Number of bad scans before giving up on a ' +
                              'step. Default 2, 0 to disable.'),
                        type=int, default=2)
    parser.add_argument('-msl', '--min-seconds-left',
                        help=('Time that must be left on a spawn before ' +
                              'considering it too late and skipping it. ' +
                              'For example 600 would skip anything with ' +
                              '< 10 minutes remaining. Default 0.'),
                        type=int, default=0)
    parser.add_argument('-dc', '--display-in-console',
                        help='Display Found Pokemon in Console.',
                        action='store_true', default=False)
    parser.add_argument('-H', '--host', help='Set web server listening host.',
                        default='127.0.0.1')
    parser.add_argument('-P', '--port', type=int,
                        help='Set web server listening port.', default=5000)
    parser.add_argument('-L', '--locale',
                        help=('Locale for Pokemon names (default: {}, check ' +
                              '{} for more).').format(config['LOCALE'],
                                                      config['LOCALES_DIR']),
                        default='en')
    parser.add_argument('-c', '--china',
                        help='Coordinates transformer for China.',
                        action='store_true')
    parser.add_argument('-m', '--mock', type=str,
                        help=('Mock mode - point to a fpgo endpoint instead ' +
                              'of using the real PogoApi, ec: ' +
                              'http://127.0.0.1:9090'),
                        default='')
    parser.add_argument('-ns', '--no-server',
                        help=('No-Server Mode. Starts the searcher but not ' +
                              'the Webserver.'),
                        action='store_true', default=False)
    parser.add_argument('-os', '--only-server',
                        help=('Server-Only Mode. Starts only the Webserver ' +
                              'without the searcher.'),
                        action='store_true', default=False)
    parser.add_argument('-sc', '--search-control',
                        help='Enables search control.',
                        action='store_true', dest='search_control',
                        default=False)
    parser.add_argument('-nfl', '--no-fixed-location',
                        help='Disables a fixed map location and shows the ' +
                        'search bar for use in shared maps.',
                        action='store_false', dest='fixed_location',
                        default=True)
    parser.add_argument('-k', '--gmaps-key',
                        help='Google Maps Javascript API Key.',
                        required=True)
    parser.add_argument('--skip-empty',
                        help=('Enables skipping of empty cells in normal ' +
                              'scans - requires previously populated ' +
                              'database (not to be used with -ss)'),
                        action='store_true', default=False)
    parser.add_argument('-C', '--cors', help='Enable CORS on web server.',
                        action='store_true', default=False)
    parser.add_argument('-D', '--db', help='Database filename for SQLite.',
                        default='pogom.db')
    parser.add_argument('-cd', '--clear-db',
                        help=('Deletes the existing database before ' +
                              'starting the Webserver.'),
                        action='store_true', default=False)
    parser.add_argument('-np', '--no-pokemon',
                        help=('Disables Pokemon from the map (including ' +
                              'parsing them into local db.)'),
                        action='store_true', default=False)
    parser.add_argument('-ng', '--no-gyms',
                        help=('Disables Gyms from the map (including ' +
                              'parsing them into local db).'),
                        action='store_true', default=False)
    parser.add_argument('-nr', '--no-raids',
                        help=('Disables Raids from the map (including ' +
                              'parsing them into local db).'),
                        action='store_true', default=False)
    parser.add_argument('-nk', '--no-pokestops',
                        help=('Disables PokeStops from the map (including ' +
                              'parsing them into local db).'),
                        action='store_true', default=False)
    parser.add_argument('-ss', '--spawnpoint-scanning',
                        help=('Use spawnpoint scanning (instead of hex ' +
                              'grid). Scans in a circle based on step_limit ' +
                              'when on DB.'),
                        nargs='?', const='nofile', default=False)
    parser.add_argument('-speed', '--speed-scan',
                        help=('Use speed scanning to identify spawn points ' +
                              'and then scan closest spawns.'),
                        action='store_true', default=False)
    parser.add_argument('-spin', '--pokestop-spinning',
                        help=('Spin Pokestops with 50%% probability.'),
                        action='store_true', default=False)
    parser.add_argument('-ams', '--account-max-spins',
                        help='Maximum number of Pokestop spins per hour.',
                        type=int, default=80)
    parser.add_argument('-kph', '--kph',
                        help=('Set a maximum speed in km/hour for scanner ' +
                              'movement.'),
                        type=int, default=35)
    parser.add_argument('-hkph', '--hlvl-kph',
                        help=('Set a maximum speed in km/hour for scanner ' +
                              'movement, for high-level (L30) accounts.'),
                        type=int, default=25)
    parser.add_argument('-ldur', '--lure-duration',
                        help=('Change duration for lures set on pokestops. ' +
                              'This is useful for events that extend lure ' +
                              'duration.'), type=int, default=30)
    parser.add_argument('--dump-spawnpoints',
                        help=('Dump the spawnpoints from the db to json ' +
                              '(only for use with -ss).'),
                        action='store_true', default=False)
    parser.add_argument('-pd', '--purge-data',
                        help=('Clear Pokemon from database this many hours ' +
                              'after they disappear (0 to disable).'),
                        type=int, default=0)
    parser.add_argument('-px', '--proxy',
                        help='Proxy url (e.g. socks5://127.0.0.1:9050)',
                        action='append')
    parser.add_argument('-pxsc', '--proxy-skip-check',
                        help='Disable checking of proxies before start.',
                        action='store_true', default=False)
    parser.add_argument('-pxt', '--proxy-test-timeout',
                        help='Timeout settings for proxy checker in seconds.',
                        type=int, default=5)
    parser.add_argument('-pxre', '--proxy-test-retries',
                        help=('Number of times to retry sending proxy ' +
                              'test requests on failure.'),
                        type=int, default=0)
    parser.add_argument('-pxbf', '--proxy-test-backoff-factor',
                        help=('Factor (in seconds) by which the delay ' +
                              'until next retry will increase.'),
                        type=float, default=0.25)
    parser.add_argument('-pxc', '--proxy-test-concurrency',
                        help=('Async requests pool size.'), type=int,
                        default=0)
    parser.add_argument('-pxd', '--proxy-display',
                        help=('Display info on which proxy being used ' +
                              '(index or full). To be used with -ps.'),
                        type=str, default='index')
    parser.add_argument('-pxf', '--proxy-file',
                        help=('Load proxy list from text file (one proxy ' +
                              'per line), overrides -px/--proxy.'))
    parser.add_argument('-pxr', '--proxy-refresh',
                        help=('Period of proxy file reloading, in seconds. ' +
                              'Works only with -pxf/--proxy-file. ' +
                              '(0 to disable).'),
                        type=int, default=0)
    parser.add_argument('-pxo', '--proxy-rotation',
                        help=('Enable proxy rotation with account changing ' +
                              'for search threads (none/round/random).'),
                        type=str, default='round')
    parser.add_argument('--db-type',
                        help='Type of database to be used (default: sqlite).',
                        default='sqlite')
    parser.add_argument('--db-name', help='Name of the database to be used.')
    parser.add_argument('--db-user', help='Username for the database.')
    parser.add_argument('--db-pass', help='Password for the database.')
    parser.add_argument('--db-host', help='IP or hostname for the database.')
    parser.add_argument(
        '--db-port', help='Port for the database.', type=int, default=3306)
    parser.add_argument('--db-max_connections',
                        help='Max connections (per thread) for the database.',
                        type=int, default=5)
    parser.add_argument('--db-threads',
                        help=('Number of db threads; increase if the db ' +
                              'queue falls behind.'),
                        type=int, default=1)
    parser.add_argument('-wh', '--webhook',
                        help='Define URL(s) to POST webhook information to.',
                        default=None, dest='webhooks', action='append')
    parser.add_argument('-gi', '--gym-info',
                        help=('Get all details about gyms (causes an ' +
                              'additional API hit for every gym).'),
                        action='store_true', default=False)
    parser.add_argument('--disable-clean', help='Disable clean db loop.',
                        action='store_true', default=False)
    parser.add_argument(
        '--wh-types',
        help=('Defines the type of messages to send to webhooks.'),
        choices=[
            'pokemon', 'gym', 'raid', 'egg', 'tth', 'gym-info',
            'pokestop', 'lure'
        ],
        action='append',
        default=[])
    parser.add_argument('--wh-threads',
                        help=('Number of webhook threads; increase if the ' +
                              'webhook queue falls behind.'),
                        type=int, default=1)
    parser.add_argument('-whc', '--wh-concurrency',
                        help=('Async requests pool size.'), type=int,
                        default=25)
    parser.add_argument('-whr', '--wh-retries',
                        help=('Number of times to retry sending webhook ' +
                              'data on failure.'),
                        type=int, default=3)
    parser.add_argument('-wht', '--wh-timeout',
                        help='Timeout (in seconds) for webhook requests.',
                        type=float, default=1.0)
    parser.add_argument('-whbf', '--wh-backoff-factor',
                        help=('Factor (in seconds) by which the delay ' +
                              'until next retry will increase.'),
                        type=float, default=0.25)
    parser.add_argument('-whlfu', '--wh-lfu-size',
                        help='Webhook LFU cache max size.', type=int,
                        default=2500)
    parser.add_argument('-whfi', '--wh-frame-interval',
                        help=('Minimum time (in ms) to wait before sending the'
                              + ' next webhook data frame.'), type=int,
                        default=500)
    parser.add_argument('--ssl-certificate',
                        help='Path to SSL certificate file.')
    parser.add_argument('--ssl-privatekey',
                        help='Path to SSL private key file.')
    parser.add_argument('-ps', '--print-status',
                        help=('Show a status screen instead of log ' +
                              'messages. Can switch between status and ' +
                              'logs by pressing enter.  Optionally specify ' +
                              '"logs" to startup in logging mode.'),
                        nargs='?', const='status', default=False,
                        metavar='logs')
    parser.add_argument('-slt', '--stats-log-timer',
                        help='In log view, list per hr stats every X seconds',
                        type=int, default=0)
    parser.add_argument('-sn', '--status-name', default=str(os.getpid()),
                        help=('Enable status page database update using ' +
                              'STATUS_NAME as main worker name.'))
    parser.add_argument('-spp', '--status-page-password', default=None,
                        help='Set the status page password.')
    parser.add_argument('-hk', '--hash-key', default=None, action='append',
                        help='Key for hash server')
    parser.add_argument('-novc', '--no-version-check', action='store_true',
                        help='Disable API version check.',
                        default=False)
    parser.add_argument('-vci', '--version-check-interval', type=int,
                        help='Interval to check API version in seconds ' +
                        '(Default: in [60, 300]).',
                        default=random.randint(60, 300))
    parser.add_argument('-el', '--encrypt-lib',
                        help=('Path to encrypt lib to be used instead of ' +
                              'the shipped ones.'))
    parser.add_argument('-odt', '--on-demand_timeout',
                        help=('Pause searching while web UI is inactive ' +
                              'for this timeout (in seconds).'),
                        type=int, default=0)
    parser.add_argument('--disable-blacklist',
                        help=('Disable the global anti-scraper IP blacklist.'),
                        action='store_true', default=False)
    parser.add_argument('-tp', '--trusted-proxies', default=[],
                        action='append',
                        help=('Enables the use of X-FORWARDED-FOR headers ' +
                              'to identify the IP of clients connecting ' +
                              'through these trusted proxies.'))
    parser.add_argument('--api-version', default='0.69.1',
                        help=('API version currently in use.'))
    parser.add_argument('-sazl', '--show-all-zoom-level',
                        help=('Show all Pokemon, even excluded, at this map '
                              'zoom level. Set to 0 to disable this feature. '
                              'Set to 19 or higher for nice results.'),
                        type=int, default=0)
    verbose = parser.add_mutually_exclusive_group()
    verbose.add_argument('-v',
                         help=('Show debug messages from RocketMap ' +
                               'and pgoapi. Can be repeated up to 3 times.'),
                         action='count', default=0, dest='verbose')
    verbose.add_argument('--verbosity',
                         help=('Show debug messages from RocketMap ' +
                               'and pgoapi.'),
                         type=int, dest='verbose')
    parser.add_argument('--no-file-logs',
                        help=('Disable logging to files. ' +
                              'Does not disable --access-logs.'),
                        action='store_true', default=False)
    parser.add_argument('--log-path',
                        help=('Defines directory to save log files to.'),
                        default='logs/')
    parser.add_argument('-rst', '--rareless-scans-threshold',
                        help=('Mark an account as blind/shadowbanned after '
                              'this many scans without finding any rare '
                              'Pokemon.'),
                        type=int, default=10)
    parser.add_argument('-rb', '--rotate-blind',
                        help='Rotate out blinded accounts.',
                        action='store_true', default=False)
<<<<<<< HEAD
    parser.add_argument('-pgsu', '--pgscout-url', default=None,
                        help='URL to query PGScout for Pokemon IV/CP.')
    parser.add_argument('-gxp', '--gain-xp',
                        help='Do various things to let map accounts gain XP.',
                        action='store_true', default=False)
=======
    parser.add_argument('-pgpu', '--pgpool-url', default=None,
                        help='URL of PGPool account manager.')
>>>>>>> 5620ef02
    parser.set_defaults(DEBUG=False)

    args = parser.parse_args()

    if args.only_server:
        if args.location is None:
            parser.print_usage()
            print(sys.argv[0] +
                  ": error: arguments -l/--location is required.")
            sys.exit(1)
    else:
        # If using a CSV file, add the data where needed into the username,
        # password and auth_service arguments.
        # CSV file should have lines like "ptc,username,password",
        # "username,password" or "username".
        if args.accountcsv is not None and args.pgpool_url is None:
            # Giving num_fields something it would usually not get.
            num_fields = -1
            with open(args.accountcsv, 'r') as f:
                for num, line in enumerate(f, 1):

                    fields = []

                    # First time around populate num_fields with current field
                    # count.
                    if num_fields < 0:
                        num_fields = line.count(',') + 1

                    csv_input = []
                    csv_input.append('')
                    csv_input.append('<username>')
                    csv_input.append('<username>,<password>')
                    csv_input.append('<ptc/google>,<username>,<password>')

                    # If the number of fields is differend this is not a CSV.
                    if num_fields != line.count(',') + 1:
                        print(sys.argv[0] +
                              ": Error parsing CSV file on line " + str(num) +
                              ". Your file started with the following " +
                              "input, '" + csv_input[num_fields] +
                              "' but now you gave us '" +
                              csv_input[line.count(',') + 1] + "'.")
                        sys.exit(1)

                    field_error = ''
                    line = line.strip()

                    # Ignore blank lines and comment lines.
                    if len(line) == 0 or line.startswith('#'):
                        continue

                    # If number of fields is more than 1 split the line into
                    # fields and strip them.
                    if num_fields > 1:
                        fields = line.split(",")
                        fields = map(str.strip, fields)

                    # If the number of fields is one then assume this is
                    # "username". As requested.
                    if num_fields == 1:
                        # Empty lines are already ignored.
                        args.username.append(line)

                    # If the number of fields is two then assume this is
                    # "username,password". As requested.
                    if num_fields == 2:
                        # If field length is not longer than 0 something is
                        # wrong!
                        if len(fields[0]) > 0:
                            args.username.append(fields[0])
                        else:
                            field_error = 'username'

                        # If field length is not longer than 0 something is
                        # wrong!
                        if len(fields[1]) > 0:
                            args.password.append(fields[1])
                        else:
                            field_error = 'password'

                    # If the number of fields is three then assume this is
                    # "ptc,username,password". As requested.
                    if num_fields == 3:
                        # If field 0 is not ptc or google something is wrong!
                        if (fields[0].lower() == 'ptc' or
                                fields[0].lower() == 'google'):
                            args.auth_service.append(fields[0])
                        else:
                            field_error = 'method'

                        # If field length is not longer then 0 something is
                        # wrong!
                        if len(fields[1]) > 0:
                            args.username.append(fields[1])
                        else:
                            field_error = 'username'

                        # If field length is not longer then 0 something is
                        # wrong!
                        if len(fields[2]) > 0:
                            args.password.append(fields[2])
                        else:
                            field_error = 'password'

                    if num_fields > 3:
                        print(('Too many fields in accounts file: max ' +
                               'supported are 3 fields. ' +
                               'Found {} fields').format(num_fields))
                        sys.exit(1)

                    # If something is wrong display error.
                    if field_error != '':
                        type_error = 'empty!'
                        if field_error == 'method':
                            type_error = (
                                'not ptc or google instead we got \'' +
                                fields[0] + '\'!')
                        print(sys.argv[0] +
                              ": Error parsing CSV file on line " + str(num) +
                              ". We found " + str(num_fields) + " fields, " +
                              "so your input should have looked like '" +
                              csv_input[num_fields] + "'\nBut you gave us '" +
                              line + "', your " + field_error +
                              " was " + type_error)
                        sys.exit(1)

        errors = []

        if args.pgpool_url is None:
            num_auths = len(args.auth_service)
            num_usernames = 0
            num_passwords = 0

            if len(args.username) == 0:
                errors.append(
                    'Missing `username` either as -u/--username, csv file ' +
                    'using -ac, or in config.')
            else:
                num_usernames = len(args.username)

            if len(args.password) == 0:
                errors.append(
                    'Missing `password` either as -p/--password, csv file, ' +
                    'or in config.')
            else:
                num_passwords = len(args.password)

            if num_auths == 0:
                args.auth_service = ['ptc']

            num_auths = len(args.auth_service)

            if num_usernames > 1:
                if num_passwords > 1 and num_usernames != num_passwords:
                    errors.append((
                        'The number of provided passwords ({}) must match the ' +
                        'username count ({})').format(num_passwords,
                                                      num_usernames))
                if num_auths > 1 and num_usernames != num_auths:
                    errors.append((
                        'The number of provided auth ({}) must match the ' +
                        'username count ({}).').format(num_auths, num_usernames))
        elif args.workers is None:
            errors.append(
                'Missing `workers` either as -w/--workers or in config. Required when using PGPool.')

        if args.location is None:
            errors.append(
                'Missing `location` either as -l/--location or in config.')

        if args.step_limit is None:
            errors.append(
                'Missing `step_limit` either as -st/--step-limit or ' +
                'in config.')

        if len(errors) > 0:
            parser.print_usage()
            print(sys.argv[0] + ": errors: \n - " + "\n - ".join(errors))
            sys.exit(1)

        # Make the accounts lists.
        args.accounts = []
        args.accounts_L30 = []
        if args.pgpool_url is None:
            # Fill the pass/auth if set to a single value.
            if num_passwords == 1:
                args.password = [args.password[0]] * num_usernames
            if num_auths == 1:
                args.auth_service = [args.auth_service[0]] * num_usernames

            # Fill the accounts list.
            args.accounts = []
            for i, username in enumerate(args.username):
                args.accounts.append({'username': username,
                                      'password': args.password[i],
                                      'auth_service': args.auth_service[i]})

            # Prepare the L30 accounts for the account sets.
            if args.high_lvl_accounts:
                # Context processor.
                with open(args.high_lvl_accounts, 'r') as accs:
                    for line in accs:
                        # Make sure it's not an empty line.
                        if not line.strip():
                            continue

                        line = line.split(',')

                        # We need "service, user, pass".
                        if len(line) < 3:
                            raise Exception('L30 account is missing a'
                                            + ' field. Each line requires: '
                                            + '"service,user,pass".')

                        # Let's remove trailing whitespace.
                        service = line[0].strip()
                        username = line[1].strip()
                        password = line[2].strip()

                        hlvl_account = {
                            'auth_service': service,
                            'username': username,
                            'password': password,
                            'captcha': False
                        }

                        args.accounts_L30.append(hlvl_account)
        else:
            # Request initial number of workers from PGPool
            args.pgpool_initial_accounts = pgpool_request_accounts(args, args.workers, initial=True)

        # Prepare the IV/CP scanning filters.
        args.enc_whitelist = []

        # IV/CP scanning.
        if args.enc_whitelist_file:
            with open(args.enc_whitelist_file) as f:
                args.enc_whitelist = read_pokemon_ids_from_file(f)

        if args.pgpool_url is None:
            # Make max workers equal number of accounts if unspecified, and disable
            # account switching.
            if args.workers is None:
                args.workers = len(args.accounts)
                args.account_search_interval = None

        # Disable search interval if 0 specified.
        if args.account_search_interval == 0:
            args.account_search_interval = None

        if args.pgpool_url is None:
            # Make sure we don't have an empty account list after adding command
            # line and CSV accounts.
            if len(args.accounts) == 0:
                print(sys.argv[0] +
                      ": Error: no accounts specified. Use -a, -u, and -p or " +
                      "--accountcsv to add accounts. Or use -pgpu/--pgpool-url to " +
                      "specify the URL of PGPool.")
                sys.exit(1)

        # Prepare webhook whitelist - empty list means no restrictions
        args.webhook_whitelist = []
        if args.webhook_whitelist_file:
            with open(args.webhook_whitelist_file) as f:
                args.webhook_whitelist = read_pokemon_ids_from_file(f)

        # create an empty set
        args.ignorelist = []
        if args.ignorelist_file:
            with open(args.ignorelist_file) as f:
                args.ignorelist = frozenset([int(l.strip()) for l in f])

        # Decide which scanning mode to use.
        if args.spawnpoint_scanning:
            args.scheduler = 'SpawnScan'
        elif args.skip_empty:
            args.scheduler = 'HexSearchSpawnpoint'
        elif args.speed_scan:
            args.scheduler = 'SpeedScan'
        else:
            args.scheduler = 'HexSearch'

        # Disable webhook scheduler updates if webhooks are disabled
        if args.webhooks is None:
            args.wh_types = frozenset()
        else:
            args.wh_types = frozenset([i for i in args.wh_types])

    return args


def now():
    # The fact that you need this helper...
    return int(time.time())


# Gets the seconds past the hour.
def cur_sec():
    return (60 * time.gmtime().tm_min) + time.gmtime().tm_sec


# Gets the total seconds past the hour for a given date.
def date_secs(d):
    return d.minute * 60 + d.second


# Checks to see if test is between start and end accounting for hour
# wraparound.
def clock_between(start, test, end):
    return ((start <= test <= end and start < end) or
            (not (end <= test <= start) and start > end))


# Return the s2sphere cellid token from a location.
def cellid(loc):
    return CellId.from_lat_lng(LatLng.from_degrees(loc[0], loc[1])).to_token()


# Return equirectangular approximation distance in km.
def equi_rect_distance(loc1, loc2):
    R = 6371  # Radius of the earth in km.
    lat1 = math.radians(loc1[0])
    lat2 = math.radians(loc2[0])
    x = (math.radians(loc2[1]) - math.radians(loc1[1])
         ) * math.cos(0.5 * (lat2 + lat1))
    y = lat2 - lat1
    return R * math.sqrt(x * x + y * y)


# Return True if distance between two locs is less than distance in km.
def in_radius(loc1, loc2, distance):
    return equi_rect_distance(loc1, loc2) < distance


def i8ln(word):
    if config['LOCALE'] == "en":
        return word
    if not hasattr(i8ln, 'dictionary'):
        file_path = os.path.join(
            config['ROOT_PATH'],
            config['LOCALES_DIR'],
            '{}.min.json'.format(config['LOCALE']))
        if os.path.isfile(file_path):
            with open(file_path, 'r') as f:
                i8ln.dictionary = json.loads(f.read())
        else:
            log.warning(
                'Skipping translations - unable to find locale file: %s',
                file_path)
            return word
    if word in i8ln.dictionary:
        return i8ln.dictionary[word]
    else:
        log.debug('Unable to find translation for "%s" in locale %s!',
                  word, config['LOCALE'])
        return word


def get_pokemon_data(pokemon_id):
    if not hasattr(get_pokemon_data, 'pokemon'):
        file_path = os.path.join(
            config['ROOT_PATH'],
            config['DATA_DIR'],
            'pokemon.min.json')

        with open(file_path, 'r') as f:
            get_pokemon_data.pokemon = json.loads(f.read())
    return get_pokemon_data.pokemon[str(pokemon_id)]


def get_pokemon_id(pokemon_name):
    if not hasattr(get_pokemon_id, 'ids'):
        if not hasattr(get_pokemon_data, 'pokemon'):
            # initialize from file
            get_pokemon_data(1)

        get_pokemon_id.ids = {}
        for pokemon_id, data in get_pokemon_data.pokemon.iteritems():
            get_pokemon_id.ids[data['name']] = int(pokemon_id)

    return get_pokemon_id.ids.get(pokemon_name, -1)


def get_pokemon_name(pokemon_id):
    return i8ln(get_pokemon_data(pokemon_id)['name'])


def get_pokemon_rarity(pokemon_id):
    return i8ln(get_pokemon_data(pokemon_id)['rarity'])


def get_pokemon_types(pokemon_id):
    pokemon_types = get_pokemon_data(pokemon_id)['types']
    return map(lambda x: {"type": i8ln(x['type']), "color": x['color']},
               pokemon_types)


def get_moves_data(move_id):
    if not hasattr(get_moves_data, 'moves'):
        file_path = os.path.join(
            config['ROOT_PATH'],
            config['DATA_DIR'],
            'moves.min.json')

        with open(file_path, 'r') as f:
            get_moves_data.moves = json.loads(f.read())
    return get_moves_data.moves[str(move_id)]


def get_move_name(move_id):
    return i8ln(get_moves_data(move_id)['name'])


def get_move_damage(move_id):
    return i8ln(get_moves_data(move_id)['damage'])


def get_move_energy(move_id):
    return i8ln(get_moves_data(move_id)['energy'])


def get_move_type(move_id):
    move_type = get_moves_data(move_id)['type']
    return {"type": i8ln(move_type), "type_en": move_type}


def dottedQuadToNum(ip):
    return struct.unpack("!L", socket.inet_aton(ip))[0]


def get_blacklist():
    try:
        url = 'https://blist.devkat.org/blacklist.json'
        blacklist = requests.get(url, timeout=5).json()
        log.debug('Entries in blacklist: %s.', len(blacklist))
        return blacklist
    except (requests.exceptions.RequestException, IndexError, KeyError):
        log.error('Unable to retrieve blacklist, setting to empty.')
        return []


def clear_dict_response(response):
    responses = [
        'GET_HATCHED_EGGS', 'GET_INVENTORY', 'CHECK_AWARDED_BADGES',
        'DOWNLOAD_SETTINGS', 'GET_BUDDY_WALKED', 'GET_INBOX'
    ]
    for item in responses:
        if item in response:
            del response[item]

    return response


def calc_pokemon_level(cp_multiplier):
    if cp_multiplier < 0.734:
        pokemon_level = (58.35178527 * cp_multiplier * cp_multiplier -
                         2.838007664 * cp_multiplier + 0.8539209906)
    else:
        pokemon_level = 171.0112688 * cp_multiplier - 95.20425243
    pokemon_level = int((round(pokemon_level) * 2) / 2)
    return pokemon_level


@memoize
def gmaps_reverse_geolocate(gmaps_key, locale, location):
    # Find the reverse geolocation
    geolocator = GoogleV3(api_key=gmaps_key)

    player_locale = {
        'country': 'US',
        'language': locale,
        'timezone': 'America/Denver'
    }

    try:
        reverse = geolocator.reverse(location)
        address = reverse[-1].raw['address_components']
        country_code = 'US'

        # Find country component.
        for component in address:
            # Look for country.
            component_is_country = any([t == 'country'
                                        for t in component.get('types', [])])

            if component_is_country:
                country_code = component['short_name']
                break

        try:
            timezone = geolocator.timezone(location)
            player_locale.update({
                'country': country_code,
                'timezone': str(timezone)
            })
        except Exception as e:
            log.exception('Exception on Google Timezone API. '
                          + 'Please check that you have Google Timezone API'
                          + ' enabled for your API key'
                          + ' (https://developers.google.com/maps/'
                          + 'documentation/timezone/intro): %s.', e)
    except Exception as e:
        log.exception('Exception while obtaining player locale: %s.'
                      + ' Using default locale.', e)

    return player_locale


# Get a future_requests FuturesSession that supports asynchronous workers
# and retrying requests on failure.
# Setting up a persistent session that is re-used by multiple requests can
# speed up requests to the same host, as it'll re-use the underlying TCP
# connection.
def get_async_requests_session(num_retries, backoff_factor, pool_size,
                               status_forcelist=None):
    # Use requests & urllib3 to auto-retry.
    # If the backoff_factor is 0.1, then sleep() will sleep for [0.1s, 0.2s,
    # 0.4s, ...] between retries. It will also force a retry if the status
    # code returned is in status_forcelist.
    if status_forcelist is None:
        status_forcelist = [500, 502, 503, 504]
    session = FuturesSession(max_workers=pool_size)

    # If any regular response is generated, no retry is done. Without using
    # the status_forcelist, even a response with status 500 will not be
    # retried.
    retries = Retry(total=num_retries, backoff_factor=backoff_factor,
                    status_forcelist=status_forcelist)

    # Mount handler on both HTTP & HTTPS.
    session.mount('http://', HTTPAdapter(max_retries=retries,
                                         pool_connections=pool_size,
                                         pool_maxsize=pool_size))
    session.mount('https://', HTTPAdapter(max_retries=retries,
                                          pool_connections=pool_size,
                                          pool_maxsize=pool_size))

    return session<|MERGE_RESOLUTION|>--- conflicted
+++ resolved
@@ -509,16 +509,13 @@
     parser.add_argument('-rb', '--rotate-blind',
                         help='Rotate out blinded accounts.',
                         action='store_true', default=False)
-<<<<<<< HEAD
     parser.add_argument('-pgsu', '--pgscout-url', default=None,
                         help='URL to query PGScout for Pokemon IV/CP.')
     parser.add_argument('-gxp', '--gain-xp',
                         help='Do various things to let map accounts gain XP.',
                         action='store_true', default=False)
-=======
     parser.add_argument('-pgpu', '--pgpool-url', default=None,
                         help='URL of PGPool account manager.')
->>>>>>> 5620ef02
     parser.set_defaults(DEBUG=False)
 
     args = parser.parse_args()
