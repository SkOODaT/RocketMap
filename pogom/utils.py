#!/usr/bin/python
# -*- coding: utf-8 -*-

import sys
import configargparse
import os
import math
import json
import logging
import shutil
import pprint
import random
import time
import socket
import struct
import zipfile
import requests
from uuid import uuid4
from s2sphere import CellId, LatLng

from . import config

log = logging.getLogger(__name__)


def parse_unicode(bytestring):
    decoded_string = bytestring.decode(sys.getfilesystemencoding())
    return decoded_string


def verify_config_file_exists(filename):
    fullpath = os.path.join(os.path.dirname(__file__), filename)
    if not os.path.exists(fullpath):
        log.info('Could not find %s, copying default.', filename)
        shutil.copy2(fullpath + '.example', fullpath)


def memoize(function):
    memo = {}

    def wrapper(*args):
        if args in memo:
            return memo[args]
        else:
            rv = function(*args)
            memo[args] = rv
            return rv
    return wrapper


@memoize
def get_args():
    # Pre-check to see if the -cf or --config flag is used on the command line.
    # If not, we'll use the env var or default value. This prevents layering of
    # config files as well as a missing config.ini.
    defaultconfigfiles = []
    if '-cf' not in sys.argv and '--config' not in sys.argv:
        defaultconfigfiles = [os.getenv('POGOMAP_CONFIG', os.path.join(
            os.path.dirname(__file__), '../config/config.ini'))]
    parser = configargparse.ArgParser(
        default_config_files=defaultconfigfiles,
        auto_env_var_prefix='POGOMAP_')
    parser.add_argument('-cf', '--config',
                        is_config_file=True, help='Set configuration file')
    parser.add_argument('-a', '--auth-service', type=str.lower,
                        action='append', default=[],
                        help=('Auth Services, either one for all accounts ' +
                              'or one per account: ptc or google. Defaults ' +
                              'all to ptc.'))
    parser.add_argument('-u', '--username', action='append', default=[],
                        help='Usernames, one per account.')
    parser.add_argument('-p', '--password', action='append', default=[],
                        help=('Passwords, either single one for all ' +
                              'accounts or one per account.'))
    parser.add_argument('-w', '--workers', type=int,
                        help=('Number of search worker threads to start. ' +
                              'Defaults to the number of accounts specified.'))
    parser.add_argument('-asi', '--account-search-interval', type=int,
                        default=0,
                        help=('Seconds for accounts to search before ' +
                              'switching to a new account. 0 to disable.'))
    parser.add_argument('-ari', '--account-rest-interval', type=int,
                        default=7200,
                        help=('Seconds for accounts to rest when they fail ' +
                              'or are switched out.'))
    parser.add_argument('-ac', '--accountcsv',
                        help=('Load accounts from CSV file containing ' +
                              '"auth_service,username,passwd" lines.'))
    parser.add_argument('-hlvl', '--high-lvl-accounts',
                        help=('Load high level accounts from CSV file '
                              + ' containing '
                              + '"auth_service,username,passwd"'
                              + ' lines.'))
    parser.add_argument('-bh', '--beehive',
                        help=('Use beehive configuration for multiple ' +
                              'accounts, one account per hex.  Make sure ' +
                              'to keep -st under 5, and -w under the total ' +
                              'amount of accounts available.'),
                        action='store_true', default=False)
    parser.add_argument('-wph', '--workers-per-hive',
                        help=('Only referenced when using --beehive. Sets ' +
                              'number of workers per hive. Default value ' +
                              'is 1.'),
                        type=int, default=1)
    parser.add_argument('-l', '--location', type=parse_unicode,
                        help='Location, can be an address or coordinates.')
    # Default based on the average elevation of cities around the world.
    # Source: https://www.wikiwand.com/en/List_of_cities_by_elevation
    parser.add_argument('-alt', '--altitude',
                        help='Default altitude in meters.',
                        type=int, default=507)
    parser.add_argument('-altv', '--altitude-variance',
                        help='Variance for --altitude in meters',
                        type=int, default=1)
    parser.add_argument('-uac', '--use-altitude-cache',
                        help=('Query the Elevation API for each step,' +
                              ' rather than only once, and store results in' +
                              ' the database.'),
                        action='store_true', default=False)
    parser.add_argument('-nj', '--no-jitter',
                        help=("Don't apply random -9m to +9m jitter to " +
                              "location."),
                        action='store_true', default=False)
    parser.add_argument('-al', '--access-logs',
                        help=("Write web logs to access.log."),
                        action='store_true', default=False)
    parser.add_argument('-st', '--step-limit', help='Steps.', type=int,
                        default=12)
    parser.add_argument('-sd', '--scan-delay',
                        help='Time delay between requests in scan threads.',
                        type=float, default=10)
    parser.add_argument('--spawn-delay',
                        help=('Number of seconds after spawn time to wait ' +
                              'before scanning to be sure the Pokemon ' +
                              'is there.'),
                        type=float, default=10)
    parser.add_argument('-enc', '--encounter',
                        help='Start an encounter to gather IVs and moves.',
                        action='store_true', default=False)
    parser.add_argument('-cs', '--captcha-solving',
                        help='Enables captcha solving.',
                        action='store_true', default=False)
    parser.add_argument('-ck', '--captcha-key',
                        help='2Captcha API key.')
    parser.add_argument('-cds', '--captcha-dsk',
                        help='Pokemon Go captcha data-sitekey.',
                        default="6LeeTScTAAAAADqvhqVMhPpr_vB9D364Ia-1dSgK")
    parser.add_argument('-mcd', '--manual-captcha-domain',
                        help='Domain to where captcha tokens will be sent.',
                        default="http://127.0.0.1:5000")
    parser.add_argument('-mcr', '--manual-captcha-refresh',
                        help='Time available before captcha page refreshes.',
                        type=int, default=30)
    parser.add_argument('-mct', '--manual-captcha-timeout',
                        help='Maximum time captchas will wait for manual ' +
                        'captcha solving. On timeout, if enabled, 2Captcha ' +
                        'will be used to solve captcha. Default is 0.',
                        type=int, default=0)
    parser.add_argument('-ed', '--encounter-delay',
                        help=('Time delay between encounter pokemon ' +
                              'in scan threads.'),
                        type=float, default=1)
<<<<<<< HEAD
    encounter_list = parser.add_mutually_exclusive_group()
    encounter_list.add_argument('-ewht', '--encounter-whitelist',
                                action='append', default=[],
                                help=('List of Pokemon to encounter for ' +
                                      'more stats.'))
    encounter_list.add_argument('-eblk', '--encounter-blacklist',
                                action='append', default=[],
                                help=('List of Pokemon to NOT encounter for ' +
                                      'more stats.'))
    encounter_list.add_argument('-ewhtf', '--encounter-whitelist-file',
                                default='', help='File containing a list of '
                                                 'Pokemon to encounter for'
                                                 ' more stats.')
    encounter_list.add_argument('-eblkf', '--encounter-blacklist-file',
                                default='', help='File containing a list of '
                                                 'Pokemon to NOT encounter for'
                                                 ' more stats.')
    ignore_list = parser.add_mutually_exclusive_group()
    ignore_list.add_argument('-ign', '--ignore-list',
                             action='append', default=[],
                             help=('List of Pokemon to ignore.'))
    ignore_list.add_argument('-ignf', '--ignore-list-file',
                             default='', help='File containing a list of '
                             'Pokemon to ignore.')
=======
    parser.add_argument('-encwf', '--enc-whitelist-file',
                        default='', help='File containing a list of '
                        'Pokemon IDs to encounter for'
                        ' IV/CP scanning.')
    parser.add_argument('-nostore', '--no-api-store',
                        help=("Don't store the API objects used by the high"
                              + ' level accounts in memory. This will increase'
                              + ' the number of logins per account, but '
                              + ' decreases memory usage.'),
                        action='store_true', default=False)
    webhook_list = parser.add_mutually_exclusive_group()
    webhook_list.add_argument('-wwht', '--webhook-whitelist',
                              action='append', default=[],
                              help=('List of Pokemon to send to '
                                    'webhooks. Specified as Pokemon ID.'))
    webhook_list.add_argument('-wblk', '--webhook-blacklist',
                              action='append', default=[],
                              help=('List of Pokemon NOT to send to '
                                    'webhooks. Specified as Pokemon ID.'))
    webhook_list.add_argument('-wwhtf', '--webhook-whitelist-file',
                              default='', help='File containing a list of '
                                               'Pokemon to send to '
                                               'webhooks. Pokemon are '
                                               ' specified by their name, '
                                               ' one on each line.')
    webhook_list.add_argument('-wblkf', '--webhook-blacklist-file',
                              default='', help='File containing a list of '
                                               'Pokemon NOT to send to'
                                               'webhooks. Pokemon are '
                                               ' specified by their name, '
                                               ' one on each line.')
>>>>>>> 225c24cc
    parser.add_argument('-ld', '--login-delay',
                        help='Time delay between each login attempt.',
                        type=float, default=6)
    parser.add_argument('-lr', '--login-retries',
                        help=('Number of times to retry the login before ' +
                              'refreshing a thread.'),
                        type=int, default=3)
    parser.add_argument('-mf', '--max-failures',
                        help=('Maximum number of failures to parse ' +
                              'locations before an account will go into a ' +
                              'sleep for -ari/--account-rest-interval ' +
                              'seconds.'),
                        type=int, default=5)
    parser.add_argument('-me', '--max-empty',
                        help=('Maximum number of empty scans before an ' +
                              'account will go into a sleep for ' +
                              '-ari/--account-rest-interval seconds.' +
                              'Reasonable to use with proxies.'),
                        type=int, default=0)
    parser.add_argument('-bsr', '--bad-scan-retry',
                        help=('Number of bad scans before giving up on a ' +
                              'step. Default 2, 0 to disable.'),
                        type=int, default=2)
    parser.add_argument('-msl', '--min-seconds-left',
                        help=('Time that must be left on a spawn before ' +
                              'considering it too late and skipping it. ' +
                              'For example 600 would skip anything with ' +
                              '< 10 minutes remaining. Default 0.'),
                        type=int, default=0)
    parser.add_argument('-dc', '--display-in-console',
                        help='Display Found Pokemon in Console.',
                        action='store_true', default=False)
    parser.add_argument('-H', '--host', help='Set web server listening host.',
                        default='127.0.0.1')
    parser.add_argument('-P', '--port', type=int,
                        help='Set web server listening port.', default=5000)
    parser.add_argument('-L', '--locale',
                        help=('Locale for Pokemon names (default: {}, check ' +
                              '{} for more).').format(config['LOCALE'],
                                                      config['LOCALES_DIR']),
                        default='en')
    parser.add_argument('-c', '--china',
                        help='Coordinates transformer for China.',
                        action='store_true')
    parser.add_argument('-m', '--mock', type=str,
                        help=('Mock mode - point to a fpgo endpoint instead ' +
                              'of using the real PogoApi, ec: ' +
                              'http://127.0.0.1:9090'),
                        default='')
    parser.add_argument('-ns', '--no-server',
                        help=('No-Server Mode. Starts the searcher but not ' +
                              'the Webserver.'),
                        action='store_true', default=False)
    parser.add_argument('-os', '--only-server',
                        help=('Server-Only Mode. Starts only the Webserver ' +
                              'without the searcher.'),
                        action='store_true', default=False)
    parser.add_argument('-sc', '--search-control',
                        help='Enables search control.',
                        action='store_true', dest='search_control',
                        default=False)
    parser.add_argument('-nfl', '--no-fixed-location',
                        help='Disables a fixed map location and shows the ' +
                        'search bar for use in shared maps.',
                        action='store_false', dest='fixed_location',
                        default=True)
    parser.add_argument('-k', '--gmaps-key',
                        help='Google Maps Javascript API Key.',
                        required=True)
    parser.add_argument('--skip-empty',
                        help=('Enables skipping of empty cells in normal ' +
                              'scans - requires previously populated ' +
                              'database (not to be used with -ss)'),
                        action='store_true', default=False)
    parser.add_argument('-C', '--cors', help='Enable CORS on web server.',
                        action='store_true', default=False)
    parser.add_argument('-D', '--db', help='Database filename for SQLite.',
                        default='pogom.db')
    parser.add_argument('-cd', '--clear-db',
                        help=('Deletes the existing database before ' +
                              'starting the Webserver.'),
                        action='store_true', default=False)
    parser.add_argument('-np', '--no-pokemon',
                        help=('Disables Pokemon from the map (including ' +
                              'parsing them into local db.)'),
                        action='store_true', default=False)
    parser.add_argument('-ng', '--no-gyms',
                        help=('Disables Gyms from the map (including ' +
                              'parsing them into local db).'),
                        action='store_true', default=False)
    parser.add_argument('-nk', '--no-pokestops',
                        help=('Disables PokeStops from the map (including ' +
                              'parsing them into local db).'),
                        action='store_true', default=False)
    parser.add_argument('-ss', '--spawnpoint-scanning',
                        help=('Use spawnpoint scanning (instead of hex ' +
                              'grid). Scans in a circle based on step_limit ' +
                              'when on DB.'),
                        nargs='?', const='nofile', default=False)
    parser.add_argument('-speed', '--speed-scan',
                        help=('Use speed scanning to identify spawn points ' +
                              'and then scan closest spawns.'),
                        action='store_true', default=False)
    parser.add_argument('-kph', '--kph',
                        help=('Set a maximum speed in km/hour for scanner ' +
                              'movement.'),
                        type=int, default=35)
    parser.add_argument('-hkph', '--hlvl-kph',
                        help=('Set a maximum speed in km/hour for scanner ' +
                              'movement, for high-level (L30) accounts.'),
                        type=int, default=25)
    parser.add_argument('-ldur', '--lure-duration',
                        help=('Change duration for lures set on pokestops. ' +
                              'This is useful for events that extend lure ' +
                              'duration.'), type=int, default=30)
    parser.add_argument('--dump-spawnpoints',
                        help=('Dump the spawnpoints from the db to json ' +
                              '(only for use with -ss).'),
                        action='store_true', default=False)
    parser.add_argument('-pd', '--purge-data',
                        help=('Clear Pokemon from database this many hours ' +
                              'after they disappear (0 to disable).'),
                        type=int, default=0)
    parser.add_argument('-px', '--proxy',
                        help='Proxy url (e.g. socks5://127.0.0.1:9050)',
                        action='append')
    parser.add_argument('-pxsc', '--proxy-skip-check',
                        help='Disable checking of proxies before start.',
                        action='store_true', default=False)
    parser.add_argument('-pxt', '--proxy-timeout',
                        help='Timeout settings for proxy checker in seconds.',
                        type=int, default=5)
    parser.add_argument('-pxd', '--proxy-display',
                        help=('Display info on which proxy being used ' +
                              '(index or full). To be used with -ps.'),
                        type=str, default='index')
    parser.add_argument('-pxf', '--proxy-file',
                        help=('Load proxy list from text file (one proxy ' +
                              'per line), overrides -px/--proxy.'))
    parser.add_argument('-pxr', '--proxy-refresh',
                        help=('Period of proxy file reloading, in seconds. ' +
                              'Works only with -pxf/--proxy-file. ' +
                              '(0 to disable).'),
                        type=int, default=0)
    parser.add_argument('-pxo', '--proxy-rotation',
                        help=('Enable proxy rotation with account changing ' +
                              'for search threads (none/round/random).'),
                        type=str, default='none')
    parser.add_argument('--db-type',
                        help='Type of database to be used (default: sqlite).',
                        default='sqlite')
    parser.add_argument('--db-name', help='Name of the database to be used.')
    parser.add_argument('--db-user', help='Username for the database.')
    parser.add_argument('--db-pass', help='Password for the database.')
    parser.add_argument('--db-host', help='IP or hostname for the database.')
    parser.add_argument(
        '--db-port', help='Port for the database.', type=int, default=3306)
    parser.add_argument('--db-max_connections',
                        help='Max connections (per thread) for the database.',
                        type=int, default=5)
    parser.add_argument('--db-threads',
                        help=('Number of db threads; increase if the db ' +
                              'queue falls behind.'),
                        type=int, default=1)
    parser.add_argument('-wh', '--webhook',
                        help='Define URL(s) to POST webhook information to.',
                        default=None, dest='webhooks', action='append')
    parser.add_argument('-gi', '--gym-info',
                        help=('Get all details about gyms (causes an ' +
                              'additional API hit for every gym).'),
                        action='store_true', default=False)
    parser.add_argument('--disable-clean', help='Disable clean db loop.',
                        action='store_true', default=False)
    parser.add_argument('--webhook-updates-only',
                        help='Only send updates (Pokemon & lured pokestops).',
                        action='store_true', default=False)
    parser.add_argument('--wh-threads',
                        help=('Number of webhook threads; increase if the ' +
                              'webhook queue falls behind.'),
                        type=int, default=1)
    parser.add_argument('-whc', '--wh-concurrency',
                        help=('Async requests pool size.'), type=int,
                        default=25)
    parser.add_argument('-whr', '--wh-retries',
                        help=('Number of times to retry sending webhook ' +
                              'data on failure.'),
                        type=int, default=3)
    parser.add_argument('-wht', '--wh-timeout',
                        help='Timeout (in seconds) for webhook requests.',
                        type=float, default=1.0)
    parser.add_argument('-whbf', '--wh-backoff-factor',
                        help=('Factor (in seconds) by which the delay ' +
                              'until next retry will increase.'),
                        type=float, default=0.25)
    parser.add_argument('-whlfu', '--wh-lfu-size',
                        help='Webhook LFU cache max size.', type=int,
                        default=2500)
    parser.add_argument('-whsu', '--webhook-scheduler-updates',
                        help=('Send webhook updates with scheduler status ' +
                              '(use with -wh).'),
                        action='store_true', default=True)
    parser.add_argument('--ssl-certificate',
                        help='Path to SSL certificate file.')
    parser.add_argument('--ssl-privatekey',
                        help='Path to SSL private key file.')
    parser.add_argument('-ps', '--print-status',
                        help=('Show a status screen instead of log ' +
                              'messages. Can switch between status and ' +
                              'logs by pressing enter.  Optionally specify ' +
                              '"logs" to startup in logging mode.'),
                        nargs='?', const='status', default=False,
                        metavar='logs')
    parser.add_argument('-slt', '--stats-log-timer',
                        help='In log view, list per hr stats every X seconds',
                        type=int, default=0)
    parser.add_argument('-sn', '--status-name', default=None,
                        help=('Enable status page database update using ' +
                              'STATUS_NAME as main worker name.'))
    parser.add_argument('-spp', '--status-page-password', default=None,
                        help='Set the status page password.')
    parser.add_argument('-hk', '--hash-key', default=None, action='append',
                        help='Key for hash server')
    parser.add_argument('-tut', '--complete-tutorial', action='store_true',
                        help=("Complete ToS and tutorial steps on accounts " +
                              "if they haven't already."),
                        default=False)
    parser.add_argument('-novc', '--no-version-check', action='store_true',
                        help='Disable API version check.',
                        default=False)
    parser.add_argument('-vci', '--version-check-interval', type=int,
                        help='Interval to check API version in seconds ' +
                        '(Default: in [60, 300]).',
                        default=random.randint(60, 300))
    parser.add_argument('-el', '--encrypt-lib',
                        help=('Path to encrypt lib to be used instead of ' +
                              'the shipped ones.'))
    parser.add_argument('-odt', '--on-demand_timeout',
                        help=('Pause searching while web UI is inactive ' +
                              'for this timeout (in seconds).'),
                        type=int, default=0)
    parser.add_argument('--disable-blacklist',
                        help=('Disable the global anti-scraper IP blacklist.'),
                        action='store_true', default=False)
    parser.add_argument('-tp', '--trusted-proxies', default=[],
                        action='append',
                        help=('Enables the use of X-FORWARDED-FOR headers ' +
                              'to identify the IP of clients connecting ' +
                              'through these trusted proxies.'))
    verbosity = parser.add_mutually_exclusive_group()
    verbosity.add_argument('-v', '--verbose',
                           help=('Show debug messages from RocketMap ' +
                                 'and pgoapi. Optionally specify file ' +
                                 'to log to.'),
                           nargs='?', const='nofile', default=False,
                           metavar='filename.log')
    verbosity.add_argument('-vv', '--very-verbose',
                           help=('Like verbose, but show debug messages ' +
                                 'from all modules as well.  Optionally ' +
                                 'specify file to log to.'),
                           nargs='?', const='nofile', default=False,
                           metavar='filename.log')
    parser.set_defaults(DEBUG=False)

    args = parser.parse_args()

    if args.only_server:
        if args.location is None:
            parser.print_usage()
            print(sys.argv[0] +
                  ": error: arguments -l/--location is required.")
            sys.exit(1)
    else:
        # If using a CSV file, add the data where needed into the username,
        # password and auth_service arguments.
        # CSV file should have lines like "ptc,username,password",
        # "username,password" or "username".
        if args.accountcsv is not None:
            # Giving num_fields something it would usually not get.
            num_fields = -1
            with open(args.accountcsv, 'r') as f:
                for num, line in enumerate(f, 1):

                    fields = []

                    # First time around populate num_fields with current field
                    # count.
                    if num_fields < 0:
                        num_fields = line.count(',') + 1

                    csv_input = []
                    csv_input.append('')
                    csv_input.append('<username>')
                    csv_input.append('<username>,<password>')
                    csv_input.append('<ptc/google>,<username>,<password>')

                    # If the number of fields is differend this is not a CSV.
                    if num_fields != line.count(',') + 1:
                        print(sys.argv[0] +
                              ": Error parsing CSV file on line " + str(num) +
                              ". Your file started with the following " +
                              "input, '" + csv_input[num_fields] +
                              "' but now you gave us '" +
                              csv_input[line.count(',') + 1] + "'.")
                        sys.exit(1)

                    field_error = ''
                    line = line.strip()

                    # Ignore blank lines and comment lines.
                    if len(line) == 0 or line.startswith('#'):
                        continue

                    # If number of fields is more than 1 split the line into
                    # fields and strip them.
                    if num_fields > 1:
                        fields = line.split(",")
                        fields = map(str.strip, fields)

                    # If the number of fields is one then assume this is
                    # "username". As requested.
                    if num_fields == 1:
                        # Empty lines are already ignored.
                        args.username.append(line)

                    # If the number of fields is two then assume this is
                    # "username,password". As requested.
                    if num_fields == 2:
                        # If field length is not longer than 0 something is
                        # wrong!
                        if len(fields[0]) > 0:
                            args.username.append(fields[0])
                        else:
                            field_error = 'username'

                        # If field length is not longer than 0 something is
                        # wrong!
                        if len(fields[1]) > 0:
                            args.password.append(fields[1])
                        else:
                            field_error = 'password'

                    # If the number of fields is three then assume this is
                    # "ptc,username,password". As requested.
                    if num_fields == 3:
                        # If field 0 is not ptc or google something is wrong!
                        if (fields[0].lower() == 'ptc' or
                                fields[0].lower() == 'google'):
                            args.auth_service.append(fields[0])
                        else:
                            field_error = 'method'

                        # If field length is not longer then 0 something is
                        # wrong!
                        if len(fields[1]) > 0:
                            args.username.append(fields[1])
                        else:
                            field_error = 'username'

                        # If field length is not longer then 0 something is
                        # wrong!
                        if len(fields[2]) > 0:
                            args.password.append(fields[2])
                        else:
                            field_error = 'password'

                    if num_fields > 3:
                        print(('Too many fields in accounts file: max ' +
                               'supported are 3 fields. ' +
                               'Found {} fields').format(num_fields))
                        sys.exit(1)

                    # If something is wrong display error.
                    if field_error != '':
                        type_error = 'empty!'
                        if field_error == 'method':
                            type_error = (
                                'not ptc or google instead we got \'' +
                                fields[0] + '\'!')
                        print(sys.argv[0] +
                              ": Error parsing CSV file on line " + str(num) +
                              ". We found " + str(num_fields) + " fields, " +
                              "so your input should have looked like '" +
                              csv_input[num_fields] + "'\nBut you gave us '" +
                              line + "', your " + field_error +
                              " was " + type_error)
                        sys.exit(1)

        errors = []

        num_auths = len(args.auth_service)
        num_usernames = 0
        num_passwords = 0

        if len(args.username) == 0:
            errors.append(
                'Missing `username` either as -u/--username, csv file ' +
                'using -ac, or in config.')
        else:
            num_usernames = len(args.username)

        if args.location is None:
            errors.append(
                'Missing `location` either as -l/--location or in config.')

        if len(args.password) == 0:
            errors.append(
                'Missing `password` either as -p/--password, csv file, ' +
                'or in config.')
        else:
            num_passwords = len(args.password)

        if args.step_limit is None:
            errors.append(
                'Missing `step_limit` either as -st/--step-limit or ' +
                'in config.')

        if num_auths == 0:
            args.auth_service = ['ptc']

        num_auths = len(args.auth_service)

        if num_usernames > 1:
            if num_passwords > 1 and num_usernames != num_passwords:
                errors.append((
                    'The number of provided passwords ({}) must match the ' +
                    'username count ({})').format(num_passwords,
                                                  num_usernames))
            if num_auths > 1 and num_usernames != num_auths:
                errors.append((
                    'The number of provided auth ({}) must match the ' +
                    'username count ({}).').format(num_auths, num_usernames))

        if len(errors) > 0:
            parser.print_usage()
            print(sys.argv[0] + ": errors: \n - " + "\n - ".join(errors))
            sys.exit(1)

        # Fill the pass/auth if set to a single value.
        if num_passwords == 1:
            args.password = [args.password[0]] * num_usernames
        if num_auths == 1:
            args.auth_service = [args.auth_service[0]] * num_usernames

        # Make the accounts list.
        args.accounts = []
        for i, username in enumerate(args.username):
            args.accounts.append({'username': username,
                                  'password': args.password[i],
                                  'auth_service': args.auth_service[i]})

        # Prepare the L30 accounts for the account sets.
        args.accounts_L30 = []

        if args.high_lvl_accounts:
            # Context processor.
            with open(args.high_lvl_accounts, 'r') as accs:
                for line in accs:
                    # Make sure it's not an empty line.
                    if not line.strip():
                        continue

                    line = line.split(',')

                    # We need "service, user, pass".
                    if len(line) < 3:
                        raise Exception('L30 account is missing a'
                                        + ' field. Each line requires: '
                                        + '"service,user,pass".')

                    # Let's remove trailing whitespace.
                    service = line[0].strip()
                    username = line[1].strip()
                    password = line[2].strip()

                    hlvl_account = {
                        'auth_service': service,
                        'username': username,
                        'password': password,
                        'captcha': False
                    }

                    args.accounts_L30.append(hlvl_account)

        # Prepare the IV/CP scanning filters.
        args.enc_whitelist = []

        # IV/CP scanning.
        if args.enc_whitelist_file:
            with open(args.enc_whitelist_file) as f:
                args.enc_whitelist = frozenset([int(l.strip()) for l in f])

        # Make max workers equal number of accounts if unspecified, and disable
        # account switching.
        if args.workers is None:
            args.workers = len(args.accounts)
            args.account_search_interval = None

        # Disable search interval if 0 specified.
        if args.account_search_interval == 0:
            args.account_search_interval = None

        # Make sure we don't have an empty account list after adding command
        # line and CSV accounts.
        if len(args.accounts) == 0:
            print(sys.argv[0] +
                  ": Error: no accounts specified. Use -a, -u, and -p or " +
                  "--accountcsv to add accounts.")
            sys.exit(1)

        if args.webhook_whitelist_file:
            with open(args.webhook_whitelist_file) as f:
                args.webhook_whitelist = [get_pokemon_id(name) for name in
                                          f.read().splitlines()]
        elif args.webhook_blacklist_file:
            with open(args.webhook_blacklist_file) as f:
                args.webhook_blacklist = [get_pokemon_id(name) for name in
                                          f.read().splitlines()]
        else:
<<<<<<< HEAD
            args.encounter_blacklist = [int(i) for i in
                                        args.encounter_blacklist]
            args.encounter_whitelist = [int(i) for i in
                                        args.encounter_whitelist]
        if args.ignore_list_file:
            with open(args.ignore_file) as f:
                args.ignore_list = [get_pokemon_id(name) for name in
                                    f.read().splitlines()]
        else:
            args.ignore_list = [int(i) for i in
                                args.ignore_list]

=======
            args.webhook_blacklist = [int(i) for i in
                                      args.webhook_blacklist]
            args.webhook_whitelist = [int(i) for i in
                                      args.webhook_whitelist]
>>>>>>> 225c24cc
        # Decide which scanning mode to use.
        if args.spawnpoint_scanning:
            args.scheduler = 'SpawnScan'
        elif args.skip_empty:
            args.scheduler = 'HexSearchSpawnpoint'
        elif args.speed_scan:
            args.scheduler = 'SpeedScan'
        else:
            args.scheduler = 'HexSearch'

        # Disable webhook scheduler updates if webhooks are disabled
        if args.webhooks is None:
            args.webhook_scheduler_updates = False

    return args


def now():
    # The fact that you need this helper...
    return int(time.time())


# Gets the seconds past the hour.
def cur_sec():
    return (60 * time.gmtime().tm_min) + time.gmtime().tm_sec


# Gets the total seconds past the hour for a given date.
def date_secs(d):
    return d.minute * 60 + d.second


# Checks to see if test is between start and end accounting for hour
# wraparound.
def clock_between(start, test, end):
    return ((start <= test <= end and start < end) or
            (not (end <= test <= start) and start > end))


# Return amount of seconds between two times on the clock.
def secs_between(time1, time2):
    return min((time1 - time2) % 3600, (time2 - time1) % 3600)


# Return the s2sphere cellid token from a location.
def cellid(loc):
    return CellId.from_lat_lng(LatLng.from_degrees(loc[0], loc[1])).to_token()


# Return equirectangular approximation distance in km.
def equi_rect_distance(loc1, loc2):
    R = 6371  # Radius of the earth in km.
    lat1 = math.radians(loc1[0])
    lat2 = math.radians(loc2[0])
    x = (math.radians(loc2[1]) - math.radians(loc1[1])
         ) * math.cos(0.5 * (lat2 + lat1))
    y = lat2 - lat1
    return R * math.sqrt(x * x + y * y)


# Return True if distance between two locs is less than distance in km.
def in_radius(loc1, loc2, distance):
    return equi_rect_distance(loc1, loc2) < distance


def i8ln(word):
    if config['LOCALE'] == "en":
        return word
    if not hasattr(i8ln, 'dictionary'):
        file_path = os.path.join(
            config['ROOT_PATH'],
            config['LOCALES_DIR'],
            '{}.min.json'.format(config['LOCALE']))
        if os.path.isfile(file_path):
            with open(file_path, 'r') as f:
                i8ln.dictionary = json.loads(f.read())
        else:
            log.warning(
                'Skipping translations - unable to find locale file: %s',
                file_path)
            return word
    if word in i8ln.dictionary:
        return i8ln.dictionary[word]
    else:
        log.debug('Unable to find translation for "%s" in locale %s!',
                  word, config['LOCALE'])
        return word


def get_pokemon_data(pokemon_id):
    if not hasattr(get_pokemon_data, 'pokemon'):
        file_path = os.path.join(
            config['ROOT_PATH'],
            config['DATA_DIR'],
            'pokemon.min.json')

        with open(file_path, 'r') as f:
            get_pokemon_data.pokemon = json.loads(f.read())
    return get_pokemon_data.pokemon[str(pokemon_id)]


def get_pokemon_id(pokemon_name):
    if not hasattr(get_pokemon_id, 'ids'):
        if not hasattr(get_pokemon_data, 'pokemon'):
            # initialize from file
            get_pokemon_data(1)

        get_pokemon_id.ids = {}
        for pokemon_id, data in get_pokemon_data.pokemon.iteritems():
            get_pokemon_id.ids[data['name']] = int(pokemon_id)

    return get_pokemon_id.ids.get(pokemon_name, -1)


def get_pokemon_name(pokemon_id):
    return i8ln(get_pokemon_data(pokemon_id)['name'])


def get_pokemon_rarity(pokemon_id):
    return i8ln(get_pokemon_data(pokemon_id)['rarity'])


def get_pokemon_types(pokemon_id):
    pokemon_types = get_pokemon_data(pokemon_id)['types']
    return map(lambda x: {"type": i8ln(x['type']), "color": x['color']},
               pokemon_types)


def get_moves_data(move_id):
    if not hasattr(get_moves_data, 'moves'):
        file_path = os.path.join(
            config['ROOT_PATH'],
            config['DATA_DIR'],
            'moves.min.json')

        with open(file_path, 'r') as f:
            get_moves_data.moves = json.loads(f.read())
    return get_moves_data.moves[str(move_id)]


def get_move_name(move_id):
    return i8ln(get_moves_data(move_id)['name'])


def get_move_damage(move_id):
    return i8ln(get_moves_data(move_id)['damage'])


def get_move_energy(move_id):
    return i8ln(get_moves_data(move_id)['energy'])


def get_move_type(move_id):
    move_type = get_moves_data(move_id)['type']
    return {"type": i8ln(move_type), "type_en": move_type}


class Timer():

    def __init__(self, name):
        self.times = [(name, time.time(), 0)]

    def add(self, step):
        t = time.time()
        self.times.append((step, t, round((t - self.times[-1][1]) * 1000)))

    def checkpoint(self, step):
        t = time.time()
        self.times.append(('total @ ' + step, t, t - self.times[0][1]))

    def output(self):
        self.checkpoint('end')
        pprint.pprint(self.times)


def dottedQuadToNum(ip):
    return struct.unpack("!L", socket.inet_aton(ip))[0]


def get_blacklist():
    try:
        url = 'https://blist.devkat.org/blacklist.json'
        blacklist = requests.get(url).json()
        log.debug('Entries in blacklist: %s.', len(blacklist))
        return blacklist
    except (requests.exceptions.RequestException, IndexError, KeyError):
        log.error('Unable to retrieve blacklist, setting to empty.')
        return []


# Generate random device info.
# Original by Noctem.
IPHONES = {'iPhone5,1': 'N41AP',
           'iPhone5,2': 'N42AP',
           'iPhone5,3': 'N48AP',
           'iPhone5,4': 'N49AP',
           'iPhone6,1': 'N51AP',
           'iPhone6,2': 'N53AP',
           'iPhone7,1': 'N56AP',
           'iPhone7,2': 'N61AP',
           'iPhone8,1': 'N71AP',
           'iPhone8,2': 'N66AP',
           'iPhone8,4': 'N69AP',
           'iPhone9,1': 'D10AP',
           'iPhone9,2': 'D11AP',
           'iPhone9,3': 'D101AP',
           'iPhone9,4': 'D111AP'}


def generate_device_info():
    device_info = {'device_brand': 'Apple', 'device_model': 'iPhone',
                   'hardware_manufacturer': 'Apple',
                   'firmware_brand': 'iPhone OS'}
    devices = tuple(IPHONES.keys())

    ios8 = ('8.0', '8.0.1', '8.0.2', '8.1', '8.1.1',
            '8.1.2', '8.1.3', '8.2', '8.3', '8.4', '8.4.1')
    ios9 = ('9.0', '9.0.1', '9.0.2', '9.1', '9.2', '9.2.1',
            '9.3', '9.3.1', '9.3.2', '9.3.3', '9.3.4', '9.3.5')
    ios10 = ('10.0', '10.0.1', '10.0.2', '10.0.3', '10.1', '10.1.1')

    device_info['device_model_boot'] = random.choice(devices)
    device_info['hardware_model'] = IPHONES[device_info['device_model_boot']]
    device_info['device_id'] = uuid4().hex

    if device_info['hardware_model'] in ('iPhone9,1', 'iPhone9,2',
                                         'iPhone9,3', 'iPhone9,4'):
        device_info['firmware_type'] = random.choice(ios10)
    elif device_info['hardware_model'] in ('iPhone8,1', 'iPhone8,2',
                                           'iPhone8,4'):
        device_info['firmware_type'] = random.choice(ios9 + ios10)
    else:
        device_info['firmware_type'] = random.choice(ios8 + ios9 + ios10)

    return device_info


def extract_sprites():
    log.debug("Extracting sprites...")
    zip = zipfile.ZipFile('static01.zip', 'r')
    zip.extractall('static')
    zip.close()


def clear_dict_response(response, keep_inventory=False):
    if 'platform_returns' in response:
        del response['platform_returns']
    if 'responses' not in response:
        return response
    if 'GET_INVENTORY' in response['responses'] and not keep_inventory:
        del response['responses']['GET_INVENTORY']
    if 'GET_HATCHED_EGGS' in response['responses']:
        del response['responses']['GET_HATCHED_EGGS']
    if 'CHECK_AWARDED_BADGES' in response['responses']:
        del response['responses']['CHECK_AWARDED_BADGES']
    if 'DOWNLOAD_SETTINGS' in response['responses']:
        del response['responses']['DOWNLOAD_SETTINGS']
    if 'GET_BUDDY_WALKED' in response['responses']:
        del response['responses']['GET_BUDDY_WALKED']
    return response<|MERGE_RESOLUTION|>--- conflicted
+++ resolved
@@ -160,32 +160,17 @@
                         help=('Time delay between encounter pokemon ' +
                               'in scan threads.'),
                         type=float, default=1)
-<<<<<<< HEAD
-    encounter_list = parser.add_mutually_exclusive_group()
-    encounter_list.add_argument('-ewht', '--encounter-whitelist',
-                                action='append', default=[],
-                                help=('List of Pokemon to encounter for ' +
-                                      'more stats.'))
-    encounter_list.add_argument('-eblk', '--encounter-blacklist',
-                                action='append', default=[],
-                                help=('List of Pokemon to NOT encounter for ' +
-                                      'more stats.'))
-    encounter_list.add_argument('-ewhtf', '--encounter-whitelist-file',
-                                default='', help='File containing a list of '
-                                                 'Pokemon to encounter for'
-                                                 ' more stats.')
-    encounter_list.add_argument('-eblkf', '--encounter-blacklist-file',
-                                default='', help='File containing a list of '
-                                                 'Pokemon to NOT encounter for'
-                                                 ' more stats.')
     ignore_list = parser.add_mutually_exclusive_group()
     ignore_list.add_argument('-ign', '--ignore-list',
                              action='append', default=[],
-                             help=('List of Pokemon to ignore.'))
+                             help=('List of Pokemon to ignore. Pokemon will ' +
+                                   'not be added to DB, not sent to ' +
+                                   'webhooks, and not encountered.' +
+                                   ' Will still be used to ' +
+                                   'determine spawnpoints.'))
     ignore_list.add_argument('-ignf', '--ignore-list-file',
                              default='', help='File containing a list of '
                              'Pokemon to ignore.')
-=======
     parser.add_argument('-encwf', '--enc-whitelist-file',
                         default='', help='File containing a list of '
                         'Pokemon IDs to encounter for'
@@ -217,7 +202,6 @@
                                                'webhooks. Pokemon are '
                                                ' specified by their name, '
                                                ' one on each line.')
->>>>>>> 225c24cc
     parser.add_argument('-ld', '--login-delay',
                         help='Time delay between each login attempt.',
                         type=float, default=6)
@@ -736,11 +720,10 @@
                 args.webhook_blacklist = [get_pokemon_id(name) for name in
                                           f.read().splitlines()]
         else:
-<<<<<<< HEAD
-            args.encounter_blacklist = [int(i) for i in
-                                        args.encounter_blacklist]
-            args.encounter_whitelist = [int(i) for i in
-                                        args.encounter_whitelist]
+            args.webhook_blacklist = [int(i) for i in
+                                      args.webhook_blacklist]
+            args.webhook_whitelist = [int(i) for i in
+                                      args.webhook_whitelist]
         if args.ignore_list_file:
             with open(args.ignore_file) as f:
                 args.ignore_list = [get_pokemon_id(name) for name in
@@ -749,12 +732,6 @@
             args.ignore_list = [int(i) for i in
                                 args.ignore_list]
 
-=======
-            args.webhook_blacklist = [int(i) for i in
-                                      args.webhook_blacklist]
-            args.webhook_whitelist = [int(i) for i in
-                                      args.webhook_whitelist]
->>>>>>> 225c24cc
         # Decide which scanning mode to use.
         if args.spawnpoint_scanning:
             args.scheduler = 'SpawnScan'
