#!/usr/bin/python
# -*- coding: utf-8 -*-

import sys
import configargparse
import os
import math
import json
import logging
import random
import time
import socket
import struct
import requests
import hashlib

from s2sphere import CellId, LatLng
from geopy.geocoders import GoogleV3
from requests_futures.sessions import FuturesSession
from requests.packages.urllib3.util.retry import Retry
from requests.adapters import HTTPAdapter

from . import config

log = logging.getLogger(__name__)


def parse_unicode(bytestring):
    decoded_string = bytestring.decode(sys.getfilesystemencoding())
    return decoded_string


def read_pokemon_ids_from_file(f):
    pokemon_ids = set()
    for name in f:
        name = name.strip()
        # Lines starting with # or - mean: skip this Pokemon
        if name[0] in ('#', '-'):
            continue
        try:
            # Pokemon can be given as Pokedex ID
            pid = int(name)
        except ValueError:
            # Perform the usual name -> ID lookup
            pid = get_pokemon_id(unicode(name, 'utf-8'))
        if pid and not pid == -1:
            pokemon_ids.add(pid)
    return sorted(pokemon_ids)


def memoize(function):
    memo = {}

    def wrapper(*args):
        if args in memo:
            return memo[args]
        else:
            rv = function(*args)
            memo[args] = rv
            return rv
    return wrapper


@memoize
def get_args():
    # Pre-check to see if the -cf or --config flag is used on the command line.
    # If not, we'll use the env var or default value. This prevents layering of
    # config files as well as a missing config.ini.
    defaultconfigfiles = []
    if '-cf' not in sys.argv and '--config' not in sys.argv:
        defaultconfigfiles = [os.getenv('POGOMAP_CONFIG', os.path.join(
            os.path.dirname(__file__), '../config/config.ini'))]
    parser = configargparse.ArgParser(
        default_config_files=defaultconfigfiles,
        auto_env_var_prefix='POGOMAP_')
    parser.add_argument('-cf', '--config',
                        is_config_file=True, help='Set configuration file')
    parser.add_argument('-a', '--auth-service', type=str.lower,
                        action='append', default=[],
                        help=('Auth Services, either one for all accounts ' +
                              'or one per account: ptc or google. Defaults ' +
                              'all to ptc.'))
    parser.add_argument('-u', '--username', action='append', default=[],
                        help='Usernames, one per account.')
    parser.add_argument('-p', '--password', action='append', default=[],
                        help=('Passwords, either single one for all ' +
                              'accounts or one per account.'))
    parser.add_argument('-w', '--workers', type=int,
                        help=('Number of search worker threads to start. ' +
                              'Defaults to the number of accounts specified.'))
    parser.add_argument('-asi', '--account-search-interval', type=int,
                        default=0,
                        help=('Seconds for accounts to search before ' +
                              'switching to a new account. 0 to disable.'))
    parser.add_argument('-ari', '--account-rest-interval', type=int,
                        default=7200,
                        help=('Seconds for accounts to rest when they fail ' +
                              'or are switched out.'))
    parser.add_argument('-ac', '--accountcsv',
                        help=('Load accounts from CSV file containing ' +
                              '"auth_service,username,passwd" lines.'))
    parser.add_argument('-hlvl', '--high-lvl-accounts',
                        help=('Load high level accounts from CSV file '
                              + ' containing '
                              + '"auth_service,username,passwd"'
                              + ' lines.'))
    parser.add_argument('-bh', '--beehive',
                        help=('Use beehive configuration for multiple ' +
                              'accounts, one account per hex.  Make sure ' +
                              'to keep -st under 5, and -w under the total ' +
                              'amount of accounts available.'),
                        action='store_true', default=False)
    parser.add_argument('-wph', '--workers-per-hive',
                        help=('Only referenced when using --beehive. Sets ' +
                              'number of workers per hive. Default value ' +
                              'is 1.'),
                        type=int, default=1)
    parser.add_argument('-l', '--location', type=parse_unicode,
                        help='Location, can be an address or coordinates.')
    # Default based on the average elevation of cities around the world.
    # Source: https://www.wikiwand.com/en/List_of_cities_by_elevation
    parser.add_argument('-alt', '--altitude',
                        help='Default altitude in meters.',
                        type=int, default=507)
    parser.add_argument('-altv', '--altitude-variance',
                        help='Variance for --altitude in meters',
                        type=int, default=1)
    parser.add_argument('-uac', '--use-altitude-cache',
                        help=('Query the Elevation API for each step,' +
                              ' rather than only once, and store results in' +
                              ' the database.'),
                        action='store_true', default=False)
    parser.add_argument('-nj', '--no-jitter',
                        help=("Don't apply random -9m to +9m jitter to " +
                              "location."),
                        action='store_true', default=False)
    parser.add_argument('-al', '--access-logs',
                        help=("Write web logs to access.log."),
                        action='store_true', default=False)
    parser.add_argument('-st', '--step-limit', help='Steps.', type=int,
                        default=12)
    parser.add_argument('-gf', '--geofence-file',
                        help=('Geofence file to define outer borders of the ' +
                              'scan area.'),
                        default='')
    parser.add_argument('-gef', '--geofence-excluded-file',
                        help=('File to define excluded areas inside scan ' +
                              'area. Regarded this as inverted geofence. ' +
                              'Can be combined with geofence-file.'),
                        default='')
    parser.add_argument('-sd', '--scan-delay',
                        help='Time delay between requests in scan threads.',
                        type=float, default=10)
    parser.add_argument('--spawn-delay',
                        help=('Number of seconds after spawn time to wait ' +
                              'before scanning to be sure the Pokemon ' +
                              'is there.'),
                        type=float, default=10)
    parser.add_argument('-enc', '--encounter',
                        help='Start an encounter to gather IVs and moves.',
                        action='store_true', default=False)
    parser.add_argument('-cs', '--captcha-solving',
                        help='Enables captcha solving.',
                        action='store_true', default=False)
    parser.add_argument('-ck', '--captcha-key',
                        help='2Captcha API key.')
    parser.add_argument('-cds', '--captcha-dsk',
                        help='Pokemon Go captcha data-sitekey.',
                        default="6LeeTScTAAAAADqvhqVMhPpr_vB9D364Ia-1dSgK")
    parser.add_argument('-mcd', '--manual-captcha-domain',
                        help='Domain to where captcha tokens will be sent.',
                        default="http://127.0.0.1:5000")
    parser.add_argument('-mcr', '--manual-captcha-refresh',
                        help='Time available before captcha page refreshes.',
                        type=int, default=30)
    parser.add_argument('-mct', '--manual-captcha-timeout',
                        help='Maximum time captchas will wait for manual ' +
                        'captcha solving. On timeout, if enabled, 2Captcha ' +
                        'will be used to solve captcha. Default is 0.',
                        type=int, default=0)
    parser.add_argument('-ed', '--encounter-delay',
                        help=('Time delay between encounter pokemon ' +
                              'in scan threads.'),
                        type=float, default=1)
    parser.add_argument('-ignf', '--ignorelist-file',
                        default='', help='File containing a list of ' +
                        'Pokemon IDs to ignore, one line per ID. ' +
                        'Spawnpoints will be saved, but ignored ' +
                        'Pokemon won\'t be encountered, sent to ' +
                        'webhooks or saved to the DB.')
    parser.add_argument('-encwf', '--enc-whitelist-file',
                        default='', help='File containing a list of '
                        'Pokemon IDs or names to encounter for'
                        ' IV/CP scanning. One line per ID.')
    parser.add_argument('-nostore', '--no-api-store',
                        help=("Don't store the API objects used by the high"
                              + ' level accounts in memory. This will increase'
                              + ' the number of logins per account, but '
                              + ' decreases memory usage.'),
                        action='store_true', default=False)
    parser.add_argument('-apir', '--api-retries',
                        help=('Number of times to retry an API request.'),
                        type=int, default=3)
    webhook_list = parser.add_mutually_exclusive_group()
    webhook_list.add_argument('-wwhtf', '--webhook-whitelist-file',
                              default='', help='File containing a list of '
                                               'Pokemon IDs or names to be '
                                               'sent to webhooks.')
    parser.add_argument('-ld', '--login-delay',
                        help='Time delay between each login attempt.',
                        type=float, default=6)
    parser.add_argument('-lr', '--login-retries',
                        help=('Number of times to retry the login before ' +
                              'refreshing a thread.'),
                        type=int, default=3)
    parser.add_argument('-mf', '--max-failures',
                        help=('Maximum number of failures to parse ' +
                              'locations before an account will go into a ' +
                              'sleep for -ari/--account-rest-interval ' +
                              'seconds.'),
                        type=int, default=5)
    parser.add_argument('-me', '--max-empty',
                        help=('Maximum number of empty scans before an ' +
                              'account will go into a sleep for ' +
                              '-ari/--account-rest-interval seconds.' +
                              'Reasonable to use with proxies.'),
                        type=int, default=0)
    parser.add_argument('-bsr', '--bad-scan-retry',
                        help=('Number of bad scans before giving up on a ' +
                              'step. Default 2, 0 to disable.'),
                        type=int, default=2)
    parser.add_argument('-msl', '--min-seconds-left',
                        help=('Time that must be left on a spawn before ' +
                              'considering it too late and skipping it. ' +
                              'For example 600 would skip anything with ' +
                              '< 10 minutes remaining. Default 0.'),
                        type=int, default=0)
    parser.add_argument('-dc', '--display-in-console',
                        help='Display Found Pokemon in Console.',
                        action='store_true', default=False)
    parser.add_argument('-H', '--host', help='Set web server listening host.',
                        default='127.0.0.1')
    parser.add_argument('-P', '--port', type=int,
                        help='Set web server listening port.', default=5000)
    parser.add_argument('-L', '--locale',
                        help=('Locale for Pokemon names (default: {}, check ' +
                              '{} for more).').format(config['LOCALE'],
                                                      config['LOCALES_DIR']),
                        default='en')
    parser.add_argument('-c', '--china',
                        help='Coordinates transformer for China.',
                        action='store_true')
    parser.add_argument('-m', '--mock', type=str,
                        help=('Mock mode - point to a fpgo endpoint instead ' +
                              'of using the real PogoApi, ec: ' +
                              'http://127.0.0.1:9090'),
                        default='')
    parser.add_argument('-ns', '--no-server',
                        help=('No-Server Mode. Starts the searcher but not ' +
                              'the Webserver.'),
                        action='store_true', default=False)
    parser.add_argument('-os', '--only-server',
                        help=('Server-Only Mode. Starts only the Webserver ' +
                              'without the searcher.'),
                        action='store_true', default=False)
    parser.add_argument('-sc', '--search-control',
                        help='Enables search control.',
                        action='store_true', dest='search_control',
                        default=False)
    parser.add_argument('-nfl', '--no-fixed-location',
                        help='Disables a fixed map location and shows the ' +
                        'search bar for use in shared maps.',
                        action='store_false', dest='fixed_location',
                        default=True)
    parser.add_argument('-k', '--gmaps-key',
                        help='Google Maps Javascript API Key.',
                        required=True)
    parser.add_argument('--skip-empty',
                        help=('Enables skipping of empty cells in normal ' +
                              'scans - requires previously populated ' +
                              'database (not to be used with -ss)'),
                        action='store_true', default=False)
    parser.add_argument('-C', '--cors', help='Enable CORS on web server.',
                        action='store_true', default=False)
    parser.add_argument('-D', '--db', help='Database filename for SQLite.',
                        default='pogom.db')
    parser.add_argument('-cd', '--clear-db',
                        help=('Deletes the existing database before ' +
                              'starting the Webserver.'),
                        action='store_true', default=False)
    parser.add_argument('-np', '--no-pokemon',
                        help=('Disables Pokemon from the map (including ' +
                              'parsing them into local db.)'),
                        action='store_true', default=False)
    parser.add_argument('-ng', '--no-gyms',
                        help=('Disables Gyms from the map (including ' +
                              'parsing them into local db).'),
                        action='store_true', default=False)
    parser.add_argument('-nr', '--no-raids',
                        help=('Disables Raids from the map (including ' +
                              'parsing them into local db).'),
                        action='store_true', default=False)
    parser.add_argument('-nk', '--no-pokestops',
                        help=('Disables PokeStops from the map (including ' +
                              'parsing them into local db).'),
                        action='store_true', default=False)
    parser.add_argument('-ss', '--spawnpoint-scanning',
                        help=('Use spawnpoint scanning (instead of hex ' +
                              'grid). Scans in a circle based on step_limit ' +
                              'when on DB.'),
                        nargs='?', const='nofile', default=False)
    parser.add_argument('-speed', '--speed-scan',
                        help=('Use speed scanning to identify spawn points ' +
                              'and then scan closest spawns.'),
                        action='store_true', default=False)
    parser.add_argument('-spin', '--pokestop-spinning',
                        help=('Spin Pokestops with 50%% probability.'),
                        action='store_true', default=False)
    parser.add_argument('-ams', '--account-max-spins',
                        help='Maximum number of Pokestop spins per hour.',
                        type=int, default=80)
    parser.add_argument('-kph', '--kph',
                        help=('Set a maximum speed in km/hour for scanner ' +
                              'movement.'),
                        type=int, default=35)
    parser.add_argument('-hkph', '--hlvl-kph',
                        help=('Set a maximum speed in km/hour for scanner ' +
                              'movement, for high-level (L30) accounts.'),
                        type=int, default=25)
    parser.add_argument('-ldur', '--lure-duration',
                        help=('Change duration for lures set on pokestops. ' +
                              'This is useful for events that extend lure ' +
                              'duration.'), type=int, default=30)
    parser.add_argument('--dump-spawnpoints',
                        help=('Dump the spawnpoints from the db to json ' +
                              '(only for use with -ss).'),
                        action='store_true', default=False)
    parser.add_argument('-pd', '--purge-data',
                        help=('Clear Pokemon from database this many hours ' +
                              'after they disappear (0 to disable).'),
                        type=int, default=0)
    parser.add_argument('-px', '--proxy',
                        help='Proxy url (e.g. socks5://127.0.0.1:9050)',
                        action='append')
    parser.add_argument('-pxsc', '--proxy-skip-check',
                        help='Disable checking of proxies before start.',
                        action='store_true', default=False)
    parser.add_argument('-pxt', '--proxy-test-timeout',
                        help='Timeout settings for proxy checker in seconds.',
                        type=int, default=5)
    parser.add_argument('-pxre', '--proxy-test-retries',
                        help=('Number of times to retry sending proxy ' +
                              'test requests on failure.'),
                        type=int, default=0)
    parser.add_argument('-pxbf', '--proxy-test-backoff-factor',
                        help=('Factor (in seconds) by which the delay ' +
                              'until next retry will increase.'),
                        type=float, default=0.25)
    parser.add_argument('-pxc', '--proxy-test-concurrency',
                        help=('Async requests pool size.'), type=int,
                        default=0)
    parser.add_argument('-pxd', '--proxy-display',
                        help=('Display info on which proxy being used ' +
                              '(index or full). To be used with -ps.'),
                        type=str, default='index')
    parser.add_argument('-pxf', '--proxy-file',
                        help=('Load proxy list from text file (one proxy ' +
                              'per line), overrides -px/--proxy.'))
    parser.add_argument('-pxr', '--proxy-refresh',
                        help=('Period of proxy file reloading, in seconds. ' +
                              'Works only with -pxf/--proxy-file. ' +
                              '(0 to disable).'),
                        type=int, default=0)
    parser.add_argument('-pxo', '--proxy-rotation',
                        help=('Enable proxy rotation with account changing ' +
                              'for search threads (none/round/random).'),
                        type=str, default='round')
    parser.add_argument('--db-type',
                        help='Type of database to be used (default: sqlite).',
                        default='sqlite')
    parser.add_argument('--db-name', help='Name of the database to be used.')
    parser.add_argument('--db-user', help='Username for the database.')
    parser.add_argument('--db-pass', help='Password for the database.')
    parser.add_argument('--db-host', help='IP or hostname for the database.')
    parser.add_argument(
        '--db-port', help='Port for the database.', type=int, default=3306)
    parser.add_argument('--db-max_connections',
                        help='Max connections (per thread) for the database.',
                        type=int, default=5)
    parser.add_argument('--db-threads',
                        help=('Number of db threads; increase if the db ' +
                              'queue falls behind.'),
                        type=int, default=1)
    parser.add_argument('-wh', '--webhook',
                        help='Define URL(s) to POST webhook information to.',
                        default=None, dest='webhooks', action='append')
    parser.add_argument('-gi', '--gym-info',
                        help=('Get all details about gyms (causes an ' +
                              'additional API hit for every gym).'),
                        action='store_true', default=False)
    parser.add_argument('--disable-clean', help='Disable clean db loop.',
                        action='store_true', default=False)
    parser.add_argument(
        '--wh-types',
        help=('Defines the type of messages to send to webhooks.'),
        choices=[
            'pokemon', 'gym', 'raid', 'egg', 'tth', 'gym-info',
            'pokestop', 'lure'
        ],
        action='append',
        default=[])
    parser.add_argument('--wh-threads',
                        help=('Number of webhook threads; increase if the ' +
                              'webhook queue falls behind.'),
                        type=int, default=1)
    parser.add_argument('-whc', '--wh-concurrency',
                        help=('Async requests pool size.'), type=int,
                        default=25)
    parser.add_argument('-whr', '--wh-retries',
                        help=('Number of times to retry sending webhook ' +
                              'data on failure.'),
                        type=int, default=3)
    parser.add_argument('-wht', '--wh-timeout',
                        help='Timeout (in seconds) for webhook requests.',
                        type=float, default=1.0)
    parser.add_argument('-whbf', '--wh-backoff-factor',
                        help=('Factor (in seconds) by which the delay ' +
                              'until next retry will increase.'),
                        type=float, default=0.25)
    parser.add_argument('-whlfu', '--wh-lfu-size',
                        help='Webhook LFU cache max size.', type=int,
                        default=2500)
    parser.add_argument('-whfi', '--wh-frame-interval',
                        help=('Minimum time (in ms) to wait before sending the'
                              + ' next webhook data frame.'), type=int,
                        default=500)
    parser.add_argument('--ssl-certificate',
                        help='Path to SSL certificate file.')
    parser.add_argument('--ssl-privatekey',
                        help='Path to SSL private key file.')
    parser.add_argument('-ps', '--print-status',
                        help=('Show a status screen instead of log ' +
                              'messages. Can switch between status and ' +
                              'logs by pressing enter.  Optionally specify ' +
                              '"logs" to startup in logging mode.'),
                        nargs='?', const='status', default=False,
                        metavar='logs')
    parser.add_argument('-slt', '--stats-log-timer',
                        help='In log view, list per hr stats every X seconds',
                        type=int, default=0)
    parser.add_argument('-sn', '--status-name', default=str(os.getpid()),
                        help=('Enable status page database update using ' +
                              'STATUS_NAME as main worker name.'))
    parser.add_argument('-spp', '--status-page-password', default=None,
                        help='Set the status page password.')
    parser.add_argument('-hk', '--hash-key', default=None, action='append',
                        help='Key for hash server')
    parser.add_argument('-novc', '--no-version-check', action='store_true',
                        help='Disable API version check.',
                        default=False)
    parser.add_argument('-vci', '--version-check-interval', type=int,
                        help='Interval to check API version in seconds ' +
                        '(Default: in [60, 300]).',
                        default=random.randint(60, 300))
    parser.add_argument('-el', '--encrypt-lib',
                        help=('Path to encrypt lib to be used instead of ' +
                              'the shipped ones.'))
    parser.add_argument('-odt', '--on-demand_timeout',
                        help=('Pause searching while web UI is inactive ' +
                              'for this timeout (in seconds).'),
                        type=int, default=0)
    parser.add_argument('--disable-blacklist',
                        help=('Disable the global anti-scraper IP blacklist.'),
                        action='store_true', default=False)
    parser.add_argument('-tp', '--trusted-proxies', default=[],
                        action='append',
                        help=('Enables the use of X-FORWARDED-FOR headers ' +
                              'to identify the IP of clients connecting ' +
                              'through these trusted proxies.'))
    parser.add_argument('--api-version', default='0.69.1',
                        help=('API version currently in use.'))
    verbose = parser.add_mutually_exclusive_group()
    verbose.add_argument('-v',
                         help=('Show debug messages from RocketMap ' +
                               'and pgoapi. Can be repeated up to 3 times.'),
                         action='count', default=0, dest='verbose')
    verbose.add_argument('--verbosity',
                         help=('Show debug messages from RocketMap ' +
                               'and pgoapi.'),
                         type=int, dest='verbose')
    parser.add_argument('--no-file-logs',
                        help=('Disable logging to files. ' +
                              'Does not disable --access-logs.'),
                        action='store_true', default=False)
    parser.add_argument('--log-path',
                        help=('Defines directory to save log files to.'),
                        default='logs/')
<<<<<<< HEAD
    parser.add_argument('-rst', '--rareless-scans-threshold',
                        help=('Mark an account as blind/shadowbanned after '
                              'this many scans without finding any rare '
                              'Pokemon.'),
                        type=int, default=10)
    parser.add_argument('-rb', '--rotate-blind',
                        help='Rotate out blinded accounts.',
                        action='store_true', default=False)
=======
    parser.add_argument('-pgsu', '--pgscout-url', default=None,
                        help='URL to query PGScout for Pokemon IV/CP.')
>>>>>>> 0ffb4bfb
    parser.set_defaults(DEBUG=False)

    args = parser.parse_args()

    if args.only_server:
        if args.location is None:
            parser.print_usage()
            print(sys.argv[0] +
                  ": error: arguments -l/--location is required.")
            sys.exit(1)
    else:
        # If using a CSV file, add the data where needed into the username,
        # password and auth_service arguments.
        # CSV file should have lines like "ptc,username,password",
        # "username,password" or "username".
        if args.accountcsv is not None:
            # Giving num_fields something it would usually not get.
            num_fields = -1
            with open(args.accountcsv, 'r') as f:
                for num, line in enumerate(f, 1):

                    fields = []

                    # First time around populate num_fields with current field
                    # count.
                    if num_fields < 0:
                        num_fields = line.count(',') + 1

                    csv_input = []
                    csv_input.append('')
                    csv_input.append('<username>')
                    csv_input.append('<username>,<password>')
                    csv_input.append('<ptc/google>,<username>,<password>')

                    # If the number of fields is differend this is not a CSV.
                    if num_fields != line.count(',') + 1:
                        print(sys.argv[0] +
                              ": Error parsing CSV file on line " + str(num) +
                              ". Your file started with the following " +
                              "input, '" + csv_input[num_fields] +
                              "' but now you gave us '" +
                              csv_input[line.count(',') + 1] + "'.")
                        sys.exit(1)

                    field_error = ''
                    line = line.strip()

                    # Ignore blank lines and comment lines.
                    if len(line) == 0 or line.startswith('#'):
                        continue

                    # If number of fields is more than 1 split the line into
                    # fields and strip them.
                    if num_fields > 1:
                        fields = line.split(",")
                        fields = map(str.strip, fields)

                    # If the number of fields is one then assume this is
                    # "username". As requested.
                    if num_fields == 1:
                        # Empty lines are already ignored.
                        args.username.append(line)

                    # If the number of fields is two then assume this is
                    # "username,password". As requested.
                    if num_fields == 2:
                        # If field length is not longer than 0 something is
                        # wrong!
                        if len(fields[0]) > 0:
                            args.username.append(fields[0])
                        else:
                            field_error = 'username'

                        # If field length is not longer than 0 something is
                        # wrong!
                        if len(fields[1]) > 0:
                            args.password.append(fields[1])
                        else:
                            field_error = 'password'

                    # If the number of fields is three then assume this is
                    # "ptc,username,password". As requested.
                    if num_fields == 3:
                        # If field 0 is not ptc or google something is wrong!
                        if (fields[0].lower() == 'ptc' or
                                fields[0].lower() == 'google'):
                            args.auth_service.append(fields[0])
                        else:
                            field_error = 'method'

                        # If field length is not longer then 0 something is
                        # wrong!
                        if len(fields[1]) > 0:
                            args.username.append(fields[1])
                        else:
                            field_error = 'username'

                        # If field length is not longer then 0 something is
                        # wrong!
                        if len(fields[2]) > 0:
                            args.password.append(fields[2])
                        else:
                            field_error = 'password'

                    if num_fields > 3:
                        print(('Too many fields in accounts file: max ' +
                               'supported are 3 fields. ' +
                               'Found {} fields').format(num_fields))
                        sys.exit(1)

                    # If something is wrong display error.
                    if field_error != '':
                        type_error = 'empty!'
                        if field_error == 'method':
                            type_error = (
                                'not ptc or google instead we got \'' +
                                fields[0] + '\'!')
                        print(sys.argv[0] +
                              ": Error parsing CSV file on line " + str(num) +
                              ". We found " + str(num_fields) + " fields, " +
                              "so your input should have looked like '" +
                              csv_input[num_fields] + "'\nBut you gave us '" +
                              line + "', your " + field_error +
                              " was " + type_error)
                        sys.exit(1)

        errors = []

        num_auths = len(args.auth_service)
        num_usernames = 0
        num_passwords = 0

        if len(args.username) == 0:
            errors.append(
                'Missing `username` either as -u/--username, csv file ' +
                'using -ac, or in config.')
        else:
            num_usernames = len(args.username)

        if args.location is None:
            errors.append(
                'Missing `location` either as -l/--location or in config.')

        if len(args.password) == 0:
            errors.append(
                'Missing `password` either as -p/--password, csv file, ' +
                'or in config.')
        else:
            num_passwords = len(args.password)

        if args.step_limit is None:
            errors.append(
                'Missing `step_limit` either as -st/--step-limit or ' +
                'in config.')

        if num_auths == 0:
            args.auth_service = ['ptc']

        num_auths = len(args.auth_service)

        if num_usernames > 1:
            if num_passwords > 1 and num_usernames != num_passwords:
                errors.append((
                    'The number of provided passwords ({}) must match the ' +
                    'username count ({})').format(num_passwords,
                                                  num_usernames))
            if num_auths > 1 and num_usernames != num_auths:
                errors.append((
                    'The number of provided auth ({}) must match the ' +
                    'username count ({}).').format(num_auths, num_usernames))

        if len(errors) > 0:
            parser.print_usage()
            print(sys.argv[0] + ": errors: \n - " + "\n - ".join(errors))
            sys.exit(1)

        # Fill the pass/auth if set to a single value.
        if num_passwords == 1:
            args.password = [args.password[0]] * num_usernames
        if num_auths == 1:
            args.auth_service = [args.auth_service[0]] * num_usernames

        # Make the accounts list.
        args.accounts = []
        for i, username in enumerate(args.username):
            args.accounts.append({'username': username,
                                  'password': args.password[i],
                                  'auth_service': args.auth_service[i]})

        # Prepare the L30 accounts for the account sets.
        args.accounts_L30 = []

        if args.high_lvl_accounts:
            # Context processor.
            with open(args.high_lvl_accounts, 'r') as accs:
                for line in accs:
                    # Make sure it's not an empty line.
                    if not line.strip():
                        continue

                    line = line.split(',')

                    # We need "service, user, pass".
                    if len(line) < 3:
                        raise Exception('L30 account is missing a'
                                        + ' field. Each line requires: '
                                        + '"service,user,pass".')

                    # Let's remove trailing whitespace.
                    service = line[0].strip()
                    username = line[1].strip()
                    password = line[2].strip()

                    hlvl_account = {
                        'auth_service': service,
                        'username': username,
                        'password': password,
                        'captcha': False
                    }

                    args.accounts_L30.append(hlvl_account)

        # Prepare the IV/CP scanning filters.
        args.enc_whitelist = []

        # IV/CP scanning.
        if args.enc_whitelist_file:
            with open(args.enc_whitelist_file) as f:
                args.enc_whitelist = read_pokemon_ids_from_file(f)

        # Make max workers equal number of accounts if unspecified, and disable
        # account switching.
        if args.workers is None:
            args.workers = len(args.accounts)
            args.account_search_interval = None

        # Disable search interval if 0 specified.
        if args.account_search_interval == 0:
            args.account_search_interval = None

        # Make sure we don't have an empty account list after adding command
        # line and CSV accounts.
        if len(args.accounts) == 0:
            print(sys.argv[0] +
                  ": Error: no accounts specified. Use -a, -u, and -p or " +
                  "--accountcsv to add accounts.")
            sys.exit(1)

        # Prepare webhook whitelist - empty list means no restrictions
        args.webhook_whitelist = []
        if args.webhook_whitelist_file:
            with open(args.webhook_whitelist_file) as f:
                args.webhook_whitelist = read_pokemon_ids_from_file(f)

        # create an empty set
        args.ignorelist = []
        if args.ignorelist_file:
            with open(args.ignorelist_file) as f:
                args.ignorelist = frozenset([int(l.strip()) for l in f])

        # Decide which scanning mode to use.
        if args.spawnpoint_scanning:
            args.scheduler = 'SpawnScan'
        elif args.skip_empty:
            args.scheduler = 'HexSearchSpawnpoint'
        elif args.speed_scan:
            args.scheduler = 'SpeedScan'
        else:
            args.scheduler = 'HexSearch'

        # Disable webhook scheduler updates if webhooks are disabled
        if args.webhooks is None:
            args.wh_types = frozenset()
        else:
            args.wh_types = frozenset([i for i in args.wh_types])

    return args


def now():
    # The fact that you need this helper...
    return int(time.time())


# Gets the seconds past the hour.
def cur_sec():
    return (60 * time.gmtime().tm_min) + time.gmtime().tm_sec


# Gets the total seconds past the hour for a given date.
def date_secs(d):
    return d.minute * 60 + d.second


# Checks to see if test is between start and end accounting for hour
# wraparound.
def clock_between(start, test, end):
    return ((start <= test <= end and start < end) or
            (not (end <= test <= start) and start > end))


# Return the s2sphere cellid token from a location.
def cellid(loc):
    return CellId.from_lat_lng(LatLng.from_degrees(loc[0], loc[1])).to_token()


# Return equirectangular approximation distance in km.
def equi_rect_distance(loc1, loc2):
    R = 6371  # Radius of the earth in km.
    lat1 = math.radians(loc1[0])
    lat2 = math.radians(loc2[0])
    x = (math.radians(loc2[1]) - math.radians(loc1[1])
         ) * math.cos(0.5 * (lat2 + lat1))
    y = lat2 - lat1
    return R * math.sqrt(x * x + y * y)


# Return True if distance between two locs is less than distance in km.
def in_radius(loc1, loc2, distance):
    return equi_rect_distance(loc1, loc2) < distance


def i8ln(word):
    if config['LOCALE'] == "en":
        return word
    if not hasattr(i8ln, 'dictionary'):
        file_path = os.path.join(
            config['ROOT_PATH'],
            config['LOCALES_DIR'],
            '{}.min.json'.format(config['LOCALE']))
        if os.path.isfile(file_path):
            with open(file_path, 'r') as f:
                i8ln.dictionary = json.loads(f.read())
        else:
            log.warning(
                'Skipping translations - unable to find locale file: %s',
                file_path)
            return word
    if word in i8ln.dictionary:
        return i8ln.dictionary[word]
    else:
        log.debug('Unable to find translation for "%s" in locale %s!',
                  word, config['LOCALE'])
        return word


def get_pokemon_data(pokemon_id):
    if not hasattr(get_pokemon_data, 'pokemon'):
        file_path = os.path.join(
            config['ROOT_PATH'],
            config['DATA_DIR'],
            'pokemon.min.json')

        with open(file_path, 'r') as f:
            get_pokemon_data.pokemon = json.loads(f.read())
    return get_pokemon_data.pokemon[str(pokemon_id)]


def get_pokemon_id(pokemon_name):
    if not hasattr(get_pokemon_id, 'ids'):
        if not hasattr(get_pokemon_data, 'pokemon'):
            # initialize from file
            get_pokemon_data(1)

        get_pokemon_id.ids = {}
        for pokemon_id, data in get_pokemon_data.pokemon.iteritems():
            get_pokemon_id.ids[data['name']] = int(pokemon_id)

    return get_pokemon_id.ids.get(pokemon_name, -1)


def get_pokemon_name(pokemon_id):
    return i8ln(get_pokemon_data(pokemon_id)['name'])


def get_pokemon_rarity(pokemon_id):
    return i8ln(get_pokemon_data(pokemon_id)['rarity'])


def get_pokemon_types(pokemon_id):
    pokemon_types = get_pokemon_data(pokemon_id)['types']
    return map(lambda x: {"type": i8ln(x['type']), "color": x['color']},
               pokemon_types)


def get_moves_data(move_id):
    if not hasattr(get_moves_data, 'moves'):
        file_path = os.path.join(
            config['ROOT_PATH'],
            config['DATA_DIR'],
            'moves.min.json')

        with open(file_path, 'r') as f:
            get_moves_data.moves = json.loads(f.read())
    return get_moves_data.moves[str(move_id)]


def get_move_name(move_id):
    return i8ln(get_moves_data(move_id)['name'])


def get_move_damage(move_id):
    return i8ln(get_moves_data(move_id)['damage'])


def get_move_energy(move_id):
    return i8ln(get_moves_data(move_id)['energy'])


def get_move_type(move_id):
    move_type = get_moves_data(move_id)['type']
    return {"type": i8ln(move_type), "type_en": move_type}


def dottedQuadToNum(ip):
    return struct.unpack("!L", socket.inet_aton(ip))[0]


def get_blacklist():
    try:
        url = 'https://blist.devkat.org/blacklist.json'
        blacklist = requests.get(url, timeout=5).json()
        log.debug('Entries in blacklist: %s.', len(blacklist))
        return blacklist
    except (requests.exceptions.RequestException, IndexError, KeyError):
        log.error('Unable to retrieve blacklist, setting to empty.')
        return []


def clear_dict_response(response):
    responses = [
        'GET_HATCHED_EGGS', 'GET_INVENTORY', 'CHECK_AWARDED_BADGES',
        'DOWNLOAD_SETTINGS', 'GET_BUDDY_WALKED', 'GET_INBOX'
    ]
    for item in responses:
        if item in response:
            del response[item]

    return response


def calc_pokemon_level(cp_multiplier):
    if cp_multiplier < 0.734:
        pokemon_level = (58.35178527 * cp_multiplier * cp_multiplier -
                         2.838007664 * cp_multiplier + 0.8539209906)
    else:
        pokemon_level = 171.0112688 * cp_multiplier - 95.20425243
    pokemon_level = int((round(pokemon_level) * 2) / 2)
    return pokemon_level


@memoize
def gmaps_reverse_geolocate(gmaps_key, locale, location):
    # Find the reverse geolocation
    geolocator = GoogleV3(api_key=gmaps_key)

    player_locale = {
        'country': 'US',
        'language': locale,
        'timezone': 'America/Denver'
    }

    try:
        reverse = geolocator.reverse(location)
        address = reverse[-1].raw['address_components']
        country_code = 'US'

        # Find country component.
        for component in address:
            # Look for country.
            component_is_country = any([t == 'country'
                                        for t in component.get('types', [])])

            if component_is_country:
                country_code = component['short_name']
                break

        try:
            timezone = geolocator.timezone(location)
            player_locale.update({
                'country': country_code,
                'timezone': str(timezone)
            })
        except Exception as e:
            log.exception('Exception on Google Timezone API. '
                          + 'Please check that you have Google Timezone API'
                          + ' enabled for your API key'
                          + ' (https://developers.google.com/maps/'
                          + 'documentation/timezone/intro): %s.', e)
    except Exception as e:
        log.exception('Exception while obtaining player locale: %s.'
                      + ' Using default locale.', e)

    return player_locale


# Get a future_requests FuturesSession that supports asynchronous workers
# and retrying requests on failure.
# Setting up a persistent session that is re-used by multiple requests can
# speed up requests to the same host, as it'll re-use the underlying TCP
# connection.
def get_async_requests_session(num_retries, backoff_factor, pool_size,
                               status_forcelist=None):
    # Use requests & urllib3 to auto-retry.
    # If the backoff_factor is 0.1, then sleep() will sleep for [0.1s, 0.2s,
    # 0.4s, ...] between retries. It will also force a retry if the status
    # code returned is in status_forcelist.
    if status_forcelist is None:
        status_forcelist = [500, 502, 503, 504]
    session = FuturesSession(max_workers=pool_size)

    # If any regular response is generated, no retry is done. Without using
    # the status_forcelist, even a response with status 500 will not be
    # retried.
    retries = Retry(total=num_retries, backoff_factor=backoff_factor,
                    status_forcelist=status_forcelist)

    # Mount handler on both HTTP & HTTPS.
    session.mount('http://', HTTPAdapter(max_retries=retries,
                                         pool_connections=pool_size,
                                         pool_maxsize=pool_size))
    session.mount('https://', HTTPAdapter(max_retries=retries,
                                          pool_connections=pool_size,
                                          pool_maxsize=pool_size))

    return session<|MERGE_RESOLUTION|>--- conflicted
+++ resolved
@@ -495,7 +495,6 @@
     parser.add_argument('--log-path',
                         help=('Defines directory to save log files to.'),
                         default='logs/')
-<<<<<<< HEAD
     parser.add_argument('-rst', '--rareless-scans-threshold',
                         help=('Mark an account as blind/shadowbanned after '
                               'this many scans without finding any rare '
@@ -504,10 +503,8 @@
     parser.add_argument('-rb', '--rotate-blind',
                         help='Rotate out blinded accounts.',
                         action='store_true', default=False)
-=======
     parser.add_argument('-pgsu', '--pgscout-url', default=None,
                         help='URL to query PGScout for Pokemon IV/CP.')
->>>>>>> 0ffb4bfb
     parser.set_defaults(DEBUG=False)
 
     args = parser.parse_args()
