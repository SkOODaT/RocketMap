--- conflicted
+++ resolved
@@ -432,17 +432,14 @@
                         help=('Enables the use of X-FORWARDED-FOR headers ' +
                               'to identify the IP of clients connecting ' +
                               'through these trusted proxies.'))
-<<<<<<< HEAD
     parser.add_argument('-gxp', '--gain-xp',
                         help='Do various things to let map accounts gain XP.',
                         action='store_true', default=False)
-=======
     parser.add_argument('-sazl', '--show-all-zoom-level',
                         help=('Show all Pokemon, even excluded, at this map '
                               'zoom level. Set to 0 to disable this feature. '
                               'Set to 19 or higher for nice results.'),
                         type=int, default=0)
->>>>>>> 74cbb2a5
     verbosity = parser.add_mutually_exclusive_group()
     verbosity.add_argument('-v', '--verbose',
                            help=('Show debug messages from RocketMap ' +
