#!/usr/bin/env python
# -*- coding: utf-8 -*-

import os
import sys
import logging
import time
import re
import ssl
import json

from distutils.version import StrictVersion

from threading import Thread, Event

from mrmime import init_mr_mime
from queue import Queue
from flask_cors import CORS
from flask_cache_bust import init_cache_busting

from pogom.app import Pogom
from pogom.utils import get_args, now, gmaps_reverse_geolocate, post_init_args
from pogom.altitude import get_gmaps_altitude

<<<<<<< HEAD
=======
from pogom.fakeSearcher import fake_search_thread
from pogom.search import search_overseer_thread
>>>>>>> b245b846
from pogom.models import (init_database, create_tables, drop_tables,
                          PlayerLocale, SpawnPoint, db_updater, clean_db_loop,
                          verify_table_encoding, verify_database_schema,
                          Gym, Pokestop)
from pogom.webhook import wh_updater

from pogom.proxy import load_proxies, check_proxies, proxies_refresher
from pogom.search import search_overseer_thread
from time import strftime


class LogFilter(logging.Filter):

    def __init__(self, level):
        self.level = level

    def filter(self, record):
        return record.levelno < self.level


# Moved here so logger is configured at load time.
formatter = logging.Formatter(
    '%(asctime)s [%(threadName)18s][%(module)14s][%(levelname)8s] %(message)s')

# Redirect messages lower than WARNING to stdout
stdout_hdlr = logging.StreamHandler(sys.stdout)
stdout_hdlr.setFormatter(formatter)
log_filter = LogFilter(logging.WARNING)
stdout_hdlr.addFilter(log_filter)
stdout_hdlr.setLevel(logging.DEBUG)

# Redirect messages equal or higher than WARNING to stderr
stderr_hdlr = logging.StreamHandler(sys.stderr)
stderr_hdlr.setFormatter(formatter)
stderr_hdlr.setLevel(logging.WARNING)

log = logging.getLogger()
log.addHandler(stdout_hdlr)
log.addHandler(stderr_hdlr)


# Assert pgoapi is installed.
try:
    import pgoapi
    from pgoapi import PGoApi, utilities as util
except ImportError:
    log.critical(
        "It seems `pgoapi` is not installed. Try running " +
        "pip install --upgrade -r requirements.txt.")
    sys.exit(1)


# Patch to make exceptions in threads cause an exception.
def install_thread_excepthook():
    """
    Workaround for sys.excepthook thread bug
    (https://sourceforge.net/tracker/?func=detail&atid=105470&aid=1230540&group_id=5470).
    Call once from __main__ before creating any threads.
    If using psyco, call psycho.cannotcompile(threading.Thread.run)
    since this replaces a new-style class method.
    """
    import sys
    run_old = Thread.run

    def run(*args, **kwargs):
        try:
            run_old(*args, **kwargs)
        except (KeyboardInterrupt, SystemExit):
            raise
        except:
            exc_type, exc_value, exc_trace = sys.exc_info()

            # Handle Flask's broken pipe when a client prematurely ends
            # the connection.
            if str(exc_value) == '[Errno 32] Broken pipe':
                pass
            else:
                log.critical('Unhandled patched exception (%s): "%s".',
                             exc_type, exc_value)
                sys.excepthook(exc_type, exc_value, exc_trace)
    Thread.run = run


# Exception handler will log unhandled exceptions.
def handle_exception(exc_type, exc_value, exc_traceback):
    if issubclass(exc_type, KeyboardInterrupt):
        sys.__excepthook__(exc_type, exc_value, exc_traceback)
        return

    log.error("Uncaught exception", exc_info=(
        exc_type, exc_value, exc_traceback))


def validate_assets(args):
    assets_error_log = (
        'Missing front-end assets (static/dist) -- please run ' +
        '"npm install && npm run build" before starting the server.')

    root_path = os.path.dirname(__file__)
    if not os.path.exists(os.path.join(root_path, 'static/dist')):
        log.critical(assets_error_log)
        return False

    static_path = os.path.join(root_path, 'static/js')
    for file in os.listdir(static_path):
        if file.endswith(".js"):
            generated_path = os.path.join(static_path, '../dist/js/',
                                          file.replace(".js", ".min.js"))
            source_path = os.path.join(static_path, file)
            if not os.path.exists(generated_path) or (
                    os.path.getmtime(source_path) >
                    os.path.getmtime(generated_path)):
                log.critical(assets_error_log)
                return False

    # You need custom image files now.
    if not os.path.isfile(
            os.path.join(root_path, 'static/icons-sprite.png')):
        log.critical(assets_error_log)
        return False

    # Check if custom.css is used otherwise fall back to default.
    if os.path.exists(os.path.join(root_path, 'static/css/custom.css')):
        args.custom_css = True
        log.info(
            'File \"custom.css\" found, applying user-defined settings.')
    else:
        args.custom_css = False
        log.info('No file \"custom.css\" found, using default settings.')

    # Check if custom.js is used otherwise fall back to default.
    if os.path.exists(os.path.join(root_path, 'static/js/custom.js')):
        args.custom_js = True
        log.info(
            'File \"custom.js\" found, applying user-defined settings.')
    else:
        args.custom_js = False
        log.info('No file \"custom.js\" found, using default settings.')

    return True


def can_start_scanning(args):
    # Currently supported pgoapi.
    pgoapi_version = "1.2.0"
    api_version_error = (
        'The installed pgoapi is out of date. Please refer to ' +
        'http://rocketmap.readthedocs.io/en/develop/common-issues/' +
        'faq.html#i-get-an-error-about-pgoapi-version'
    )

    # Assert pgoapi >= pgoapi_version.
    if (not hasattr(pgoapi, "__version__") or
            StrictVersion(pgoapi.__version__) < StrictVersion(pgoapi_version)):
        log.critical(api_version_error)
        return False

    # Abort if we don't have a hash key set.
    if not args.hash_key:
        log.critical('Hash key is required for scanning. Exiting.')
        return False

    # Check the PoGo api pgoapi implements against what RM is expecting
    try:
        if PGoApi.get_api_version() != int(args.api_version.replace('.', '0')):
            log.critical(api_version_error)
            return False
    except AttributeError:
        log.critical(api_version_error)
        return False

    return True


def main():
    # Patch threading to make exceptions catchable.
    install_thread_excepthook()

    # Make sure exceptions get logged.
    sys.excepthook = handle_exception

    args = get_args()
    args.root_path = os.path.dirname(os.path.abspath(__file__))
    post_init_args(args)

    # Abort if status name is not valid.
    regexp = re.compile('^([\w\s\-.]+)$')
    if not regexp.match(args.status_name):
        log.critical('Status name contains illegal characters.')
        sys.exit(1)

    set_log_and_verbosity(log)

    # Initialize Mr. Mime library
    mrmime_cfg = {
        # We don't want exceptions on captchas because we handle them differently.
        'exception_on_captcha': False,
        'pgpool_system_id': args.status_name
    }
    # Don't overwrite PGPool URL if it's only set in MrMime config JSON
    if args.pgpool_url:
        mrmime_cfg['pgpool_url'] = args.pgpool_url
    mrmime_config_file = os.path.join(os.path.dirname(__file__), 'config/mrmime_config.json')
    init_mr_mime(config_file=mrmime_config_file, user_cfg=mrmime_cfg)

    # Let's not forget to run Grunt / Only needed when running with webserver.
    if not args.no_server and not validate_assets(args):
        sys.exit(1)

    # Use lat/lng directly if matches such a pattern.
    prog = re.compile("^(\-?\d+\.\d+),?\s?(\-?\d+\.\d+)$")
    res = prog.match(args.location)
    if res:
        log.debug('Using coordinates from CLI directly')
        position = (float(res.group(1)), float(res.group(2)), 0)
    else:
        log.debug('Looking up coordinates in API')
        position = util.get_pos_by_name(args.location)

    if position is None or not any(position):
        log.error("Location not found: '{}'".format(args.location))
        sys.exit()

    # Use the latitude and longitude to get the local altitude from Google.
    (altitude, status) = get_gmaps_altitude(position[0], position[1],
                                            args.gmaps_key)
    if altitude is not None:
        log.debug('Local altitude is: %sm', altitude)
        position = (position[0], position[1], altitude)
    else:
        if status == 'REQUEST_DENIED':
            log.error(
                'Google API Elevation request was denied. You probably ' +
                'forgot to enable elevation api in https://console.' +
                'developers.google.com/apis/api/elevation_backend/')
            sys.exit()
        else:
            log.error('Unable to retrieve altitude from Google APIs' +
                      'setting to 0')

    log.info('Parsed location is: %.4f/%.4f/%.4f (lat/lng/alt)',
             position[0], position[1], position[2])

    if args.no_pokemon:
        log.info('Parsing of Pokemon disabled.')
    if args.no_pokestops:
        log.info('Parsing of Pokestops disabled.')
    if args.no_gyms:
        log.info('Parsing of Gyms disabled.')
    if args.encounter:
        log.info('Encountering pokemon enabled.')

    app = None
    if not args.no_server and not args.clear_db:
        app = Pogom(__name__,
                    root_path=os.path.dirname(
                              os.path.abspath(__file__)).decode('utf8'))
        app.before_request(app.validate_request)
        app.set_current_location(position)

    db = init_database(app)
    if args.clear_db:
        log.info('Clearing database')
        if args.db_type == 'mysql':
            drop_tables(db)
        elif os.path.isfile(args.db):
            os.remove(args.db)

    verify_database_schema(db)

    create_tables(db)

    # fixing encoding on present and future tables
    verify_table_encoding(db)

    if args.clear_db:
        log.info(
            'Drop and recreate is complete. Now remove -cd and restart.')
        sys.exit()

    # Control the search status (running or not) across threads.
    control_flags = {
      'on_demand': Event(),
      'api_watchdog': Event(),
      'search_control': Event()
    }

    for flag in control_flags.values():
        flag.clear()

    if args.on_demand_timeout > 0:
        control_flags['on_demand'].set()

    heartbeat = [now()]

    # Setup the location tracking queue and push the first location on.
    new_location_queue = Queue()
    new_location_queue.put(position)

    # DB Updates
    db_updates_queue = Queue()
    if app:
        app.set_db_updates_queue(db_updates_queue)

    # Thread(s) to process database updates.
    for i in range(args.db_threads):
        log.debug('Starting db-updater worker thread %d', i)
        t = Thread(target=db_updater, name='db-updater-{}'.format(i),
                   args=(db_updates_queue, db))
        t.daemon = True
        t.start()

    # db cleaner; really only need one ever.
    if args.enable_clean:
        t = Thread(target=clean_db_loop, name='db-cleaner', args=(args,))
        t.daemon = True
        t.start()

    # WH updates queue & WH unique key LFU caches.
    # The LFU caches will stop the server from resending the same data an
    # infinite number of times. The caches will be instantiated in the
    # webhook's startup code.
    wh_updates_queue = Queue()
    wh_key_cache = {}

    if len(args.wh_types) == 0:
        log.info('Webhook disabled.')
    else:
        log.info('Webhook enabled for events: sending %s to %s.',
                 args.wh_types,
                 args.webhooks)

        # Thread to process webhook updates.
        for i in range(args.wh_threads):
            log.debug('Starting wh-updater worker thread %d', i)
            t = Thread(target=wh_updater, name='wh-updater-{}'.format(i),
                       args=(args, wh_updates_queue, wh_key_cache))
            t.daemon = True
            t.start()

    if not args.only_server:
        # Check if we are able to scan.
        if not can_start_scanning(args):
            sys.exit(1)

        # Processing proxies if set (load from file, check and overwrite old
        # args.proxy with new working list).
        args.proxy = load_proxies(args)

        if args.proxy and not args.proxy_skip_check:
            args.proxy = check_proxies(args, args.proxy)

        # Run periodical proxy refresh thread.
        if (args.proxy_file is not None) and (args.proxy_refresh > 0):
            t = Thread(target=proxies_refresher,
                       name='proxy-refresh', args=(args,))
            t.daemon = True
            t.start()
        else:
            log.info('Periodical proxies refresh disabled.')

        # Update player locale if not set correctly, yet.
        args.player_locale = PlayerLocale.get_locale(args.location)
        if not args.player_locale:
            args.player_locale = gmaps_reverse_geolocate(
                args.gmaps_key,
                args.locale,
                str(position[0]) + ', ' + str(position[1]))
            db_player_locale = {
                'location': args.location,
                'country': args.player_locale['country'],
                'language': args.player_locale['country'],
                'timezone': args.player_locale['timezone'],
            }
            db_updates_queue.put((PlayerLocale, {0: db_player_locale}))
        else:
            log.debug(
                'Existing player locale has been retrieved from the DB.')

        # Gather the Pokemon!

        # Attempt to dump the DB data (do this before starting threads of
        # endure the woe).
        if (args.spawnpoint_scanning and
                args.spawnpoint_scanning != 'nofile' and
                args.dump_spawnpoints):
            with open(args.spawnpoint_scanning, 'w+') as file:
                log.info(
                    'Saving spawn points to %s', args.spawnpoint_scanning)
                spawns = SpawnPoint.get_spawnpoints_in_hex(
                    position, args.step_limit)
                file.write(json.dumps(
                    spawns, sort_keys=True, indent=4, separators=(',', ': ')))
                log.info('Finished exporting spawn points')

<<<<<<< HEAD
        if args.fort_scanning:
            if args.fort_scanning != 'nofile':
                if args.dump_gyms:
                    with open(args.fort_scanning, 'w+') as file:
                        log.info('Saving gyms to %s', args.fort_scanning)
                        gyms = Gym.get_gyms_in_hex(
                            position, args.step_limit)
                        file.write(json.dumps(
                            gyms, sort_keys=True, indent=4,
                            separators=(',', ': ')))
                        log.info('Finished exporting gyms')
                if args.dump_pokestops:
                    with open(args.fort_scanning, 'w+') as file:
                        log.info('Saving pokestops to %s', args.fort_scanning)
                        pokestops = Pokestop.get_stops_in_hex(
                            position, args.step_limit)
                        file.write(json.dumps(
                            pokestops, sort_keys=True, indent=4,
                            separators=(',', ': ')))
                        log.info('Finished exporting Pokestops')
            else:
                log.warning('Output file must be provided for a dump.')

        argset = (args, new_location_queue, control_flags,
                  heartbeat, db_updates_queue, wh_updates_queue)

        log.debug('Starting a %s search thread', args.scheduler)
        search_thread = Thread(target=search_overseer_thread,
                               name='search-overseer', args=argset)
=======
        fake_pokemon_mode = True
        if fake_pokemon_mode:
            log.info('** Starting a fake search **')
            search_thread = Thread(target=fake_search_thread,
                                   name='search-overseer',
                                   args=(args, position, db_updates_queue,))
        else:
            argset = (args, new_location_queue, pause_bit,
                      heartbeat, db_updates_queue, wh_updates_queue)
            log.debug('Starting a %s search thread', args.scheduler)
            search_thread = Thread(target=search_overseer_thread,
                                   name='search-overseer', args=argset)
>>>>>>> b245b846
        search_thread.daemon = True
        search_thread.start()

    if args.no_server:
        # This loop allows for ctrl-c interupts to work since flask won't be
        # holding the program open.
        while search_thread.is_alive():
            time.sleep(60)
    else:

        if args.cors:
            CORS(app)

        # No more stale JS.
        init_cache_busting(app)

        app.set_control_flags(control_flags)
        app.set_heartbeat_control(heartbeat)
        app.set_location_queue(new_location_queue)
        ssl_context = None
        if (args.ssl_certificate and args.ssl_privatekey and
                os.path.exists(args.ssl_certificate) and
                os.path.exists(args.ssl_privatekey)):
            ssl_context = ssl.SSLContext(ssl.PROTOCOL_TLSv1_2)
            ssl_context.load_cert_chain(
                args.ssl_certificate, args.ssl_privatekey)
            log.info('Web server in SSL mode.')
        if args.verbose:
            app.run(threaded=True, use_reloader=False, debug=True,
                    host=args.host, port=args.port, ssl_context=ssl_context)
        else:
            app.run(threaded=True, use_reloader=False, debug=False,
                    host=args.host, port=args.port, ssl_context=ssl_context)


def set_log_and_verbosity(log):
    # Always write to log file.
    args = get_args()
    # Create directory for log files.
    if not os.path.exists(args.log_path):
        os.mkdir(args.log_path)
    if not args.no_file_logs:
        date = strftime('%Y%m%d_%H%M')
        filename = os.path.join(
            args.log_path, '{}_{}.log'.format(date, args.status_name))
        filelog = logging.FileHandler(filename)
        filelog.setFormatter(logging.Formatter(
            '%(asctime)s [%(threadName)18s][%(module)14s][%(levelname)8s] ' +
            '%(message)s'))
        log.addHandler(filelog)

    if args.verbose:
        log.setLevel(logging.DEBUG)
    else:
        log.setLevel(logging.INFO)

    # These are very noisy, let's shush them up a bit.
    logging.getLogger('peewee').setLevel(logging.INFO)
    logging.getLogger('requests').setLevel(logging.WARNING)
    logging.getLogger('pgoapi.pgoapi').setLevel(logging.WARNING)
    logging.getLogger('pgoapi.rpc_api').setLevel(logging.INFO)
    logging.getLogger('werkzeug').setLevel(logging.ERROR)

    # Turn these back up if debugging.
    if args.verbose == 2:
        logging.getLogger('pgoapi').setLevel(logging.DEBUG)
        logging.getLogger('pgoapi.pgoapi').setLevel(logging.DEBUG)
        logging.getLogger('requests').setLevel(logging.DEBUG)
    elif args.verbose >= 3:
        logging.getLogger('peewee').setLevel(logging.DEBUG)
        logging.getLogger('rpc_api').setLevel(logging.DEBUG)
        logging.getLogger('pgoapi.rpc_api').setLevel(logging.DEBUG)
        logging.getLogger('werkzeug').setLevel(logging.DEBUG)

    # Web access logs.
    if args.access_logs:
        date = strftime('%Y%m%d_%H%M')
        filename = os.path.join(
            args.log_path, '{}_{}_access.log'.format(date, args.status_name))

        logger = logging.getLogger('werkzeug')
        handler = logging.FileHandler(filename)
        logger.setLevel(logging.INFO)
        logger.addHandler(handler)


if __name__ == '__main__':
    main()<|MERGE_RESOLUTION|>--- conflicted
+++ resolved
@@ -22,11 +22,6 @@
 from pogom.utils import get_args, now, gmaps_reverse_geolocate, post_init_args
 from pogom.altitude import get_gmaps_altitude
 
-<<<<<<< HEAD
-=======
-from pogom.fakeSearcher import fake_search_thread
-from pogom.search import search_overseer_thread
->>>>>>> b245b846
 from pogom.models import (init_database, create_tables, drop_tables,
                           PlayerLocale, SpawnPoint, db_updater, clean_db_loop,
                           verify_table_encoding, verify_database_schema,
@@ -34,6 +29,7 @@
 from pogom.webhook import wh_updater
 
 from pogom.proxy import load_proxies, check_proxies, proxies_refresher
+from pogom.fakeSearcher import fake_search_thread
 from pogom.search import search_overseer_thread
 from time import strftime
 
@@ -422,7 +418,6 @@
                     spawns, sort_keys=True, indent=4, separators=(',', ': ')))
                 log.info('Finished exporting spawn points')
 
-<<<<<<< HEAD
         if args.fort_scanning:
             if args.fort_scanning != 'nofile':
                 if args.dump_gyms:
@@ -446,26 +441,22 @@
             else:
                 log.warning('Output file must be provided for a dump.')
 
-        argset = (args, new_location_queue, control_flags,
-                  heartbeat, db_updates_queue, wh_updates_queue)
-
-        log.debug('Starting a %s search thread', args.scheduler)
-        search_thread = Thread(target=search_overseer_thread,
-                               name='search-overseer', args=argset)
-=======
-        fake_pokemon_mode = True
+        # Set To True For Fake Spawn Test Mode #
+        fake_pokemon_mode = False
+        ########################################
         if fake_pokemon_mode:
             log.info('** Starting a fake search **')
             search_thread = Thread(target=fake_search_thread,
                                    name='search-overseer',
-                                   args=(args, position, db_updates_queue,))
+                                   args=(args, position, db_updates_queue,
+                                         wh_updates_queue))
         else:
-            argset = (args, new_location_queue, pause_bit,
+            argset = (args, new_location_queue, control_flags,
                       heartbeat, db_updates_queue, wh_updates_queue)
+
             log.debug('Starting a %s search thread', args.scheduler)
             search_thread = Thread(target=search_overseer_thread,
                                    name='search-overseer', args=argset)
->>>>>>> b245b846
         search_thread.daemon = True
         search_thread.start()
 
